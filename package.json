{
  "name": "presentation",
  "private": true,
  "repository": {
    "url": "https://github.com/iTwin/presentation.git"
  },
  "scripts": {
    "start:web": "run-p --silent start:frontend start:web-backend",
    "start:electron": "run-p --silent start:frontend start:electron-backend",
    "start:frontend": "npm run start --prefix ./apps/test-app/frontend",
    "start:web-backend": "npm run start --prefix ./apps/test-app/backend",
    "start:electron-backend": "npm run start:electron --prefix ./apps/test-app/backend",
    "build:all": "lage build",
    "build:test-app": "lage build --to @test-app/*",
    "clean:all": "lage clean",
    "docs:all": "lage docs",
    "cover:all": "lage cover --continue",
    "lint:all": "lage lint --continue",
    "lint:copyright": "node scripts/copyrightLinter.js",
    "gather-docs": "node ./scripts/gatherDocs.js",
    "prettier": "prettier --check .",
    "prettier:fix": "prettier --write .",
    "prepare": "husky install",
    "change": "changeset add",
    "change:empty": "changeset add --empty",
    "check": "changeset status",
    "release": "npm run build:all && changeset publish"
  },
  "dependencies": {
<<<<<<< HEAD
    "beachball": "^2.36.0",
=======
    "@changesets/cli": "^2.26.2",
    "cpx2": "^5.0.0",
>>>>>>> 0827b55d
    "eslint": "^8.47.0",
    "eslint-config-prettier": "^8.10.0",
    "fast-glob": "^3.3.1",
    "husky": "^8.0.3",
<<<<<<< HEAD
    "lage": "^1.9.6",
=======
    "lage": "^2.7.6",
>>>>>>> 0827b55d
    "lint-staged": "^13.3.0",
    "npm-run-all": "^4.1.5",
    "prettier": "^2.8.8",
    "rimraf": "^5.0.1",
    "yargs": "~17.6.2"
  },
  "lint-staged": {
    "./{apps, packages}/**/*.{tsx,ts,jsx,js,scss,css,html}": [
      "pnpm lint:copyright --fix"
    ],
    "./scripts/*.js": [
      "pnpm lint:copyright --fix"
    ]
  },
  "engines": {
    "pnpm": ">=8",
    "npm": "<0",
    "node": ">=18"
  },
  "pnpm": {
    "overrides": {
      "semver@>=7.0.0 <7.5.2": "^7.5.4",
      "semver@>=6.0.0 <6.3.1": "^6.3.1",
      "semver@>=5.0.0 <5.7.2": "^5.7.2",
      "xml2js@<0.5.0": "0.5.0"
    }
  }
}<|MERGE_RESOLUTION|>--- conflicted
+++ resolved
@@ -27,21 +27,13 @@
     "release": "npm run build:all && changeset publish"
   },
   "dependencies": {
-<<<<<<< HEAD
-    "beachball": "^2.36.0",
-=======
     "@changesets/cli": "^2.26.2",
     "cpx2": "^5.0.0",
->>>>>>> 0827b55d
     "eslint": "^8.47.0",
     "eslint-config-prettier": "^8.10.0",
     "fast-glob": "^3.3.1",
     "husky": "^8.0.3",
-<<<<<<< HEAD
-    "lage": "^1.9.6",
-=======
     "lage": "^2.7.6",
->>>>>>> 0827b55d
     "lint-staged": "^13.3.0",
     "npm-run-all": "^4.1.5",
     "prettier": "^2.8.8",
