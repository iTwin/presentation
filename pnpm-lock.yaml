lockfileVersion: '6.0'

settings:
  autoInstallPeers: false
  excludeLinksFromLockfile: false

overrides:
  csstype: 3.1.2
  dependency-tree@^6: ^8.0.0
  semver@>=7.0.0 <7.5.2: ^7.5.4
  semver@>=6.0.0 <6.3.1: ^6.3.1
  semver@>=5.0.0 <5.7.2: ^5.7.2
  posthog-node@^2: ^3.1.3

importers:

  .:
    dependencies:
      '@changesets/cli':
        specifier: ^2.27.1
        version: 2.27.1
      cpx2:
        specifier: ^7.0.1
        version: 7.0.1
      eslint:
        specifier: ^8.57.0
        version: 8.57.0
      eslint-config-prettier:
        specifier: ^9.1.0
        version: 9.1.0(eslint@8.57.0)
      fast-glob:
        specifier: ^3.3.2
        version: 3.3.2
      husky:
        specifier: ^9.0.11
        version: 9.0.11
      lage:
        specifier: ^2.7.13
        version: 2.7.13
      lint-staged:
        specifier: ^15.2.2
        version: 15.2.2
      npm-run-all:
        specifier: ^4.1.5
        version: 4.1.5
      prettier:
        specifier: ^3.2.5
        version: 3.2.5
      rimraf:
        specifier: ^5.0.5
        version: 5.0.5
      yargs:
        specifier: ^17.7.2
        version: 17.7.2

  apps/full-stack-tests:
    dependencies:
      '@bentley/functional-schema':
        specifier: ^1.0.4
        version: 1.0.4
      '@itwin/appui-abstract':
        specifier: ^4.5.2
        version: 4.5.2(@itwin/core-bentley@4.5.2)
      '@itwin/build-tools':
        specifier: ^4.5.2
        version: 4.5.2(@types/node@18.19.31)
      '@itwin/components-react':
        specifier: ^4.12.0
        version: 4.12.0(@itwin/appui-abstract@4.5.2)(@itwin/core-bentley@4.5.2)(@itwin/core-react@4.12.0)(react-dom@18.2.0)(react@18.2.0)
      '@itwin/core-backend':
        specifier: ^4.5.2
        version: 4.5.2(@itwin/core-bentley@4.5.2)(@itwin/core-common@4.5.2)(@itwin/core-geometry@4.5.2)(@opentelemetry/api@1.8.0)
      '@itwin/core-bentley':
        specifier: ^4.5.2
        version: 4.5.2
      '@itwin/core-common':
        specifier: ^4.5.2
        version: 4.5.2(@itwin/core-bentley@4.5.2)(@itwin/core-geometry@4.5.2)
      '@itwin/core-frontend':
        specifier: ^4.5.2
        version: 4.5.2(@itwin/appui-abstract@4.5.2)(@itwin/core-bentley@4.5.2)(@itwin/core-common@4.5.2)(@itwin/core-geometry@4.5.2)(@itwin/core-orbitgt@4.5.2)(@itwin/core-quantity@4.5.2)(inversify@6.0.2)(reflect-metadata@0.1.14)
      '@itwin/core-geometry':
        specifier: ^4.5.2
        version: 4.5.2
      '@itwin/core-i18n':
        specifier: ^4.5.2
        version: 4.5.2(@itwin/core-bentley@4.5.2)
      '@itwin/core-orbitgt':
        specifier: ^4.5.2
        version: 4.5.2
      '@itwin/core-quantity':
        specifier: ^4.5.2
        version: 4.5.2(@itwin/core-bentley@4.5.2)
      '@itwin/core-react':
        specifier: ^4.12.0
        version: 4.12.0(@itwin/appui-abstract@4.5.2)(@itwin/core-bentley@4.5.2)(react-dom@18.2.0)(react@18.2.0)
      '@itwin/ecschema-metadata':
        specifier: ^4.5.2
        version: 4.5.2(@itwin/core-bentley@4.5.2)(@itwin/core-quantity@4.5.2)
      '@itwin/ecschema-rpcinterface-common':
        specifier: ^4.5.2
        version: 4.5.2(@itwin/core-bentley@4.5.2)(@itwin/core-common@4.5.2)(@itwin/core-geometry@4.5.2)(@itwin/ecschema-metadata@4.5.2)
      '@itwin/ecschema-rpcinterface-impl':
        specifier: ^4.5.2
        version: 4.5.2(@itwin/core-backend@4.5.2)(@itwin/core-bentley@4.5.2)(@itwin/core-common@4.5.2)(@itwin/core-geometry@4.5.2)(@itwin/ecschema-metadata@4.5.2)(@itwin/ecschema-rpcinterface-common@4.5.2)
      '@itwin/eslint-plugin':
        specifier: ^4.0.0
        version: 4.0.0(eslint@8.57.0)(typescript@5.4.5)
      '@itwin/imodel-components-react':
        specifier: ^4.12.0
        version: 4.12.0(@itwin/appui-abstract@4.5.2)(@itwin/components-react@4.12.0)(@itwin/core-bentley@4.5.2)(@itwin/core-common@4.5.2)(@itwin/core-frontend@4.5.2)(@itwin/core-geometry@4.5.2)(@itwin/core-quantity@4.5.2)(@itwin/core-react@4.12.0)(react-dom@18.2.0)(react@18.2.0)
      '@itwin/presentation-backend':
        specifier: ^4.5.2
        version: 4.5.2(@itwin/core-backend@4.5.2)(@itwin/core-bentley@4.5.2)(@itwin/core-common@4.5.2)(@itwin/core-quantity@4.5.2)(@itwin/ecschema-metadata@4.5.2)(@itwin/presentation-common@4.5.2)
      '@itwin/presentation-common':
        specifier: ^4.5.2
        version: 4.5.2(@itwin/core-bentley@4.5.2)(@itwin/core-common@4.5.2)(@itwin/core-quantity@4.5.2)(@itwin/ecschema-metadata@4.5.2)
      '@itwin/presentation-components':
        specifier: workspace:^
        version: link:../../packages/components
      '@itwin/presentation-core-interop':
        specifier: workspace:^
        version: link:../../packages/core-interop
      '@itwin/presentation-frontend':
        specifier: ^4.5.2
        version: 4.5.2(@itwin/core-bentley@4.5.2)(@itwin/core-common@4.5.2)(@itwin/core-frontend@4.5.2)(@itwin/core-quantity@4.5.2)(@itwin/ecschema-metadata@4.5.2)(@itwin/presentation-common@4.5.2)
      '@itwin/presentation-hierarchies':
        specifier: workspace:^
        version: link:../../packages/hierarchies
      '@itwin/presentation-models-tree':
        specifier: workspace:^
        version: link:../../packages/models-tree
      '@itwin/presentation-shared':
        specifier: workspace:^
        version: link:../../packages/shared
      '@itwin/presentation-testing':
        specifier: workspace:^
        version: link:../../packages/testing
      '@itwin/unified-selection':
        specifier: workspace:^
        version: link:../../packages/unified-selection
      '@itwin/webgl-compatibility':
        specifier: ^4.5.2
        version: 4.5.2
      '@opentelemetry/api':
        specifier: ^1.8.0
        version: 1.8.0
      '@testing-library/dom':
        specifier: ^9.3.4
        version: 9.3.4
      '@testing-library/react':
        specifier: ^14.3.1
        version: 14.3.1(react-dom@18.2.0)(react@18.2.0)
      '@testing-library/user-event':
        specifier: ^14.5.2
        version: 14.5.2(@testing-library/dom@9.3.4)
      '@types/chai':
        specifier: ^4.3.14
        version: 4.3.14
      '@types/chai-jest-snapshot':
        specifier: ^1.3.8
        version: 1.3.8
      '@types/chai-subset':
        specifier: ^1.3.5
        version: 1.3.5
      '@types/cpx2':
        specifier: npm:@types/cpx@1.5.5
        version: /@types/cpx@1.5.5
      '@types/jsdom':
        specifier: ^21.1.6
        version: 21.1.6
      '@types/mocha':
        specifier: ^10.0.6
        version: 10.0.6
      '@types/node':
        specifier: ^18.19.31
        version: 18.19.31
      '@types/object-hash':
        specifier: ^3.0.6
        version: 3.0.6
      '@types/react':
        specifier: ^18.2.79
        version: 18.2.79
      '@types/react-dom':
        specifier: ^18.2.25
        version: 18.2.25
      '@types/sinon':
        specifier: ^17.0.3
        version: 17.0.3
      '@types/sinon-chai':
        specifier: ^3.2.12
        version: 3.2.12
      chai:
        specifier: ^4.4.1
        version: 4.4.1
      chai-jest-snapshot:
        specifier: ^2.0.0
        version: 2.0.0(chai@4.4.1)
      chai-subset:
        specifier: ^1.6.0
        version: 1.6.0
      cpx2:
        specifier: ^7.0.1
        version: 7.0.1
      eslint:
        specifier: ^8.57.0
        version: 8.57.0
      fast-xml-parser:
        specifier: ^4.3.6
        version: 4.3.6
      global-jsdom:
        specifier: ^24.0.0
        version: 24.0.0(jsdom@24.0.0)
      i18next-http-backend:
        specifier: ^1.4.5
        version: 1.4.5
      ignore-styles:
        specifier: ^5.0.1
        version: 5.0.1
      inversify:
        specifier: ^6.0.2
        version: 6.0.2
      jsdom:
        specifier: ^24.0.0
        version: 24.0.0
      mocha:
        specifier: ^10.4.0
        version: 10.4.0
      object-hash:
        specifier: ^3.0.0
        version: 3.0.0
      presentation-test-utilities:
        specifier: workspace:^
        version: link:../../packages/test-utilities
      react:
        specifier: ^18.2.0
        version: 18.2.0
      react-dom:
        specifier: ^18.2.0
        version: 18.2.0(react@18.2.0)
      reflect-metadata:
        specifier: ^0.1.14
        version: 0.1.14
      resize-observer-polyfill:
        specifier: 1.5.1
        version: 1.5.1
      rimraf:
        specifier: ^5.0.5
        version: 5.0.5
      sinon:
        specifier: ^17.0.1
        version: 17.0.1
      sinon-chai:
        specifier: ^3.7.0
        version: 3.7.0(chai@4.4.1)(sinon@17.0.1)
      typescript:
        specifier: ~5.4.5
        version: 5.4.5

  apps/load-tests/backend:
    dependencies:
      '@itwin/appui-abstract':
        specifier: ^4.5.2
        version: 4.5.2(@itwin/core-bentley@4.5.2)
      '@itwin/build-tools':
        specifier: ^4.5.2
        version: 4.5.2(@types/node@18.19.31)
      '@itwin/core-backend':
        specifier: ^4.5.2
        version: 4.5.2(@itwin/core-bentley@4.5.2)(@itwin/core-common@4.5.2)(@itwin/core-geometry@4.5.2)(@opentelemetry/api@1.8.0)
      '@itwin/core-bentley':
        specifier: ^4.5.2
        version: 4.5.2
      '@itwin/core-common':
        specifier: ^4.5.2
        version: 4.5.2(@itwin/core-bentley@4.5.2)(@itwin/core-geometry@4.5.2)
      '@itwin/core-frontend':
        specifier: ^4.5.2
        version: 4.5.2(@itwin/appui-abstract@4.5.2)(@itwin/core-bentley@4.5.2)(@itwin/core-common@4.5.2)(@itwin/core-geometry@4.5.2)(@itwin/core-orbitgt@4.5.2)(@itwin/core-quantity@4.5.2)(inversify@6.0.2)(reflect-metadata@0.1.14)
      '@itwin/core-geometry':
        specifier: ^4.5.2
        version: 4.5.2
      '@itwin/core-orbitgt':
        specifier: ^4.5.2
        version: 4.5.2
      '@itwin/core-quantity':
        specifier: ^4.5.2
        version: 4.5.2(@itwin/core-bentley@4.5.2)
      '@itwin/ecschema-metadata':
        specifier: ^4.5.2
        version: 4.5.2(@itwin/core-bentley@4.5.2)(@itwin/core-quantity@4.5.2)
      '@itwin/ecschema-rpcinterface-common':
        specifier: ^4.5.2
        version: 4.5.2(@itwin/core-bentley@4.5.2)(@itwin/core-common@4.5.2)(@itwin/core-geometry@4.5.2)(@itwin/ecschema-metadata@4.5.2)
      '@itwin/ecschema-rpcinterface-impl':
        specifier: ^4.5.2
        version: 4.5.2(@itwin/core-backend@4.5.2)(@itwin/core-bentley@4.5.2)(@itwin/core-common@4.5.2)(@itwin/core-geometry@4.5.2)(@itwin/ecschema-metadata@4.5.2)(@itwin/ecschema-rpcinterface-common@4.5.2)
      '@itwin/eslint-plugin':
        specifier: ^4.0.0
        version: 4.0.0(eslint@8.57.0)(typescript@5.4.5)
      '@itwin/express-server':
        specifier: ^4.5.2
        version: 4.5.2(@itwin/core-backend@4.5.2)
      '@itwin/presentation-backend':
        specifier: ^4.5.2
        version: 4.5.2(@itwin/core-backend@4.5.2)(@itwin/core-bentley@4.5.2)(@itwin/core-common@4.5.2)(@itwin/core-quantity@4.5.2)(@itwin/ecschema-metadata@4.5.2)(@itwin/presentation-common@4.5.2)
      '@itwin/presentation-common':
        specifier: ^4.5.2
        version: 4.5.2(@itwin/core-bentley@4.5.2)(@itwin/core-common@4.5.2)(@itwin/core-quantity@4.5.2)(@itwin/ecschema-metadata@4.5.2)
      '@itwin/webgl-compatibility':
        specifier: ^4.5.2
        version: 4.5.2
      '@opentelemetry/api':
        specifier: ^1.8.0
        version: 1.8.0
      '@types/node':
        specifier: ^18.19.31
        version: 18.19.31
      eslint:
        specifier: ^8.57.0
        version: 8.57.0
      inversify:
        specifier: ^6.0.2
        version: 6.0.2
      reflect-metadata:
        specifier: ^0.1.14
        version: 0.1.14
      rimraf:
        specifier: ^5.0.5
        version: 5.0.5
      typescript:
        specifier: ~5.4.5
        version: 5.4.5

  apps/load-tests/tests:
    dependencies:
      '@itwin/build-tools':
        specifier: ^4.5.2
        version: 4.5.2(@types/node@18.19.31)
      '@itwin/core-bentley':
        specifier: ^4.5.2
        version: 4.5.2
      '@itwin/core-common':
        specifier: ^4.5.2
        version: 4.5.2(@itwin/core-bentley@4.5.2)(@itwin/core-geometry@4.5.2)
      '@itwin/core-geometry':
        specifier: ^4.5.2
        version: 4.5.2
      '@itwin/core-quantity':
        specifier: ^4.5.2
        version: 4.5.2(@itwin/core-bentley@4.5.2)
      '@itwin/ecschema-metadata':
        specifier: ^4.5.2
        version: 4.5.2(@itwin/core-bentley@4.5.2)(@itwin/core-quantity@4.5.2)
      '@itwin/ecschema-rpcinterface-common':
        specifier: ^4.5.2
        version: 4.5.2(@itwin/core-bentley@4.5.2)(@itwin/core-common@4.5.2)(@itwin/core-geometry@4.5.2)(@itwin/ecschema-metadata@4.5.2)
      '@itwin/eslint-plugin':
        specifier: ^4.0.0
        version: 4.0.0(eslint@8.57.0)(typescript@5.4.5)
      '@itwin/presentation-common':
        specifier: ^4.5.2
        version: 4.5.2(@itwin/core-bentley@4.5.2)(@itwin/core-common@4.5.2)(@itwin/core-quantity@4.5.2)(@itwin/ecschema-metadata@4.5.2)
      '@itwin/presentation-core-interop':
        specifier: workspace:*
        version: link:../../../packages/core-interop
      '@itwin/presentation-hierarchies':
        specifier: workspace:*
        version: link:../../../packages/hierarchies
      '@itwin/presentation-models-tree':
        specifier: workspace:*
        version: link:../../../packages/models-tree
      '@types/artillery':
        specifier: ^1.7.4
        version: 1.7.4
      '@types/node':
        specifier: ^18.19.31
        version: 18.19.31
      artillery:
        specifier: 2.0.10
        version: 2.0.10(@types/node@18.19.31)(typescript@5.4.5)
      eslint:
        specifier: ^8.57.0
        version: 8.57.0
      rimraf:
        specifier: ^5.0.5
        version: 5.0.5
      rxjs:
        specifier: ^7.8.1
        version: 7.8.1
      typescript:
        specifier: ~5.4.5
        version: 5.4.5

  apps/performance-tests:
    dependencies:
      '@itwin/core-backend':
        specifier: ^4.5.2
        version: 4.5.2(@itwin/core-bentley@4.5.2)(@itwin/core-common@4.5.2)(@itwin/core-geometry@4.5.2)(@opentelemetry/api@1.8.0)
      '@itwin/core-bentley':
        specifier: ^4.5.2
        version: 4.5.2
      '@itwin/core-common':
        specifier: ^4.5.2
        version: 4.5.2(@itwin/core-bentley@4.5.2)(@itwin/core-geometry@4.5.2)
      '@itwin/core-geometry':
        specifier: ^4.5.2
        version: 4.5.2
      '@itwin/core-quantity':
        specifier: ^4.5.2
        version: 4.5.2(@itwin/core-bentley@4.5.2)
      '@itwin/ecschema-metadata':
        specifier: ^4.5.2
        version: 4.5.2(@itwin/core-bentley@4.5.2)(@itwin/core-quantity@4.5.2)
      '@itwin/presentation-core-interop':
        specifier: workspace:*
        version: link:../../packages/core-interop
      '@itwin/presentation-hierarchies':
        specifier: workspace:*
        version: link:../../packages/hierarchies
      '@itwin/presentation-models-tree':
        specifier: workspace:*
        version: link:../../packages/models-tree
      '@itwin/presentation-shared':
        specifier: workspace:*
        version: link:../../packages/shared
      as-table:
        specifier: ^1.0.55
        version: 1.0.55
      chai:
        specifier: ^4.4.1
        version: 4.4.1
      mocha:
        specifier: ^10.4.0
        version: 10.4.0
      presentation-test-utilities:
        specifier: workspace:^
        version: link:../../packages/test-utilities
      rxjs:
        specifier: ^7.8.1
        version: 7.8.1
    devDependencies:
      '@itwin/eslint-plugin':
        specifier: ^4.0.0
        version: 4.0.0(eslint@8.57.0)(typescript@5.4.5)
      '@types/chai':
        specifier: ^4.3.14
        version: 4.3.14
      '@types/mocha':
        specifier: ^10.0.6
        version: 10.0.6
      '@types/node':
        specifier: ^18.19.31
        version: 18.19.31
      cross-env:
        specifier: ^7.0.3
        version: 7.0.3
      eslint:
        specifier: ^8.57.0
        version: 8.57.0
      rimraf:
        specifier: ^5.0.5
        version: 5.0.5
      typescript:
        specifier: ~5.4.5
        version: 5.4.5

  apps/test-app/backend:
    dependencies:
      '@itwin/appui-abstract':
        specifier: ^4.5.2
        version: 4.5.2(@itwin/core-bentley@4.5.2)
      '@itwin/build-tools':
        specifier: ^4.5.2
        version: 4.5.2(@types/node@18.19.31)
      '@itwin/core-backend':
        specifier: ^4.5.2
        version: 4.5.2(@itwin/core-bentley@4.5.2)(@itwin/core-common@4.5.2)(@itwin/core-geometry@4.5.2)(@opentelemetry/api@1.8.0)
      '@itwin/core-bentley':
        specifier: ^4.5.2
        version: 4.5.2
      '@itwin/core-common':
        specifier: ^4.5.2
        version: 4.5.2(@itwin/core-bentley@4.5.2)(@itwin/core-geometry@4.5.2)
      '@itwin/core-electron':
        specifier: ^4.5.2
        version: 4.5.2(@itwin/core-backend@4.5.2)(@itwin/core-bentley@4.5.2)(@itwin/core-common@4.5.2)(@itwin/core-frontend@4.5.2)(electron@28.3.1)
      '@itwin/core-frontend':
        specifier: ^4.5.2
        version: 4.5.2(@itwin/appui-abstract@4.5.2)(@itwin/core-bentley@4.5.2)(@itwin/core-common@4.5.2)(@itwin/core-geometry@4.5.2)(@itwin/core-orbitgt@4.5.2)(@itwin/core-quantity@4.5.2)(inversify@6.0.2)(reflect-metadata@0.1.14)
      '@itwin/core-geometry':
        specifier: ^4.5.2
        version: 4.5.2
      '@itwin/core-orbitgt':
        specifier: ^4.5.2
        version: 4.5.2
      '@itwin/core-quantity':
        specifier: ^4.5.2
        version: 4.5.2(@itwin/core-bentley@4.5.2)
      '@itwin/ecschema-metadata':
        specifier: ^4.5.2
        version: 4.5.2(@itwin/core-bentley@4.5.2)(@itwin/core-quantity@4.5.2)
      '@itwin/ecschema-rpcinterface-common':
        specifier: ^4.5.2
        version: 4.5.2(@itwin/core-bentley@4.5.2)(@itwin/core-common@4.5.2)(@itwin/core-geometry@4.5.2)(@itwin/ecschema-metadata@4.5.2)
      '@itwin/ecschema-rpcinterface-impl':
        specifier: ^4.5.2
        version: 4.5.2(@itwin/core-backend@4.5.2)(@itwin/core-bentley@4.5.2)(@itwin/core-common@4.5.2)(@itwin/core-geometry@4.5.2)(@itwin/ecschema-metadata@4.5.2)(@itwin/ecschema-rpcinterface-common@4.5.2)
      '@itwin/eslint-plugin':
        specifier: ^4.0.0
        version: 4.0.0(eslint@8.57.0)(typescript@5.4.5)
      '@itwin/express-server':
        specifier: ^4.5.2
        version: 4.5.2(@itwin/core-backend@4.5.2)
      '@itwin/presentation-backend':
        specifier: ^4.5.2
        version: 4.5.2(@itwin/core-backend@4.5.2)(@itwin/core-bentley@4.5.2)(@itwin/core-common@4.5.2)(@itwin/core-quantity@4.5.2)(@itwin/ecschema-metadata@4.5.2)(@itwin/presentation-common@4.5.2)
      '@itwin/presentation-common':
        specifier: ^4.5.2
        version: 4.5.2(@itwin/core-bentley@4.5.2)(@itwin/core-common@4.5.2)(@itwin/core-quantity@4.5.2)(@itwin/ecschema-metadata@4.5.2)
      '@itwin/presentation-opentelemetry':
        specifier: workspace:*
        version: link:../../../packages/opentelemetry
      '@itwin/webgl-compatibility':
        specifier: ^4.5.2
        version: 4.5.2
      '@opentelemetry/api':
        specifier: ^1.8.0
        version: 1.8.0
      '@opentelemetry/resources':
        specifier: ^1.23.0
        version: 1.23.0(@opentelemetry/api@1.8.0)
      '@opentelemetry/sdk-node':
        specifier: ^0.50.0
        version: 0.50.0(@opentelemetry/api@1.8.0)
      '@opentelemetry/sdk-trace-base':
        specifier: ^1.23.0
        version: 1.23.0(@opentelemetry/api@1.8.0)
      '@opentelemetry/semantic-conventions':
        specifier: ^1.23.0
        version: 1.23.0
      '@test-app/common':
        specifier: workspace:*
        version: link:../common
      cross-env:
        specifier: ^7.0.3
        version: 7.0.3
      electron:
        specifier: ^28.3.1
        version: 28.3.1
      eslint:
        specifier: ^8.57.0
        version: 8.57.0
      inversify:
        specifier: ^6.0.2
        version: 6.0.2
      reflect-metadata:
        specifier: ^0.1.14
        version: 0.1.14
      rimraf:
        specifier: ^5.0.5
        version: 5.0.5
      typescript:
        specifier: ~5.4.5
        version: 5.4.5

  apps/test-app/common:
    dependencies:
      '@itwin/build-tools':
        specifier: ^4.5.2
        version: 4.5.2(@types/node@18.19.31)
      '@itwin/core-bentley':
        specifier: ^4.5.2
        version: 4.5.2
      '@itwin/core-common':
        specifier: ^4.5.2
        version: 4.5.2(@itwin/core-bentley@4.5.2)(@itwin/core-geometry@4.5.2)
      '@itwin/core-geometry':
        specifier: ^4.5.2
        version: 4.5.2
      '@itwin/core-quantity':
        specifier: ^4.5.2
        version: 4.5.2(@itwin/core-bentley@4.5.2)
      '@itwin/ecschema-metadata':
        specifier: ^4.5.2
        version: 4.5.2(@itwin/core-bentley@4.5.2)(@itwin/core-quantity@4.5.2)
      '@itwin/ecschema-rpcinterface-common':
        specifier: ^4.5.2
        version: 4.5.2(@itwin/core-bentley@4.5.2)(@itwin/core-common@4.5.2)(@itwin/core-geometry@4.5.2)(@itwin/ecschema-metadata@4.5.2)
      '@itwin/eslint-plugin':
        specifier: ^4.0.0
        version: 4.0.0(eslint@8.57.0)(typescript@5.4.5)
      '@itwin/presentation-common':
        specifier: ^4.5.2
        version: 4.5.2(@itwin/core-bentley@4.5.2)(@itwin/core-common@4.5.2)(@itwin/core-quantity@4.5.2)(@itwin/ecschema-metadata@4.5.2)
      eslint:
        specifier: ^8.57.0
        version: 8.57.0
      rimraf:
        specifier: ^5.0.5
        version: 5.0.5
      typescript:
        specifier: ~5.4.5
        version: 5.4.5

  apps/test-app/frontend:
    dependencies:
      '@bentley/icons-generic-webfont':
        specifier: ^1.0.34
        version: 1.0.34
      '@itwin/appui-abstract':
        specifier: ^4.5.2
        version: 4.5.2(@itwin/core-bentley@4.5.2)
      '@itwin/build-tools':
        specifier: ^4.5.2
        version: 4.5.2(@types/node@18.19.31)
      '@itwin/components-react':
        specifier: ^4.12.0
        version: 4.12.0(@itwin/appui-abstract@4.5.2)(@itwin/core-bentley@4.5.2)(@itwin/core-react@4.12.0)(react-dom@18.2.0)(react@18.2.0)
      '@itwin/core-backend':
        specifier: ^4.5.2
        version: 4.5.2(@itwin/core-bentley@4.5.2)(@itwin/core-common@4.5.2)(@itwin/core-geometry@4.5.2)(@opentelemetry/api@1.8.0)
      '@itwin/core-bentley':
        specifier: ^4.5.2
        version: 4.5.2
      '@itwin/core-common':
        specifier: ^4.5.2
        version: 4.5.2(@itwin/core-bentley@4.5.2)(@itwin/core-geometry@4.5.2)
      '@itwin/core-electron':
        specifier: ^4.5.2
        version: 4.5.2(@itwin/core-backend@4.5.2)(@itwin/core-bentley@4.5.2)(@itwin/core-common@4.5.2)(@itwin/core-frontend@4.5.2)(electron@28.3.1)
      '@itwin/core-frontend':
        specifier: ^4.5.2
        version: 4.5.2(@itwin/appui-abstract@4.5.2)(@itwin/core-bentley@4.5.2)(@itwin/core-common@4.5.2)(@itwin/core-geometry@4.5.2)(@itwin/core-orbitgt@4.5.2)(@itwin/core-quantity@4.5.2)(inversify@6.0.2)(reflect-metadata@0.1.14)
      '@itwin/core-geometry':
        specifier: ^4.5.2
        version: 4.5.2
      '@itwin/core-i18n':
        specifier: ^4.5.2
        version: 4.5.2(@itwin/core-bentley@4.5.2)
      '@itwin/core-orbitgt':
        specifier: ^4.5.2
        version: 4.5.2
      '@itwin/core-quantity':
        specifier: ^4.5.2
        version: 4.5.2(@itwin/core-bentley@4.5.2)
      '@itwin/core-react':
        specifier: ^4.12.0
        version: 4.12.0(@itwin/appui-abstract@4.5.2)(@itwin/core-bentley@4.5.2)(react-dom@18.2.0)(react@18.2.0)
      '@itwin/ecschema-metadata':
        specifier: ^4.5.2
        version: 4.5.2(@itwin/core-bentley@4.5.2)(@itwin/core-quantity@4.5.2)
      '@itwin/ecschema-rpcinterface-common':
        specifier: ^4.5.2
        version: 4.5.2(@itwin/core-bentley@4.5.2)(@itwin/core-common@4.5.2)(@itwin/core-geometry@4.5.2)(@itwin/ecschema-metadata@4.5.2)
      '@itwin/eslint-plugin':
        specifier: ^4.0.0
        version: 4.0.0(eslint@8.57.0)(typescript@5.4.5)
      '@itwin/imodel-components-react':
        specifier: ^4.12.0
        version: 4.12.0(@itwin/appui-abstract@4.5.2)(@itwin/components-react@4.12.0)(@itwin/core-bentley@4.5.2)(@itwin/core-common@4.5.2)(@itwin/core-frontend@4.5.2)(@itwin/core-geometry@4.5.2)(@itwin/core-quantity@4.5.2)(@itwin/core-react@4.12.0)(react-dom@18.2.0)(react@18.2.0)
      '@itwin/itwinui-icons-react':
        specifier: ^2.8.0
        version: 2.8.0(react-dom@18.2.0)(react@18.2.0)
      '@itwin/itwinui-react':
        specifier: ^3.9.1
        version: 3.9.1(react-dom@18.2.0)(react@18.2.0)
      '@itwin/presentation-common':
        specifier: ^4.5.2
        version: 4.5.2(@itwin/core-bentley@4.5.2)(@itwin/core-common@4.5.2)(@itwin/core-quantity@4.5.2)(@itwin/ecschema-metadata@4.5.2)
      '@itwin/presentation-components':
        specifier: workspace:*
        version: link:../../../packages/components
      '@itwin/presentation-core-interop':
        specifier: workspace:*
        version: link:../../../packages/core-interop
      '@itwin/presentation-frontend':
        specifier: ^4.5.2
        version: 4.5.2(@itwin/core-bentley@4.5.2)(@itwin/core-common@4.5.2)(@itwin/core-frontend@4.5.2)(@itwin/core-quantity@4.5.2)(@itwin/ecschema-metadata@4.5.2)(@itwin/presentation-common@4.5.2)
      '@itwin/presentation-hierarchies':
        specifier: workspace:*
        version: link:../../../packages/hierarchies
      '@itwin/presentation-hierarchies-react':
        specifier: workspace:*
        version: link:../../../packages/hierarchies-react
      '@itwin/presentation-models-tree':
        specifier: workspace:*
        version: link:../../../packages/models-tree
      '@itwin/presentation-shared':
        specifier: workspace:*
        version: link:../../../packages/shared
      '@itwin/unified-selection':
        specifier: workspace:*
        version: link:../../../packages/unified-selection
      '@itwin/webgl-compatibility':
        specifier: ^4.5.2
        version: 4.5.2
      '@opentelemetry/api':
        specifier: ^1.8.0
        version: 1.8.0
      '@tanstack/react-table':
        specifier: ^8.16.0
        version: 8.16.0(react-dom@18.2.0)(react@18.2.0)
      '@test-app/common':
        specifier: workspace:*
        version: link:../common
      '@types/node':
        specifier: ^18.19.31
        version: 18.19.31
      '@types/react':
        specifier: ^18.2.79
        version: 18.2.79
      '@types/react-dom':
        specifier: ^18.2.25
        version: 18.2.25
      '@vitejs/plugin-react':
        specifier: ^4.2.1
        version: 4.2.1(vite@5.2.10)
      classnames:
        specifier: ^2.5.1
        version: 2.5.1
      electron:
        specifier: ^28.3.1
        version: 28.3.1
      eslint:
        specifier: ^8.57.0
        version: 8.57.0
      eslint-plugin-react:
        specifier: ^7.34.1
        version: 7.34.1(eslint@8.57.0)
      immer:
        specifier: ^10.0.4
        version: 10.0.4
      inversify:
        specifier: ^6.0.2
        version: 6.0.2
      react:
        specifier: ^18.2.0
        version: 18.2.0
      react-dom:
        specifier: ^18.2.0
        version: 18.2.0(react@18.2.0)
      react-resize-detector:
        specifier: ^10.0.1
        version: 10.0.1(react-dom@18.2.0)(react@18.2.0)
      reflect-metadata:
        specifier: ^0.1.14
        version: 0.1.14
      rxjs:
        specifier: ^7.8.1
        version: 7.8.1
      sass:
        specifier: ^1.75.0
        version: 1.75.0
      typescript:
        specifier: ~5.4.5
        version: 5.4.5
      vite:
        specifier: ^5.2.10
        version: 5.2.10(@types/node@18.19.31)(sass@1.75.0)
      vite-plugin-static-copy:
        specifier: ^1.0.3
        version: 1.0.3(vite@5.2.10)

  packages/components:
    dependencies:
      '@itwin/itwinui-icons-react':
        specifier: ^2.8.0
        version: 2.8.0(react-dom@18.2.0)(react@18.2.0)
      '@itwin/itwinui-illustrations-react':
        specifier: ^2.1.0
        version: 2.1.0(react-dom@18.2.0)(react@18.2.0)
      '@itwin/itwinui-react':
        specifier: ^3.9.1
        version: 3.9.1(react-dom@18.2.0)(react@18.2.0)
      classnames:
        specifier: ^2.5.1
        version: 2.5.1
      fast-deep-equal:
        specifier: ^3.1.3
        version: 3.1.3
      fast-sort:
        specifier: ^3.4.0
        version: 3.4.0
      micro-memoize:
        specifier: ^4.1.2
        version: 4.1.2
      react-error-boundary:
        specifier: ^4.0.13
        version: 4.0.13(react@18.2.0)
      react-select:
        specifier: 5.7.0
        version: 5.7.0(@types/react@18.2.79)(react-dom@18.2.0)(react@18.2.0)
      react-select-async-paginate:
        specifier: 0.7.2
        version: 0.7.2(react-select@5.7.0)(react@18.2.0)
      rxjs:
        specifier: ^7.8.1
        version: 7.8.1
    devDependencies:
      '@itwin/appui-abstract':
        specifier: ^4.5.2
        version: 4.5.2(@itwin/core-bentley@4.5.2)
      '@itwin/build-tools':
        specifier: ^4.5.2
        version: 4.5.2(@types/node@18.19.31)
      '@itwin/components-react':
        specifier: ^4.12.0
        version: 4.12.0(@itwin/appui-abstract@4.5.2)(@itwin/core-bentley@4.5.2)(@itwin/core-react@4.12.0)(react-dom@18.2.0)(react@18.2.0)
      '@itwin/core-bentley':
        specifier: ^4.5.2
        version: 4.5.2
      '@itwin/core-common':
        specifier: ^4.5.2
        version: 4.5.2(@itwin/core-bentley@4.5.2)(@itwin/core-geometry@4.5.2)
      '@itwin/core-frontend':
        specifier: ^4.5.2
        version: 4.5.2(@itwin/appui-abstract@4.5.2)(@itwin/core-bentley@4.5.2)(@itwin/core-common@4.5.2)(@itwin/core-geometry@4.5.2)(@itwin/core-orbitgt@4.5.2)(@itwin/core-quantity@4.5.2)(inversify@6.0.2)(reflect-metadata@0.1.14)
      '@itwin/core-geometry':
        specifier: ^4.5.2
        version: 4.5.2
      '@itwin/core-i18n':
        specifier: ^4.5.2
        version: 4.5.2(@itwin/core-bentley@4.5.2)
      '@itwin/core-orbitgt':
        specifier: ^4.5.2
        version: 4.5.2
      '@itwin/core-quantity':
        specifier: ^4.5.2
        version: 4.5.2(@itwin/core-bentley@4.5.2)
      '@itwin/core-react':
        specifier: ^4.12.0
        version: 4.12.0(@itwin/appui-abstract@4.5.2)(@itwin/core-bentley@4.5.2)(react-dom@18.2.0)(react@18.2.0)
      '@itwin/ecschema-metadata':
        specifier: ^4.5.2
        version: 4.5.2(@itwin/core-bentley@4.5.2)(@itwin/core-quantity@4.5.2)
      '@itwin/eslint-plugin':
        specifier: ^4.0.0
        version: 4.0.0(eslint@8.57.0)(typescript@5.4.5)
      '@itwin/imodel-components-react':
        specifier: ^4.12.0
        version: 4.12.0(@itwin/appui-abstract@4.5.2)(@itwin/components-react@4.12.0)(@itwin/core-bentley@4.5.2)(@itwin/core-common@4.5.2)(@itwin/core-frontend@4.5.2)(@itwin/core-geometry@4.5.2)(@itwin/core-quantity@4.5.2)(@itwin/core-react@4.12.0)(react-dom@18.2.0)(react@18.2.0)
      '@itwin/presentation-common':
        specifier: ^4.5.2
        version: 4.5.2(@itwin/core-bentley@4.5.2)(@itwin/core-common@4.5.2)(@itwin/core-quantity@4.5.2)(@itwin/ecschema-metadata@4.5.2)
      '@itwin/presentation-frontend':
        specifier: ^4.5.2
        version: 4.5.2(@itwin/core-bentley@4.5.2)(@itwin/core-common@4.5.2)(@itwin/core-frontend@4.5.2)(@itwin/core-quantity@4.5.2)(@itwin/ecschema-metadata@4.5.2)(@itwin/presentation-common@4.5.2)
      '@itwin/webgl-compatibility':
        specifier: ^4.5.2
        version: 4.5.2
      '@testing-library/dom':
        specifier: ^9.3.4
        version: 9.3.4
      '@testing-library/react':
        specifier: ^14.3.1
        version: 14.3.1(react-dom@18.2.0)(react@18.2.0)
      '@testing-library/user-event':
        specifier: ^14.5.2
        version: 14.5.2(@testing-library/dom@9.3.4)
      '@types/chai':
        specifier: ^4.3.14
        version: 4.3.14
      '@types/chai-as-promised':
        specifier: ^7.1.8
        version: 7.1.8
      '@types/chai-jest-snapshot':
        specifier: ^1.3.8
        version: 1.3.8
      '@types/chai-subset':
        specifier: ^1.3.5
        version: 1.3.5
      '@types/jsdom':
        specifier: ^21.1.6
        version: 21.1.6
      '@types/mocha':
        specifier: ^10.0.6
        version: 10.0.6
      '@types/react':
        specifier: ^18.2.79
        version: 18.2.79
      '@types/react-dom':
        specifier: ^18.2.25
        version: 18.2.25
      '@types/sinon':
        specifier: ^17.0.3
        version: 17.0.3
      '@types/sinon-chai':
        specifier: ^3.2.12
        version: 3.2.12
      chai:
        specifier: ^4.4.1
        version: 4.4.1
      chai-as-promised:
        specifier: ^7.1.1
        version: 7.1.1(chai@4.4.1)
      chai-jest-snapshot:
        specifier: ^2.0.0
        version: 2.0.0(chai@4.4.1)
      chai-subset:
        specifier: ^1.6.0
        version: 1.6.0
      cpx2:
        specifier: ^7.0.1
        version: 7.0.1
      eslint:
        specifier: ^8.57.0
        version: 8.57.0
      eslint-plugin-react:
        specifier: ^7.34.1
        version: 7.34.1(eslint@8.57.0)
      global-jsdom:
        specifier: ^24.0.0
        version: 24.0.0(jsdom@24.0.0)
      ignore-styles:
        specifier: ^5.0.1
        version: 5.0.1
      inversify:
        specifier: ^6.0.2
        version: 6.0.2
      jsdom:
        specifier: ^24.0.0
        version: 24.0.0
      mocha:
        specifier: ^10.4.0
        version: 10.4.0
      nyc:
        specifier: ^15.1.0
        version: 15.1.0
      presentation-test-utilities:
        specifier: workspace:^
        version: link:../test-utilities
      react:
        specifier: ^18.2.0
        version: 18.2.0
      react-dom:
        specifier: ^18.2.0
        version: 18.2.0(react@18.2.0)
      reflect-metadata:
        specifier: ^0.1.14
        version: 0.1.14
      resize-observer-polyfill:
        specifier: 1.5.1
        version: 1.5.1
      rimraf:
        specifier: ^5.0.5
        version: 5.0.5
      sinon:
        specifier: ^17.0.1
        version: 17.0.1
      sinon-chai:
        specifier: ^3.7.0
        version: 3.7.0(chai@4.4.1)(sinon@17.0.1)
      typescript:
        specifier: ~5.4.5
        version: 5.4.5

  packages/core-interop:
    dependencies:
      '@itwin/presentation-shared':
        specifier: workspace:~
        version: link:../shared
      rxjs:
        specifier: ^7.8.1
        version: 7.8.1
    devDependencies:
      '@itwin/build-tools':
        specifier: ^4.5.2
        version: 4.5.2(@types/node@18.19.31)
      '@itwin/core-bentley':
        specifier: ^4.5.2
        version: 4.5.2
      '@itwin/core-common':
        specifier: ^4.5.2
        version: 4.5.2(@itwin/core-bentley@4.5.2)(@itwin/core-geometry@4.5.2)
      '@itwin/core-geometry':
        specifier: ^4.5.2
        version: 4.5.2
      '@itwin/core-quantity':
        specifier: ^4.5.2
        version: 4.5.2(@itwin/core-bentley@4.5.2)
      '@itwin/ecschema-metadata':
        specifier: ^4.5.2
        version: 4.5.2(@itwin/core-bentley@4.5.2)(@itwin/core-quantity@4.5.2)
      '@itwin/eslint-plugin':
        specifier: ^4.0.0
        version: 4.0.0(eslint@8.57.0)(typescript@5.4.5)
      '@types/chai':
        specifier: ^4.3.14
        version: 4.3.14
      '@types/chai-as-promised':
        specifier: ^7.1.8
        version: 7.1.8
      '@types/mocha':
        specifier: ^10.0.6
        version: 10.0.6
      '@types/sinon':
        specifier: ^17.0.3
        version: 17.0.3
      '@types/sinon-chai':
        specifier: ^3.2.12
        version: 3.2.12
      chai:
        specifier: ^4.4.1
        version: 4.4.1
      chai-as-promised:
        specifier: ^7.1.1
        version: 7.1.1(chai@4.4.1)
      cpx2:
        specifier: ^7.0.1
        version: 7.0.1
      eslint:
        specifier: ^8.57.0
        version: 8.57.0
      mocha:
        specifier: ^10.4.0
        version: 10.4.0
      nyc:
        specifier: ^15.1.0
        version: 15.1.0
      rimraf:
        specifier: ^5.0.5
        version: 5.0.5
      rxjs-for-await:
        specifier: ^1.0.0
        version: 1.0.0(rxjs@7.8.1)
      sinon:
        specifier: ^17.0.1
        version: 17.0.1
      sinon-chai:
        specifier: ^3.7.0
        version: 3.7.0(chai@4.4.1)(sinon@17.0.1)
      typescript:
        specifier: ~5.4.5
        version: 5.4.5

  packages/hierarchies:
    dependencies:
      '@itwin/core-bentley':
        specifier: ^4.5.2
        version: 4.5.2
      '@itwin/core-common':
        specifier: ^4.5.2
        version: 4.5.2(@itwin/core-bentley@4.5.2)(@itwin/core-geometry@4.5.2)
      '@itwin/core-geometry':
        specifier: ^4.5.2
        version: 4.5.2
      '@itwin/presentation-shared':
        specifier: workspace:^
        version: link:../shared
      natural-compare-lite:
        specifier: ^1.4.0
        version: 1.4.0
      rxjs:
        specifier: ^7.8.1
        version: 7.8.1
    devDependencies:
      '@itwin/build-tools':
        specifier: ^4.5.2
        version: 4.5.2(@types/node@18.19.31)
      '@itwin/eslint-plugin':
        specifier: ^4.0.0
        version: 4.0.0(eslint@8.57.0)(typescript@5.4.5)
      '@types/chai':
        specifier: ^4.3.14
        version: 4.3.14
      '@types/chai-as-promised':
        specifier: ^7.1.8
        version: 7.1.8
      '@types/chai-subset':
        specifier: ^1.3.5
        version: 1.3.5
      '@types/mocha':
        specifier: ^10.0.6
        version: 10.0.6
      '@types/natural-compare-lite':
        specifier: ^1.4.2
        version: 1.4.2
      '@types/node':
        specifier: ^18.19.31
        version: 18.19.31
      '@types/sinon':
        specifier: ^17.0.3
        version: 17.0.3
      '@types/sinon-chai':
        specifier: ^3.2.12
        version: 3.2.12
      chai:
        specifier: ^4.4.1
        version: 4.4.1
      chai-as-promised:
        specifier: ^7.1.1
        version: 7.1.1(chai@4.4.1)
      chai-subset:
        specifier: ^1.6.0
        version: 1.6.0
      cpx2:
        specifier: ^7.0.1
        version: 7.0.1
      eslint:
        specifier: ^8.57.0
        version: 8.57.0
      mocha:
        specifier: ^10.4.0
        version: 10.4.0
      nyc:
        specifier: ^15.1.0
        version: 15.1.0
      presentation-test-utilities:
        specifier: workspace:^
        version: link:../test-utilities
      rimraf:
        specifier: ^5.0.5
        version: 5.0.5
      sinon:
        specifier: ^17.0.1
        version: 17.0.1
      sinon-chai:
        specifier: ^3.7.0
        version: 3.7.0(chai@4.4.1)(sinon@17.0.1)
      typescript:
        specifier: ~5.4.5
        version: 5.4.5

  packages/hierarchies-react:
    dependencies:
      '@itwin/itwinui-icons-react':
        specifier: ^2.8.0
        version: 2.8.0(react-dom@18.2.0)(react@18.2.0)
      '@itwin/itwinui-illustrations-react':
        specifier: ^2.1.0
        version: 2.1.0(react-dom@18.2.0)(react@18.2.0)
      '@itwin/itwinui-react':
        specifier: ^3.9.1
        version: 3.9.1(react-dom@18.2.0)(react@18.2.0)
      '@itwin/presentation-hierarchies':
        specifier: workspace:^
        version: link:../hierarchies
      '@itwin/unified-selection':
        specifier: workspace:^
        version: link:../unified-selection
      classnames:
        specifier: ^2.5.1
        version: 2.5.1
      immer:
        specifier: ^10.0.4
        version: 10.0.4
      react-error-boundary:
        specifier: ^4.0.13
        version: 4.0.13(react@18.2.0)
      rxjs:
        specifier: ^7.8.1
        version: 7.8.1
    devDependencies:
      '@itwin/build-tools':
        specifier: ^4.5.2
        version: 4.5.2(@types/node@18.19.31)
      '@testing-library/dom':
        specifier: ^9.3.4
        version: 9.3.4
      '@testing-library/react':
        specifier: ^14.3.1
        version: 14.3.1(react-dom@18.2.0)(react@18.2.0)
      '@testing-library/user-event':
        specifier: ^14.5.2
        version: 14.5.2(@testing-library/dom@9.3.4)
      '@types/chai':
        specifier: ^4.3.14
        version: 4.3.14
      '@types/chai-as-promised':
        specifier: ^7.1.8
        version: 7.1.8
      '@types/chai-subset':
        specifier: ^1.3.5
        version: 1.3.5
      '@types/jsdom':
        specifier: ^21.1.6
        version: 21.1.6
      '@types/mocha':
        specifier: ^10.0.6
        version: 10.0.6
      '@types/react':
        specifier: ^18.2.79
        version: 18.2.79
      '@types/react-dom':
        specifier: ^18.2.25
        version: 18.2.25
      '@types/sinon':
        specifier: ^17.0.3
        version: 17.0.3
      '@types/sinon-chai':
        specifier: ^3.2.12
        version: 3.2.12
      chai:
        specifier: ^4.4.1
        version: 4.4.1
      chai-as-promised:
        specifier: ^7.1.1
        version: 7.1.1(chai@4.4.1)
      chai-subset:
        specifier: ^1.6.0
        version: 1.6.0
      cpx2:
        specifier: ^7.0.1
        version: 7.0.1
      eslint:
        specifier: ^8.57.0
        version: 8.57.0
      eslint-plugin-react:
        specifier: ^7.34.1
        version: 7.34.1(eslint@8.57.0)
      global-jsdom:
        specifier: ^24.0.0
        version: 24.0.0(jsdom@24.0.0)
      ignore-styles:
        specifier: ^5.0.1
        version: 5.0.1
      jsdom:
        specifier: ^24.0.0
        version: 24.0.0
      mocha:
        specifier: ^10.4.0
        version: 10.4.0
      nyc:
        specifier: ^15.1.0
        version: 15.1.0
      presentation-test-utilities:
        specifier: workspace:^
        version: link:../test-utilities
      react:
        specifier: ^18.2.0
        version: 18.2.0
      react-dom:
        specifier: ^18.2.0
        version: 18.2.0(react@18.2.0)
      rimraf:
        specifier: ^5.0.5
        version: 5.0.5
      sinon:
        specifier: ^17.0.1
        version: 17.0.1
      sinon-chai:
        specifier: ^3.7.0
        version: 3.7.0(chai@4.4.1)(sinon@17.0.1)
      typescript:
        specifier: ~5.4.5
        version: 5.4.5

  packages/models-tree:
    dependencies:
      '@itwin/core-bentley':
        specifier: ^4.5.2
        version: 4.5.2
      '@itwin/presentation-shared':
        specifier: workspace:^
        version: link:../shared
    devDependencies:
      '@itwin/build-tools':
        specifier: ^4.5.2
        version: 4.5.2(@types/node@18.19.31)
      '@itwin/eslint-plugin':
        specifier: ^4.0.0
        version: 4.0.0(eslint@8.57.0)(typescript@5.4.5)
      '@itwin/presentation-hierarchies':
        specifier: workspace:^
        version: link:../hierarchies
      cpx2:
        specifier: ^7.0.1
        version: 7.0.1
      eslint:
        specifier: ^8.57.0
        version: 8.57.0
      rimraf:
        specifier: ^5.0.5
        version: 5.0.5
      typescript:
        specifier: ~5.4.5
        version: 5.4.5

  packages/opentelemetry:
    devDependencies:
      '@itwin/build-tools':
        specifier: ^4.5.2
        version: 4.5.2(@types/node@18.19.31)
      '@itwin/core-bentley':
        specifier: ^4.5.2
        version: 4.5.2
      '@itwin/core-common':
        specifier: ^4.5.2
        version: 4.5.2(@itwin/core-bentley@4.5.2)(@itwin/core-geometry@4.5.2)
      '@itwin/core-geometry':
        specifier: ^4.5.2
        version: 4.5.2
      '@itwin/core-quantity':
        specifier: ^4.5.2
        version: 4.5.2(@itwin/core-bentley@4.5.2)
      '@itwin/ecschema-metadata':
        specifier: ^4.5.2
        version: 4.5.2(@itwin/core-bentley@4.5.2)(@itwin/core-quantity@4.5.2)
      '@itwin/eslint-plugin':
        specifier: ^4.0.0
        version: 4.0.0(eslint@8.57.0)(typescript@5.4.5)
      '@itwin/presentation-common':
        specifier: ^4.5.2
        version: 4.5.2(@itwin/core-bentley@4.5.2)(@itwin/core-common@4.5.2)(@itwin/core-quantity@4.5.2)(@itwin/ecschema-metadata@4.5.2)
      '@opentelemetry/api':
        specifier: ^1.8.0
        version: 1.8.0
      '@types/chai':
        specifier: ^4.3.14
        version: 4.3.14
      '@types/mocha':
        specifier: ^10.0.6
        version: 10.0.6
      '@types/node':
        specifier: ^18.19.31
        version: 18.19.31
      '@types/sinon':
        specifier: ^17.0.3
        version: 17.0.3
      '@types/sinon-chai':
        specifier: ^3.2.12
        version: 3.2.12
      chai:
        specifier: ^4.4.1
        version: 4.4.1
      cpx2:
        specifier: ^7.0.1
        version: 7.0.1
      eslint:
        specifier: ^8.57.0
        version: 8.57.0
      mocha:
        specifier: ^10.4.0
        version: 10.4.0
      nyc:
        specifier: ^15.1.0
        version: 15.1.0
      rimraf:
        specifier: ^5.0.5
        version: 5.0.5
      sinon:
        specifier: ^17.0.1
        version: 17.0.1
      sinon-chai:
        specifier: ^3.7.0
        version: 3.7.0(chai@4.4.1)(sinon@17.0.1)
      typescript:
        specifier: ~5.4.5
        version: 5.4.5

  packages/shared:
    dependencies:
      '@itwin/core-bentley':
        specifier: ^4.5.2
        version: 4.5.2
    devDependencies:
      '@itwin/build-tools':
        specifier: ^4.5.2
        version: 4.5.2(@types/node@18.19.31)
      '@itwin/eslint-plugin':
        specifier: ^4.0.0
        version: 4.0.0(eslint@8.57.0)(typescript@5.4.5)
      '@types/chai':
        specifier: ^4.3.14
        version: 4.3.14
      '@types/chai-as-promised':
        specifier: ^7.1.8
        version: 7.1.8
      '@types/chai-subset':
        specifier: ^1.3.5
        version: 1.3.5
      '@types/mocha':
        specifier: ^10.0.6
        version: 10.0.6
      '@types/node':
        specifier: ^18.19.31
        version: 18.19.31
      '@types/sinon':
        specifier: ^17.0.3
        version: 17.0.3
      '@types/sinon-chai':
        specifier: ^3.2.12
        version: 3.2.12
      chai:
        specifier: ^4.4.1
        version: 4.4.1
      chai-as-promised:
        specifier: ^7.1.1
        version: 7.1.1(chai@4.4.1)
      chai-subset:
        specifier: ^1.6.0
        version: 1.6.0
      eslint:
        specifier: ^8.57.0
        version: 8.57.0
      mocha:
        specifier: ^10.4.0
        version: 10.4.0
      nyc:
        specifier: ^15.1.0
        version: 15.1.0
      presentation-test-utilities:
        specifier: workspace:^
        version: link:../test-utilities
      rimraf:
        specifier: ^5.0.5
        version: 5.0.5
      sinon:
        specifier: ^17.0.1
        version: 17.0.1
      sinon-chai:
        specifier: ^3.7.0
        version: 3.7.0(chai@4.4.1)(sinon@17.0.1)
      typescript:
        specifier: ~5.4.5
        version: 5.4.5

  packages/test-utilities:
    dependencies:
      '@itwin/core-bentley':
        specifier: ^4.5.2
        version: 4.5.2
      '@itwin/core-common':
        specifier: ^4.5.2
        version: 4.5.2(@itwin/core-bentley@4.5.2)(@itwin/core-geometry@4.5.2)
      '@itwin/core-geometry':
        specifier: ^4.5.2
        version: 4.5.2
      rxjs:
        specifier: ^7.8.1
        version: 7.8.1
    devDependencies:
      '@itwin/eslint-plugin':
        specifier: ^4.0.0
        version: 4.0.0(eslint@8.57.0)(typescript@5.4.5)
      '@types/node':
        specifier: ^18.19.31
        version: 18.19.31
      eslint:
        specifier: ^8.57.0
        version: 8.57.0
      rimraf:
        specifier: ^5.0.5
        version: 5.0.5
      typescript:
        specifier: ~5.4.5
        version: 5.4.5

  packages/testing:
    dependencies:
      '@itwin/presentation-components':
        specifier: workspace:^
        version: link:../components
      rimraf:
        specifier: ^5.0.5
        version: 5.0.5
      sanitize-filename:
        specifier: ^1.6.3
        version: 1.6.3
    devDependencies:
      '@itwin/appui-abstract':
        specifier: ^4.5.2
        version: 4.5.2(@itwin/core-bentley@4.5.2)
      '@itwin/build-tools':
        specifier: ^4.5.2
        version: 4.5.2(@types/node@18.19.31)
      '@itwin/components-react':
        specifier: ^4.12.0
        version: 4.12.0(@itwin/appui-abstract@4.5.2)(@itwin/core-bentley@4.5.2)(@itwin/core-react@4.12.0)(react-dom@18.2.0)(react@18.2.0)
      '@itwin/core-backend':
        specifier: ^4.5.2
        version: 4.5.2(@itwin/core-bentley@4.5.2)(@itwin/core-common@4.5.2)(@itwin/core-geometry@4.5.2)(@opentelemetry/api@1.8.0)
      '@itwin/core-bentley':
        specifier: ^4.5.2
        version: 4.5.2
      '@itwin/core-common':
        specifier: ^4.5.2
        version: 4.5.2(@itwin/core-bentley@4.5.2)(@itwin/core-geometry@4.5.2)
      '@itwin/core-frontend':
        specifier: ^4.5.2
        version: 4.5.2(@itwin/appui-abstract@4.5.2)(@itwin/core-bentley@4.5.2)(@itwin/core-common@4.5.2)(@itwin/core-geometry@4.5.2)(@itwin/core-orbitgt@4.5.2)(@itwin/core-quantity@4.5.2)(inversify@6.0.2)(reflect-metadata@0.1.14)
      '@itwin/core-geometry':
        specifier: ^4.5.2
        version: 4.5.2
      '@itwin/core-orbitgt':
        specifier: ^4.5.2
        version: 4.5.2
      '@itwin/core-quantity':
        specifier: ^4.5.2
        version: 4.5.2(@itwin/core-bentley@4.5.2)
      '@itwin/core-react':
        specifier: ^4.12.0
        version: 4.12.0(@itwin/appui-abstract@4.5.2)(@itwin/core-bentley@4.5.2)(react-dom@18.2.0)(react@18.2.0)
      '@itwin/ecschema-metadata':
        specifier: ^4.5.2
        version: 4.5.2(@itwin/core-bentley@4.5.2)(@itwin/core-quantity@4.5.2)
      '@itwin/eslint-plugin':
        specifier: ^4.0.0
        version: 4.0.0(eslint@8.57.0)(typescript@5.4.5)
      '@itwin/presentation-backend':
        specifier: ^4.5.2
        version: 4.5.2(@itwin/core-backend@4.5.2)(@itwin/core-bentley@4.5.2)(@itwin/core-common@4.5.2)(@itwin/core-quantity@4.5.2)(@itwin/ecschema-metadata@4.5.2)(@itwin/presentation-common@4.5.2)
      '@itwin/presentation-common':
        specifier: ^4.5.2
        version: 4.5.2(@itwin/core-bentley@4.5.2)(@itwin/core-common@4.5.2)(@itwin/core-quantity@4.5.2)(@itwin/ecschema-metadata@4.5.2)
      '@itwin/presentation-frontend':
        specifier: ^4.5.2
        version: 4.5.2(@itwin/core-bentley@4.5.2)(@itwin/core-common@4.5.2)(@itwin/core-frontend@4.5.2)(@itwin/core-quantity@4.5.2)(@itwin/ecschema-metadata@4.5.2)(@itwin/presentation-common@4.5.2)
      '@itwin/webgl-compatibility':
        specifier: ^4.5.2
        version: 4.5.2
      '@opentelemetry/api':
        specifier: ^1.8.0
        version: 1.8.0
      '@types/chai':
        specifier: ^4.3.14
        version: 4.3.14
      '@types/chai-as-promised':
        specifier: ^7.1.8
        version: 7.1.8
      '@types/chai-jest-snapshot':
        specifier: ^1.3.8
        version: 1.3.8
      '@types/mocha':
        specifier: ^10.0.6
        version: 10.0.6
      '@types/node':
        specifier: ^18.19.31
        version: 18.19.31
      '@types/sinon':
        specifier: ^17.0.3
        version: 17.0.3
      '@types/sinon-chai':
        specifier: ^3.2.12
        version: 3.2.12
      chai:
        specifier: ^4.4.1
        version: 4.4.1
      chai-as-promised:
        specifier: ^7.1.1
        version: 7.1.1(chai@4.4.1)
      chai-jest-snapshot:
        specifier: ^2.0.0
        version: 2.0.0(chai@4.4.1)
      cpx2:
        specifier: ^7.0.1
        version: 7.0.1
      eslint:
        specifier: ^8.57.0
        version: 8.57.0
      global-jsdom:
        specifier: ^24.0.0
        version: 24.0.0(jsdom@24.0.0)
      ignore-styles:
        specifier: ^5.0.1
        version: 5.0.1
      inversify:
        specifier: ^6.0.2
        version: 6.0.2
      jsdom:
        specifier: ^24.0.0
        version: 24.0.0
      mocha:
        specifier: ^10.4.0
        version: 10.4.0
      nyc:
        specifier: ^15.1.0
        version: 15.1.0
      presentation-test-utilities:
        specifier: workspace:^
        version: link:../test-utilities
      react:
        specifier: ^18.2.0
        version: 18.2.0
      react-dom:
        specifier: ^18.2.0
        version: 18.2.0(react@18.2.0)
      reflect-metadata:
        specifier: ^0.1.14
        version: 0.1.14
      sinon:
        specifier: ^17.0.1
        version: 17.0.1
      sinon-chai:
        specifier: ^3.7.0
        version: 3.7.0(chai@4.4.1)(sinon@17.0.1)
      typescript:
        specifier: ~5.4.5
        version: 5.4.5

  packages/unified-selection:
    dependencies:
      '@itwin/core-bentley':
<<<<<<< HEAD
        specifier: ^4.4.0
        version: 4.5.1
      '@itwin/presentation-shared':
        specifier: workspace:*
        version: link:../shared
=======
        specifier: ^4.5.2
        version: 4.5.2
>>>>>>> 3cd71a4b
      rxjs:
        specifier: ^7.8.1
        version: 7.8.1
      rxjs-for-await:
        specifier: ^1.0.0
        version: 1.0.0(rxjs@7.8.1)
    devDependencies:
      '@itwin/build-tools':
        specifier: ^4.5.2
        version: 4.5.2(@types/node@18.19.31)
      '@itwin/eslint-plugin':
        specifier: ^4.0.0
        version: 4.0.0(eslint@8.57.0)(typescript@5.4.5)
      '@types/chai':
        specifier: ^4.3.14
        version: 4.3.14
      '@types/chai-as-promised':
        specifier: ^7.1.8
        version: 7.1.8
      '@types/mocha':
        specifier: ^10.0.6
        version: 10.0.6
      '@types/node':
        specifier: ^18.19.31
        version: 18.19.31
      '@types/sinon':
        specifier: ^17.0.3
        version: 17.0.3
      '@types/sinon-chai':
        specifier: ^3.2.12
        version: 3.2.12
      chai:
        specifier: ^4.4.1
        version: 4.4.1
      chai-as-promised:
        specifier: ^7.1.1
        version: 7.1.1(chai@4.4.1)
      cpx2:
        specifier: ^7.0.1
        version: 7.0.1
      eslint:
        specifier: ^8.57.0
        version: 8.57.0
      mocha:
        specifier: ^10.4.0
        version: 10.4.0
      nyc:
        specifier: ^15.1.0
        version: 15.1.0
      presentation-test-utilities:
        specifier: workspace:^
        version: link:../test-utilities
      rimraf:
        specifier: ^5.0.5
        version: 5.0.5
      sinon:
        specifier: ^17.0.1
        version: 17.0.1
      sinon-chai:
        specifier: ^3.7.0
        version: 3.7.0(chai@4.4.1)(sinon@17.0.1)
      typescript:
        specifier: ~5.4.5
        version: 5.4.5

packages:

  /@aashutoshrathi/word-wrap@1.2.6:
    resolution: {integrity: sha512-1Yjs2SvM8TflER/OD3cOjhWWOZb58A2t7wpE2S9XfBYTiIl+XFhQG2bjy4Pu1I+EAlCNUzRDYDdFwFYUKvXcIA==}
    engines: {node: '>=0.10.0'}

  /@ampproject/remapping@2.3.0:
    resolution: {integrity: sha512-30iZtAPgz+LTIYoeivqYo853f02jBYSd5uGnGpkFV0M3xOt9aN73erkgYAmZU43x4VfqcnLxW9Kpg3R5LC4YYw==}
    engines: {node: '>=6.0.0'}
    dependencies:
      '@jridgewell/gen-mapping': 0.3.5
      '@jridgewell/trace-mapping': 0.3.25

  /@artilleryio/int-commons@2.1.0:
    resolution: {integrity: sha512-jn8+obDabvzDZ7mGj55nmmOFGiZic5tbWyEEZadYQ31mxLIplZp28XSsiXifPIZcNBmq7HamLBEA4Dje49AkaA==}
    dependencies:
      async: 2.6.4
      cheerio: 1.0.0-rc.12
      debug: 4.3.4(supports-color@8.1.1)
      deep-for-each: 3.0.0
      espree: 9.6.1
      jsonpath-plus: 7.2.0
      lodash: 4.17.21
      ms: 2.1.3
    transitivePeerDependencies:
      - supports-color
    dev: false

  /@artilleryio/int-core@2.5.0:
    resolution: {integrity: sha512-iy6xsBvPS4HntQGDzXxQ5VpQuULU6sDVeihF26NUOYmf1UyBYybZbKtC1Xt0ZdREiJCpOWXQoJJhG7QRA2xcNA==}
    dependencies:
      '@artilleryio/int-commons': 2.1.0
      '@artilleryio/sketches-js': 2.1.1
      agentkeepalive: 4.5.0
      arrivals: 2.1.2
      async: 2.6.4
      chalk: 2.4.2
      cheerio: 1.0.0-rc.12
      cookie-parser: 1.4.6
      csv-parse: 4.16.3
      debug: 4.3.4(supports-color@8.1.1)
      decompress-response: 6.0.0
      deep-for-each: 3.0.0
      driftless: 2.0.3
      esprima: 4.0.1
      eventemitter3: 4.0.7
      fast-deep-equal: 3.1.3
      filtrex: 0.5.4
      form-data: 3.0.1
      got: 11.8.6
      hpagent: 0.1.2
      https-proxy-agent: 5.0.1
      lodash: 4.17.21
      ms: 2.1.3
      protobufjs: 7.2.6
      socket.io-client: 4.7.5
      socketio-wildcard: 2.0.0
      tough-cookie: 4.1.3
      try-require: 1.2.1
      uuid: 8.3.2
      ws: 7.5.9
    transitivePeerDependencies:
      - bufferutil
      - supports-color
      - utf-8-validate
    dev: false

  /@artilleryio/sketches-js@2.1.1:
    resolution: {integrity: sha512-H3D50vDb37E3NGYXY0eUFAm5++moElaqoAu0MWYZhgzaA3IT2E67bRCL8U4LKHuVf/MgDZk14uawIjc4WVjOUQ==}
    dev: false

  /@aws-crypto/ie11-detection@3.0.0:
    resolution: {integrity: sha512-341lBBkiY1DfDNKai/wXM3aujNBkXR7tq1URPQDL9wi3AUbI80NR74uF1TXHMm7po1AcnFk8iu2S2IeU/+/A+Q==}
    dependencies:
      tslib: 1.14.1
    dev: false

  /@aws-crypto/sha256-browser@3.0.0:
    resolution: {integrity: sha512-8VLmW2B+gjFbU5uMeqtQM6Nj0/F1bro80xQXCW6CQBWgosFWXTx77aeOF5CAIAmbOK64SdMBJdNr6J41yP5mvQ==}
    dependencies:
      '@aws-crypto/ie11-detection': 3.0.0
      '@aws-crypto/sha256-js': 3.0.0
      '@aws-crypto/supports-web-crypto': 3.0.0
      '@aws-crypto/util': 3.0.0
      '@aws-sdk/types': 3.535.0
      '@aws-sdk/util-locate-window': 3.535.0
      '@aws-sdk/util-utf8-browser': 3.259.0
      tslib: 1.14.1
    dev: false

  /@aws-crypto/sha256-js@3.0.0:
    resolution: {integrity: sha512-PnNN7os0+yd1XvXAy23CFOmTbMaDxgxXtTKHybrJ39Y8kGzBATgBFibWJKH6BhytLI/Zyszs87xCOBNyBig6vQ==}
    dependencies:
      '@aws-crypto/util': 3.0.0
      '@aws-sdk/types': 3.535.0
      tslib: 1.14.1
    dev: false

  /@aws-crypto/supports-web-crypto@3.0.0:
    resolution: {integrity: sha512-06hBdMwUAb2WFTuGG73LSC0wfPu93xWwo5vL2et9eymgmu3Id5vFAHBbajVWiGhPO37qcsdCap/FqXvJGJWPIg==}
    dependencies:
      tslib: 1.14.1
    dev: false

  /@aws-crypto/util@3.0.0:
    resolution: {integrity: sha512-2OJlpeJpCR48CC8r+uKVChzs9Iungj9wkZrl8Z041DWEWvyIHILYKCPNzJghKsivj+S3mLo6BVc7mBNzdxA46w==}
    dependencies:
      '@aws-sdk/types': 3.535.0
      '@aws-sdk/util-utf8-browser': 3.259.0
      tslib: 1.14.1
    dev: false

  /@aws-sdk/client-cloudwatch@3.556.0:
    resolution: {integrity: sha512-ZaOzvfiskGMdeUglzvjvddXfl37NpzV5kGbn+C8mkM8HD4wg1hJoDw14pelz+j2JOfEaK/iwRirMxIv/z+OWgw==}
    engines: {node: '>=14.0.0'}
    dependencies:
      '@aws-crypto/sha256-browser': 3.0.0
      '@aws-crypto/sha256-js': 3.0.0
      '@aws-sdk/client-sts': 3.556.0(@aws-sdk/credential-provider-node@3.556.0)
      '@aws-sdk/core': 3.556.0
      '@aws-sdk/credential-provider-node': 3.556.0
      '@aws-sdk/middleware-host-header': 3.535.0
      '@aws-sdk/middleware-logger': 3.535.0
      '@aws-sdk/middleware-recursion-detection': 3.535.0
      '@aws-sdk/middleware-user-agent': 3.540.0
      '@aws-sdk/region-config-resolver': 3.535.0
      '@aws-sdk/types': 3.535.0
      '@aws-sdk/util-endpoints': 3.540.0
      '@aws-sdk/util-user-agent-browser': 3.535.0
      '@aws-sdk/util-user-agent-node': 3.535.0
      '@smithy/config-resolver': 2.2.0
      '@smithy/core': 1.4.2
      '@smithy/fetch-http-handler': 2.5.0
      '@smithy/hash-node': 2.2.0
      '@smithy/invalid-dependency': 2.2.0
      '@smithy/middleware-compression': 2.2.0
      '@smithy/middleware-content-length': 2.2.0
      '@smithy/middleware-endpoint': 2.5.1
      '@smithy/middleware-retry': 2.3.1
      '@smithy/middleware-serde': 2.3.0
      '@smithy/middleware-stack': 2.2.0
      '@smithy/node-config-provider': 2.3.0
      '@smithy/node-http-handler': 2.5.0
      '@smithy/protocol-http': 3.3.0
      '@smithy/smithy-client': 2.5.1
      '@smithy/types': 2.12.0
      '@smithy/url-parser': 2.2.0
      '@smithy/util-base64': 2.3.0
      '@smithy/util-body-length-browser': 2.2.0
      '@smithy/util-body-length-node': 2.3.0
      '@smithy/util-defaults-mode-browser': 2.2.1
      '@smithy/util-defaults-mode-node': 2.3.1
      '@smithy/util-endpoints': 1.2.0
      '@smithy/util-middleware': 2.2.0
      '@smithy/util-retry': 2.2.0
      '@smithy/util-utf8': 2.3.0
      '@smithy/util-waiter': 2.2.0
      tslib: 2.6.2
    transitivePeerDependencies:
      - aws-crt
    dev: false

  /@aws-sdk/client-cognito-identity@3.556.0:
    resolution: {integrity: sha512-HWd7PyXCuY1Z9KBaufbzpIvS2QeUAak5wfYwylW2DrEvt6A4tjWCBSbbSXNoawqCv/HitA39v953N/1PojJVVQ==}
    engines: {node: '>=14.0.0'}
    dependencies:
      '@aws-crypto/sha256-browser': 3.0.0
      '@aws-crypto/sha256-js': 3.0.0
      '@aws-sdk/client-sts': 3.556.0(@aws-sdk/credential-provider-node@3.556.0)
      '@aws-sdk/core': 3.556.0
      '@aws-sdk/credential-provider-node': 3.556.0
      '@aws-sdk/middleware-host-header': 3.535.0
      '@aws-sdk/middleware-logger': 3.535.0
      '@aws-sdk/middleware-recursion-detection': 3.535.0
      '@aws-sdk/middleware-user-agent': 3.540.0
      '@aws-sdk/region-config-resolver': 3.535.0
      '@aws-sdk/types': 3.535.0
      '@aws-sdk/util-endpoints': 3.540.0
      '@aws-sdk/util-user-agent-browser': 3.535.0
      '@aws-sdk/util-user-agent-node': 3.535.0
      '@smithy/config-resolver': 2.2.0
      '@smithy/core': 1.4.2
      '@smithy/fetch-http-handler': 2.5.0
      '@smithy/hash-node': 2.2.0
      '@smithy/invalid-dependency': 2.2.0
      '@smithy/middleware-content-length': 2.2.0
      '@smithy/middleware-endpoint': 2.5.1
      '@smithy/middleware-retry': 2.3.1
      '@smithy/middleware-serde': 2.3.0
      '@smithy/middleware-stack': 2.2.0
      '@smithy/node-config-provider': 2.3.0
      '@smithy/node-http-handler': 2.5.0
      '@smithy/protocol-http': 3.3.0
      '@smithy/smithy-client': 2.5.1
      '@smithy/types': 2.12.0
      '@smithy/url-parser': 2.2.0
      '@smithy/util-base64': 2.3.0
      '@smithy/util-body-length-browser': 2.2.0
      '@smithy/util-body-length-node': 2.3.0
      '@smithy/util-defaults-mode-browser': 2.2.1
      '@smithy/util-defaults-mode-node': 2.3.1
      '@smithy/util-endpoints': 1.2.0
      '@smithy/util-middleware': 2.2.0
      '@smithy/util-retry': 2.2.0
      '@smithy/util-utf8': 2.3.0
      tslib: 2.6.2
    transitivePeerDependencies:
      - aws-crt
    dev: false

  /@aws-sdk/client-sso-oidc@3.556.0(@aws-sdk/credential-provider-node@3.556.0):
    resolution: {integrity: sha512-AXKd2TB6nNrksu+OfmHl8uI07PdgzOo4o8AxoRO8SHlwoMAGvcT9optDGVSYoVfgOKTymCoE7h8/UoUfPc11wQ==}
    engines: {node: '>=14.0.0'}
    peerDependencies:
      '@aws-sdk/credential-provider-node': ^3.556.0
    dependencies:
      '@aws-crypto/sha256-browser': 3.0.0
      '@aws-crypto/sha256-js': 3.0.0
      '@aws-sdk/client-sts': 3.556.0(@aws-sdk/credential-provider-node@3.556.0)
      '@aws-sdk/core': 3.556.0
      '@aws-sdk/credential-provider-node': 3.556.0
      '@aws-sdk/middleware-host-header': 3.535.0
      '@aws-sdk/middleware-logger': 3.535.0
      '@aws-sdk/middleware-recursion-detection': 3.535.0
      '@aws-sdk/middleware-user-agent': 3.540.0
      '@aws-sdk/region-config-resolver': 3.535.0
      '@aws-sdk/types': 3.535.0
      '@aws-sdk/util-endpoints': 3.540.0
      '@aws-sdk/util-user-agent-browser': 3.535.0
      '@aws-sdk/util-user-agent-node': 3.535.0
      '@smithy/config-resolver': 2.2.0
      '@smithy/core': 1.4.2
      '@smithy/fetch-http-handler': 2.5.0
      '@smithy/hash-node': 2.2.0
      '@smithy/invalid-dependency': 2.2.0
      '@smithy/middleware-content-length': 2.2.0
      '@smithy/middleware-endpoint': 2.5.1
      '@smithy/middleware-retry': 2.3.1
      '@smithy/middleware-serde': 2.3.0
      '@smithy/middleware-stack': 2.2.0
      '@smithy/node-config-provider': 2.3.0
      '@smithy/node-http-handler': 2.5.0
      '@smithy/protocol-http': 3.3.0
      '@smithy/smithy-client': 2.5.1
      '@smithy/types': 2.12.0
      '@smithy/url-parser': 2.2.0
      '@smithy/util-base64': 2.3.0
      '@smithy/util-body-length-browser': 2.2.0
      '@smithy/util-body-length-node': 2.3.0
      '@smithy/util-defaults-mode-browser': 2.2.1
      '@smithy/util-defaults-mode-node': 2.3.1
      '@smithy/util-endpoints': 1.2.0
      '@smithy/util-middleware': 2.2.0
      '@smithy/util-retry': 2.2.0
      '@smithy/util-utf8': 2.3.0
      tslib: 2.6.2
    transitivePeerDependencies:
      - aws-crt
    dev: false

  /@aws-sdk/client-sso@3.556.0:
    resolution: {integrity: sha512-unXdWS7uvHqCcOyC1de+Fr8m3F2vMg2m24GPea0bg7rVGTYmiyn9mhUX11VCt+ozydrw+F50FQwL6OqoqPocmw==}
    engines: {node: '>=14.0.0'}
    dependencies:
      '@aws-crypto/sha256-browser': 3.0.0
      '@aws-crypto/sha256-js': 3.0.0
      '@aws-sdk/core': 3.556.0
      '@aws-sdk/middleware-host-header': 3.535.0
      '@aws-sdk/middleware-logger': 3.535.0
      '@aws-sdk/middleware-recursion-detection': 3.535.0
      '@aws-sdk/middleware-user-agent': 3.540.0
      '@aws-sdk/region-config-resolver': 3.535.0
      '@aws-sdk/types': 3.535.0
      '@aws-sdk/util-endpoints': 3.540.0
      '@aws-sdk/util-user-agent-browser': 3.535.0
      '@aws-sdk/util-user-agent-node': 3.535.0
      '@smithy/config-resolver': 2.2.0
      '@smithy/core': 1.4.2
      '@smithy/fetch-http-handler': 2.5.0
      '@smithy/hash-node': 2.2.0
      '@smithy/invalid-dependency': 2.2.0
      '@smithy/middleware-content-length': 2.2.0
      '@smithy/middleware-endpoint': 2.5.1
      '@smithy/middleware-retry': 2.3.1
      '@smithy/middleware-serde': 2.3.0
      '@smithy/middleware-stack': 2.2.0
      '@smithy/node-config-provider': 2.3.0
      '@smithy/node-http-handler': 2.5.0
      '@smithy/protocol-http': 3.3.0
      '@smithy/smithy-client': 2.5.1
      '@smithy/types': 2.12.0
      '@smithy/url-parser': 2.2.0
      '@smithy/util-base64': 2.3.0
      '@smithy/util-body-length-browser': 2.2.0
      '@smithy/util-body-length-node': 2.3.0
      '@smithy/util-defaults-mode-browser': 2.2.1
      '@smithy/util-defaults-mode-node': 2.3.1
      '@smithy/util-endpoints': 1.2.0
      '@smithy/util-middleware': 2.2.0
      '@smithy/util-retry': 2.2.0
      '@smithy/util-utf8': 2.3.0
      tslib: 2.6.2
    transitivePeerDependencies:
      - aws-crt
    dev: false

  /@aws-sdk/client-sts@3.556.0(@aws-sdk/credential-provider-node@3.556.0):
    resolution: {integrity: sha512-TsK3js7Suh9xEmC886aY+bv0KdLLYtzrcmVt6sJ/W6EnDXYQhBuKYFhp03NrN2+vSvMGpqJwR62DyfKe1G0QzQ==}
    engines: {node: '>=14.0.0'}
    peerDependencies:
      '@aws-sdk/credential-provider-node': ^3.556.0
    dependencies:
      '@aws-crypto/sha256-browser': 3.0.0
      '@aws-crypto/sha256-js': 3.0.0
      '@aws-sdk/core': 3.556.0
      '@aws-sdk/credential-provider-node': 3.556.0
      '@aws-sdk/middleware-host-header': 3.535.0
      '@aws-sdk/middleware-logger': 3.535.0
      '@aws-sdk/middleware-recursion-detection': 3.535.0
      '@aws-sdk/middleware-user-agent': 3.540.0
      '@aws-sdk/region-config-resolver': 3.535.0
      '@aws-sdk/types': 3.535.0
      '@aws-sdk/util-endpoints': 3.540.0
      '@aws-sdk/util-user-agent-browser': 3.535.0
      '@aws-sdk/util-user-agent-node': 3.535.0
      '@smithy/config-resolver': 2.2.0
      '@smithy/core': 1.4.2
      '@smithy/fetch-http-handler': 2.5.0
      '@smithy/hash-node': 2.2.0
      '@smithy/invalid-dependency': 2.2.0
      '@smithy/middleware-content-length': 2.2.0
      '@smithy/middleware-endpoint': 2.5.1
      '@smithy/middleware-retry': 2.3.1
      '@smithy/middleware-serde': 2.3.0
      '@smithy/middleware-stack': 2.2.0
      '@smithy/node-config-provider': 2.3.0
      '@smithy/node-http-handler': 2.5.0
      '@smithy/protocol-http': 3.3.0
      '@smithy/smithy-client': 2.5.1
      '@smithy/types': 2.12.0
      '@smithy/url-parser': 2.2.0
      '@smithy/util-base64': 2.3.0
      '@smithy/util-body-length-browser': 2.2.0
      '@smithy/util-body-length-node': 2.3.0
      '@smithy/util-defaults-mode-browser': 2.2.1
      '@smithy/util-defaults-mode-node': 2.3.1
      '@smithy/util-endpoints': 1.2.0
      '@smithy/util-middleware': 2.2.0
      '@smithy/util-retry': 2.2.0
      '@smithy/util-utf8': 2.3.0
      tslib: 2.6.2
    transitivePeerDependencies:
      - aws-crt
    dev: false

  /@aws-sdk/core@3.556.0:
    resolution: {integrity: sha512-vJaSaHw2kPQlo11j/Rzuz0gk1tEaKdz+2ser0f0qZ5vwFlANjt08m/frU17ctnVKC1s58bxpctO/1P894fHLrA==}
    engines: {node: '>=14.0.0'}
    dependencies:
      '@smithy/core': 1.4.2
      '@smithy/protocol-http': 3.3.0
      '@smithy/signature-v4': 2.3.0
      '@smithy/smithy-client': 2.5.1
      '@smithy/types': 2.12.0
      fast-xml-parser: 4.2.5
      tslib: 2.6.2
    dev: false

  /@aws-sdk/credential-provider-cognito-identity@3.556.0:
    resolution: {integrity: sha512-PKYBjfpLHJZhrIv0M9eJ47yeDaV8NUMVe4vsiHG5tvlvwWGP84k9GJlr51U/s84OzIyXzVpiqP8PU5yKovUFIg==}
    engines: {node: '>=14.0.0'}
    dependencies:
      '@aws-sdk/client-cognito-identity': 3.556.0
      '@aws-sdk/types': 3.535.0
      '@smithy/property-provider': 2.2.0
      '@smithy/types': 2.12.0
      tslib: 2.6.2
    transitivePeerDependencies:
      - aws-crt
    dev: false

  /@aws-sdk/credential-provider-env@3.535.0:
    resolution: {integrity: sha512-XppwO8c0GCGSAvdzyJOhbtktSEaShg14VJKg8mpMa1XcgqzmcqqHQjtDWbx5rZheY1VdpXZhpEzJkB6LpQejpA==}
    engines: {node: '>=14.0.0'}
    dependencies:
      '@aws-sdk/types': 3.535.0
      '@smithy/property-provider': 2.2.0
      '@smithy/types': 2.12.0
      tslib: 2.6.2
    dev: false

  /@aws-sdk/credential-provider-http@3.552.0:
    resolution: {integrity: sha512-vsmu7Cz1i45pFEqzVb4JcFmAmVnWFNLsGheZc8SCptlqCO5voETrZZILHYIl4cjKkSDk3pblBOf0PhyjqWW6WQ==}
    engines: {node: '>=14.0.0'}
    dependencies:
      '@aws-sdk/types': 3.535.0
      '@smithy/fetch-http-handler': 2.5.0
      '@smithy/node-http-handler': 2.5.0
      '@smithy/property-provider': 2.2.0
      '@smithy/protocol-http': 3.3.0
      '@smithy/smithy-client': 2.5.1
      '@smithy/types': 2.12.0
      '@smithy/util-stream': 2.2.0
      tslib: 2.6.2
    dev: false

  /@aws-sdk/credential-provider-ini@3.556.0(@aws-sdk/credential-provider-node@3.556.0):
    resolution: {integrity: sha512-0Nz4ErOlXhe3muxWYMbPwRMgfKmVbBp36BAE2uv/z5wTbfdBkcgUwaflEvlKCLUTdHzuZsQk+BFS/gVyaUeOuA==}
    engines: {node: '>=14.0.0'}
    dependencies:
      '@aws-sdk/client-sts': 3.556.0(@aws-sdk/credential-provider-node@3.556.0)
      '@aws-sdk/credential-provider-env': 3.535.0
      '@aws-sdk/credential-provider-process': 3.535.0
      '@aws-sdk/credential-provider-sso': 3.556.0(@aws-sdk/credential-provider-node@3.556.0)
      '@aws-sdk/credential-provider-web-identity': 3.556.0(@aws-sdk/credential-provider-node@3.556.0)
      '@aws-sdk/types': 3.535.0
      '@smithy/credential-provider-imds': 2.3.0
      '@smithy/property-provider': 2.2.0
      '@smithy/shared-ini-file-loader': 2.4.0
      '@smithy/types': 2.12.0
      tslib: 2.6.2
    transitivePeerDependencies:
      - '@aws-sdk/credential-provider-node'
      - aws-crt
    dev: false

  /@aws-sdk/credential-provider-node@3.556.0:
    resolution: {integrity: sha512-s1xVtKjyGc60O8qcNIzS1X3H+pWEwEfZ7TgNznVDNyuXvLrlNWiAcigPWGl2aAkc8tGcsSG0Qpyw2KYC939LFg==}
    engines: {node: '>=14.0.0'}
    dependencies:
      '@aws-sdk/credential-provider-env': 3.535.0
      '@aws-sdk/credential-provider-http': 3.552.0
      '@aws-sdk/credential-provider-ini': 3.556.0(@aws-sdk/credential-provider-node@3.556.0)
      '@aws-sdk/credential-provider-process': 3.535.0
      '@aws-sdk/credential-provider-sso': 3.556.0(@aws-sdk/credential-provider-node@3.556.0)
      '@aws-sdk/credential-provider-web-identity': 3.556.0(@aws-sdk/credential-provider-node@3.556.0)
      '@aws-sdk/types': 3.535.0
      '@smithy/credential-provider-imds': 2.3.0
      '@smithy/property-provider': 2.2.0
      '@smithy/shared-ini-file-loader': 2.4.0
      '@smithy/types': 2.12.0
      tslib: 2.6.2
    transitivePeerDependencies:
      - aws-crt
    dev: false

  /@aws-sdk/credential-provider-process@3.535.0:
    resolution: {integrity: sha512-9O1OaprGCnlb/kYl8RwmH7Mlg8JREZctB8r9sa1KhSsWFq/SWO0AuJTyowxD7zL5PkeS4eTvzFFHWCa3OO5epA==}
    engines: {node: '>=14.0.0'}
    dependencies:
      '@aws-sdk/types': 3.535.0
      '@smithy/property-provider': 2.2.0
      '@smithy/shared-ini-file-loader': 2.4.0
      '@smithy/types': 2.12.0
      tslib: 2.6.2
    dev: false

  /@aws-sdk/credential-provider-sso@3.556.0(@aws-sdk/credential-provider-node@3.556.0):
    resolution: {integrity: sha512-ETuBgcnpfxqadEAqhQFWpKoV1C/NAgvs5CbBc5EJbelJ8f4prTdErIHjrRtVT8c02MXj92QwczsiNYd5IoOqyw==}
    engines: {node: '>=14.0.0'}
    dependencies:
      '@aws-sdk/client-sso': 3.556.0
      '@aws-sdk/token-providers': 3.556.0(@aws-sdk/credential-provider-node@3.556.0)
      '@aws-sdk/types': 3.535.0
      '@smithy/property-provider': 2.2.0
      '@smithy/shared-ini-file-loader': 2.4.0
      '@smithy/types': 2.12.0
      tslib: 2.6.2
    transitivePeerDependencies:
      - '@aws-sdk/credential-provider-node'
      - aws-crt
    dev: false

  /@aws-sdk/credential-provider-web-identity@3.556.0(@aws-sdk/credential-provider-node@3.556.0):
    resolution: {integrity: sha512-R/YAL8Uh8i+dzVjzMnbcWLIGeeRi2mioHVGnVF+minmaIkCiQMZg2HPrdlKm49El+RljT28Nl5YHRuiqzEIwMA==}
    engines: {node: '>=14.0.0'}
    dependencies:
      '@aws-sdk/client-sts': 3.556.0(@aws-sdk/credential-provider-node@3.556.0)
      '@aws-sdk/types': 3.535.0
      '@smithy/property-provider': 2.2.0
      '@smithy/types': 2.12.0
      tslib: 2.6.2
    transitivePeerDependencies:
      - '@aws-sdk/credential-provider-node'
      - aws-crt
    dev: false

  /@aws-sdk/credential-providers@3.556.0:
    resolution: {integrity: sha512-CnWP/AEF+sPeO8fabrHy4Oeo52xDFuDQMpjKcI7oJzGF6Ne2ZPTq6wTJQPLeXeg4OzLcK0tT3G4z/27MLdsLsw==}
    engines: {node: '>=14.0.0'}
    dependencies:
      '@aws-sdk/client-cognito-identity': 3.556.0
      '@aws-sdk/client-sso': 3.556.0
      '@aws-sdk/client-sts': 3.556.0(@aws-sdk/credential-provider-node@3.556.0)
      '@aws-sdk/credential-provider-cognito-identity': 3.556.0
      '@aws-sdk/credential-provider-env': 3.535.0
      '@aws-sdk/credential-provider-http': 3.552.0
      '@aws-sdk/credential-provider-ini': 3.556.0(@aws-sdk/credential-provider-node@3.556.0)
      '@aws-sdk/credential-provider-node': 3.556.0
      '@aws-sdk/credential-provider-process': 3.535.0
      '@aws-sdk/credential-provider-sso': 3.556.0(@aws-sdk/credential-provider-node@3.556.0)
      '@aws-sdk/credential-provider-web-identity': 3.556.0(@aws-sdk/credential-provider-node@3.556.0)
      '@aws-sdk/types': 3.535.0
      '@smithy/credential-provider-imds': 2.3.0
      '@smithy/property-provider': 2.2.0
      '@smithy/types': 2.12.0
      tslib: 2.6.2
    transitivePeerDependencies:
      - aws-crt
    dev: false

  /@aws-sdk/middleware-host-header@3.535.0:
    resolution: {integrity: sha512-0h6TWjBWtDaYwHMQJI9ulafeS4lLaw1vIxRjbpH0svFRt6Eve+Sy8NlVhECfTU2hNz/fLubvrUxsXoThaLBIew==}
    engines: {node: '>=14.0.0'}
    dependencies:
      '@aws-sdk/types': 3.535.0
      '@smithy/protocol-http': 3.3.0
      '@smithy/types': 2.12.0
      tslib: 2.6.2
    dev: false

  /@aws-sdk/middleware-logger@3.535.0:
    resolution: {integrity: sha512-huNHpONOrEDrdRTvSQr1cJiRMNf0S52NDXtaPzdxiubTkP+vni2MohmZANMOai/qT0olmEVX01LhZ0ZAOgmg6A==}
    engines: {node: '>=14.0.0'}
    dependencies:
      '@aws-sdk/types': 3.535.0
      '@smithy/types': 2.12.0
      tslib: 2.6.2
    dev: false

  /@aws-sdk/middleware-recursion-detection@3.535.0:
    resolution: {integrity: sha512-am2qgGs+gwqmR4wHLWpzlZ8PWhm4ktj5bYSgDrsOfjhdBlWNxvPoID9/pDAz5RWL48+oH7I6SQzMqxXsFDikrw==}
    engines: {node: '>=14.0.0'}
    dependencies:
      '@aws-sdk/types': 3.535.0
      '@smithy/protocol-http': 3.3.0
      '@smithy/types': 2.12.0
      tslib: 2.6.2
    dev: false

  /@aws-sdk/middleware-user-agent@3.540.0:
    resolution: {integrity: sha512-8Rd6wPeXDnOYzWj1XCmOKcx/Q87L0K1/EHqOBocGjLVbN3gmRxBvpmR1pRTjf7IsWfnnzN5btqtcAkfDPYQUMQ==}
    engines: {node: '>=14.0.0'}
    dependencies:
      '@aws-sdk/types': 3.535.0
      '@aws-sdk/util-endpoints': 3.540.0
      '@smithy/protocol-http': 3.3.0
      '@smithy/types': 2.12.0
      tslib: 2.6.2
    dev: false

  /@aws-sdk/region-config-resolver@3.535.0:
    resolution: {integrity: sha512-IXOznDiaItBjsQy4Fil0kzX/J3HxIOknEphqHbOfUf+LpA5ugcsxuQQONrbEQusCBnfJyymrldBvBhFmtlU9Wg==}
    engines: {node: '>=14.0.0'}
    dependencies:
      '@aws-sdk/types': 3.535.0
      '@smithy/node-config-provider': 2.3.0
      '@smithy/types': 2.12.0
      '@smithy/util-config-provider': 2.3.0
      '@smithy/util-middleware': 2.2.0
      tslib: 2.6.2
    dev: false

  /@aws-sdk/token-providers@3.556.0(@aws-sdk/credential-provider-node@3.556.0):
    resolution: {integrity: sha512-tvIiugNF0/+2wfuImMrpKjXMx4nCnFWQjQvouObny+wrif/PGqqQYrybwxPJDvzbd965bu1I+QuSv85/ug7xsg==}
    engines: {node: '>=14.0.0'}
    dependencies:
      '@aws-sdk/client-sso-oidc': 3.556.0(@aws-sdk/credential-provider-node@3.556.0)
      '@aws-sdk/types': 3.535.0
      '@smithy/property-provider': 2.2.0
      '@smithy/shared-ini-file-loader': 2.4.0
      '@smithy/types': 2.12.0
      tslib: 2.6.2
    transitivePeerDependencies:
      - '@aws-sdk/credential-provider-node'
      - aws-crt
    dev: false

  /@aws-sdk/types@3.535.0:
    resolution: {integrity: sha512-aY4MYfduNj+sRR37U7XxYR8wemfbKP6lx00ze2M2uubn7mZotuVrWYAafbMSXrdEMSToE5JDhr28vArSOoLcSg==}
    engines: {node: '>=14.0.0'}
    dependencies:
      '@smithy/types': 2.12.0
      tslib: 2.6.2
    dev: false

  /@aws-sdk/util-endpoints@3.540.0:
    resolution: {integrity: sha512-1kMyQFAWx6f8alaI6UT65/5YW/7pDWAKAdNwL6vuJLea03KrZRX3PMoONOSJpAS5m3Ot7HlWZvf3wZDNTLELZw==}
    engines: {node: '>=14.0.0'}
    dependencies:
      '@aws-sdk/types': 3.535.0
      '@smithy/types': 2.12.0
      '@smithy/util-endpoints': 1.2.0
      tslib: 2.6.2
    dev: false

  /@aws-sdk/util-locate-window@3.535.0:
    resolution: {integrity: sha512-PHJ3SL6d2jpcgbqdgiPxkXpu7Drc2PYViwxSIqvvMKhDwzSB1W3mMvtpzwKM4IE7zLFodZo0GKjJ9AsoXndXhA==}
    engines: {node: '>=14.0.0'}
    dependencies:
      tslib: 2.6.2
    dev: false

  /@aws-sdk/util-user-agent-browser@3.535.0:
    resolution: {integrity: sha512-RWMcF/xV5n+nhaA/Ff5P3yNP3Kur/I+VNZngog4TEs92oB/nwOdAg/2JL8bVAhUbMrjTjpwm7PItziYFQoqyig==}
    dependencies:
      '@aws-sdk/types': 3.535.0
      '@smithy/types': 2.12.0
      bowser: 2.11.0
      tslib: 2.6.2
    dev: false

  /@aws-sdk/util-user-agent-node@3.535.0:
    resolution: {integrity: sha512-dRek0zUuIT25wOWJlsRm97nTkUlh1NDcLsQZIN2Y8KxhwoXXWtJs5vaDPT+qAg+OpcNj80i1zLR/CirqlFg/TQ==}
    engines: {node: '>=14.0.0'}
    peerDependencies:
      aws-crt: '>=1.0.0'
    peerDependenciesMeta:
      aws-crt:
        optional: true
    dependencies:
      '@aws-sdk/types': 3.535.0
      '@smithy/node-config-provider': 2.3.0
      '@smithy/types': 2.12.0
      tslib: 2.6.2
    dev: false

  /@aws-sdk/util-utf8-browser@3.259.0:
    resolution: {integrity: sha512-UvFa/vR+e19XookZF8RzFZBrw2EUkQWxiBW0yYQAhvk3C+QVGl0H3ouca8LDBlBfQKXwmW3huo/59H8rwb1wJw==}
    dependencies:
      tslib: 2.6.2
    dev: false

  /@azure/abort-controller@1.1.0:
    resolution: {integrity: sha512-TrRLIoSQVzfAJX9H1JeFjzAoDGcoK1IYX1UImfceTZpsyYfWr09Ss1aHW1y5TrrR3iq6RZLBwJ3E24uwPhwahw==}
    engines: {node: '>=12.0.0'}
    dependencies:
      tslib: 2.6.2

  /@azure/abort-controller@2.1.2:
    resolution: {integrity: sha512-nBrLsEWm4J2u5LpAPjxADTlq3trDgVZZXHNKabeXZtpq3d3AbN/KGO82R87rdDz5/lYB024rtEf10/q0urNgsA==}
    engines: {node: '>=18.0.0'}
    dependencies:
      tslib: 2.6.2

  /@azure/core-auth@1.7.2:
    resolution: {integrity: sha512-Igm/S3fDYmnMq1uKS38Ae1/m37B3zigdlZw+kocwEhh5GjyKjPrXKO2J6rzpC1wAxrNil/jX9BJRqBshyjnF3g==}
    engines: {node: '>=18.0.0'}
    dependencies:
      '@azure/abort-controller': 2.1.2
      '@azure/core-util': 1.9.0
      tslib: 2.6.2

  /@azure/core-http@3.0.4:
    resolution: {integrity: sha512-Fok9VVhMdxAFOtqiiAtg74fL0UJkt0z3D+ouUUxcRLzZNBioPRAMJFVxiWoJljYpXsRi4GDQHzQHDc9AiYaIUQ==}
    engines: {node: '>=14.0.0'}
    dependencies:
      '@azure/abort-controller': 1.1.0
      '@azure/core-auth': 1.7.2
      '@azure/core-tracing': 1.0.0-preview.13
      '@azure/core-util': 1.9.0
      '@azure/logger': 1.1.2
      '@types/node-fetch': 2.6.11
      '@types/tunnel': 0.0.3
      form-data: 4.0.0
      node-fetch: 2.7.0
      process: 0.11.10
      tslib: 2.6.2
      tunnel: 0.0.6
      uuid: 8.3.2
      xml2js: 0.5.0
    transitivePeerDependencies:
      - encoding

  /@azure/core-lro@2.7.2:
    resolution: {integrity: sha512-0YIpccoX8m/k00O7mDDMdJpbr6mf1yWo2dfmxt5A8XVZVVMz2SSKaEbMCeJRvgQ0IaSlqhjT47p4hVIRRy90xw==}
    engines: {node: '>=18.0.0'}
    dependencies:
      '@azure/abort-controller': 2.1.2
      '@azure/core-util': 1.9.0
      '@azure/logger': 1.1.2
      tslib: 2.6.2

  /@azure/core-paging@1.5.0:
    resolution: {integrity: sha512-zqWdVIt+2Z+3wqxEOGzR5hXFZ8MGKK52x4vFLw8n58pR6ZfKRx3EXYTxTaYxYHc/PexPUTyimcTWFJbji9Z6Iw==}
    engines: {node: '>=14.0.0'}
    dependencies:
      tslib: 2.6.2

  /@azure/core-tracing@1.0.0-preview.13:
    resolution: {integrity: sha512-KxDlhXyMlh2Jhj2ykX6vNEU0Vou4nHr025KoSEiz7cS3BNiHNaZcdECk/DmLkEB0as5T7b/TpRcehJ5yV6NeXQ==}
    engines: {node: '>=12.0.0'}
    dependencies:
      '@opentelemetry/api': 1.8.0
      tslib: 2.6.2

  /@azure/core-util@1.9.0:
    resolution: {integrity: sha512-AfalUQ1ZppaKuxPPMsFEUdX6GZPB3d9paR9d/TTL7Ow2De8cJaC7ibi7kWVlFAVPCYo31OcnGymc0R89DX8Oaw==}
    engines: {node: '>=18.0.0'}
    dependencies:
      '@azure/abort-controller': 2.1.2
      tslib: 2.6.2

  /@azure/logger@1.1.2:
    resolution: {integrity: sha512-l170uE7bsKpIU6B/giRc9i4NI0Mj+tANMMMxf7Zi/5cKzEqPayP7+X1WPrG7e+91JgY8N+7K7nF2WOi7iVhXvg==}
    engines: {node: '>=18.0.0'}
    dependencies:
      tslib: 2.6.2

  /@azure/storage-blob@12.17.0:
    resolution: {integrity: sha512-sM4vpsCpcCApagRW5UIjQNlNylo02my2opgp0Emi8x888hZUvJ3dN69Oq20cEGXkMUWnoCrBaB0zyS3yeB87sQ==}
    engines: {node: '>=14.0.0'}
    dependencies:
      '@azure/abort-controller': 1.1.0
      '@azure/core-http': 3.0.4
      '@azure/core-lro': 2.7.2
      '@azure/core-paging': 1.5.0
      '@azure/core-tracing': 1.0.0-preview.13
      '@azure/logger': 1.1.2
      events: 3.3.0
      tslib: 2.6.2
    transitivePeerDependencies:
      - encoding

  /@babel/code-frame@7.24.2:
    resolution: {integrity: sha512-y5+tLQyV8pg3fsiln67BVLD1P13Eg4lh5RW9mF0zUuvLrv9uIQ4MCL+CRT+FTsBlBjcIan6PGsLcBN0m3ClUyQ==}
    engines: {node: '>=6.9.0'}
    dependencies:
      '@babel/highlight': 7.24.2
      picocolors: 1.0.0

  /@babel/compat-data@7.24.4:
    resolution: {integrity: sha512-vg8Gih2MLK+kOkHJp4gBEIkyaIi00jgWot2D9QOmmfLC8jINSOzmCLta6Bvz/JSBCqnegV0L80jhxkol5GWNfQ==}
    engines: {node: '>=6.9.0'}

  /@babel/core@7.24.4:
    resolution: {integrity: sha512-MBVlMXP+kkl5394RBLSxxk/iLTeVGuXTV3cIDXavPpMMqnSnt6apKgan/U8O3USWZCWZT/TbgfEpKa4uMgN4Dg==}
    engines: {node: '>=6.9.0'}
    dependencies:
      '@ampproject/remapping': 2.3.0
      '@babel/code-frame': 7.24.2
      '@babel/generator': 7.24.4
      '@babel/helper-compilation-targets': 7.23.6
      '@babel/helper-module-transforms': 7.23.3(@babel/core@7.24.4)
      '@babel/helpers': 7.24.4
      '@babel/parser': 7.24.4
      '@babel/template': 7.24.0
      '@babel/traverse': 7.24.1
      '@babel/types': 7.24.0
      convert-source-map: 2.0.0
      debug: 4.3.4(supports-color@8.1.1)
      gensync: 1.0.0-beta.2
      json5: 2.2.3
      semver: 6.3.1
    transitivePeerDependencies:
      - supports-color

  /@babel/generator@7.24.4:
    resolution: {integrity: sha512-Xd6+v6SnjWVx/nus+y0l1sxMOTOMBkyL4+BIdbALyatQnAe/SRVjANeDPSCYaX+i1iJmuGSKf3Z+E+V/va1Hvw==}
    engines: {node: '>=6.9.0'}
    dependencies:
      '@babel/types': 7.24.0
      '@jridgewell/gen-mapping': 0.3.5
      '@jridgewell/trace-mapping': 0.3.25
      jsesc: 2.5.2

  /@babel/helper-compilation-targets@7.23.6:
    resolution: {integrity: sha512-9JB548GZoQVmzrFgp8o7KxdgkTGm6xs9DW0o/Pim72UDjzr5ObUQ6ZzYPqA+g9OTS2bBQoctLJrky0RDCAWRgQ==}
    engines: {node: '>=6.9.0'}
    dependencies:
      '@babel/compat-data': 7.24.4
      '@babel/helper-validator-option': 7.23.5
      browserslist: 4.23.0
      lru-cache: 5.1.1
      semver: 6.3.1

  /@babel/helper-environment-visitor@7.22.20:
    resolution: {integrity: sha512-zfedSIzFhat/gFhWfHtgWvlec0nqB9YEIVrpuwjruLlXfUSnA8cJB0miHKwqDnQ7d32aKo2xt88/xZptwxbfhA==}
    engines: {node: '>=6.9.0'}

  /@babel/helper-function-name@7.23.0:
    resolution: {integrity: sha512-OErEqsrxjZTJciZ4Oo+eoZqeW9UIiOcuYKRJA4ZAgV9myA+pOXhhmpfNCKjEH/auVfEYVFJ6y1Tc4r0eIApqiw==}
    engines: {node: '>=6.9.0'}
    dependencies:
      '@babel/template': 7.24.0
      '@babel/types': 7.24.0

  /@babel/helper-hoist-variables@7.22.5:
    resolution: {integrity: sha512-wGjk9QZVzvknA6yKIUURb8zY3grXCcOZt+/7Wcy8O2uctxhplmUPkOdlgoNhmdVee2c92JXbf1xpMtVNbfoxRw==}
    engines: {node: '>=6.9.0'}
    dependencies:
      '@babel/types': 7.24.0

  /@babel/helper-module-imports@7.24.3:
    resolution: {integrity: sha512-viKb0F9f2s0BCS22QSF308z/+1YWKV/76mwt61NBzS5izMzDPwdq1pTrzf+Li3npBWX9KdQbkeCt1jSAM7lZqg==}
    engines: {node: '>=6.9.0'}
    dependencies:
      '@babel/types': 7.24.0

  /@babel/helper-module-transforms@7.23.3(@babel/core@7.24.4):
    resolution: {integrity: sha512-7bBs4ED9OmswdfDzpz4MpWgSrV7FXlc3zIagvLFjS5H+Mk7Snr21vQ6QwrsoCGMfNC4e4LQPdoULEt4ykz0SRQ==}
    engines: {node: '>=6.9.0'}
    peerDependencies:
      '@babel/core': ^7.0.0
    dependencies:
      '@babel/core': 7.24.4
      '@babel/helper-environment-visitor': 7.22.20
      '@babel/helper-module-imports': 7.24.3
      '@babel/helper-simple-access': 7.22.5
      '@babel/helper-split-export-declaration': 7.22.6
      '@babel/helper-validator-identifier': 7.22.20

  /@babel/helper-plugin-utils@7.24.0:
    resolution: {integrity: sha512-9cUznXMG0+FxRuJfvL82QlTqIzhVW9sL0KjMPHhAOOvpQGL8QtdxnBKILjBqxlHyliz0yCa1G903ZXI/FuHy2w==}
    engines: {node: '>=6.9.0'}
    dev: false

  /@babel/helper-simple-access@7.22.5:
    resolution: {integrity: sha512-n0H99E/K+Bika3++WNL17POvo4rKWZ7lZEp1Q+fStVbUi8nxPQEBOlTmCOxW/0JsS56SKKQ+ojAe2pHKJHN35w==}
    engines: {node: '>=6.9.0'}
    dependencies:
      '@babel/types': 7.24.0

  /@babel/helper-split-export-declaration@7.22.6:
    resolution: {integrity: sha512-AsUnxuLhRYsisFiaJwvp1QF+I3KjD5FOxut14q/GzovUe6orHLesW2C7d754kRm53h5gqrz6sFl6sxc4BVtE/g==}
    engines: {node: '>=6.9.0'}
    dependencies:
      '@babel/types': 7.24.0

  /@babel/helper-string-parser@7.24.1:
    resolution: {integrity: sha512-2ofRCjnnA9y+wk8b9IAREroeUP02KHp431N2mhKniy2yKIDKpbrHv9eXwm8cBeWQYcJmzv5qKCu65P47eCF7CQ==}
    engines: {node: '>=6.9.0'}

  /@babel/helper-validator-identifier@7.22.20:
    resolution: {integrity: sha512-Y4OZ+ytlatR8AI+8KZfKuL5urKp7qey08ha31L8b3BwewJAoJamTzyvxPR/5D+KkdJCGPq/+8TukHBlY10FX9A==}
    engines: {node: '>=6.9.0'}

  /@babel/helper-validator-option@7.23.5:
    resolution: {integrity: sha512-85ttAOMLsr53VgXkTbkx8oA6YTfT4q7/HzXSLEYmjcSTJPMPQtvq1BD79Byep5xMUYbGRzEpDsjUf3dyp54IKw==}
    engines: {node: '>=6.9.0'}

  /@babel/helpers@7.24.4:
    resolution: {integrity: sha512-FewdlZbSiwaVGlgT1DPANDuCHaDMiOo+D/IDYRFYjHOuv66xMSJ7fQwwODwRNAPkADIO/z1EoF/l2BCWlWABDw==}
    engines: {node: '>=6.9.0'}
    dependencies:
      '@babel/template': 7.24.0
      '@babel/traverse': 7.24.1
      '@babel/types': 7.24.0
    transitivePeerDependencies:
      - supports-color

  /@babel/highlight@7.24.2:
    resolution: {integrity: sha512-Yac1ao4flkTxTteCDZLEvdxg2fZfz1v8M4QpaGypq/WPDqg3ijHYbDfs+LG5hvzSoqaSZ9/Z9lKSP3CjZjv+pA==}
    engines: {node: '>=6.9.0'}
    dependencies:
      '@babel/helper-validator-identifier': 7.22.20
      chalk: 2.4.2
      js-tokens: 4.0.0
      picocolors: 1.0.0

  /@babel/parser@7.24.4:
    resolution: {integrity: sha512-zTvEBcghmeBma9QIGunWevvBAp4/Qu9Bdq+2k0Ot4fVMD6v3dsC9WOcRSKk7tRRyBM/53yKMJko9xOatGQAwSg==}
    engines: {node: '>=6.0.0'}
    hasBin: true
    dependencies:
      '@babel/types': 7.24.0

  /@babel/plugin-transform-react-jsx-self@7.24.1(@babel/core@7.24.4):
    resolution: {integrity: sha512-kDJgnPujTmAZ/9q2CN4m2/lRsUUPDvsG3+tSHWUJIzMGTt5U/b/fwWd3RO3n+5mjLrsBrVa5eKFRVSQbi3dF1w==}
    engines: {node: '>=6.9.0'}
    peerDependencies:
      '@babel/core': ^7.0.0-0
    dependencies:
      '@babel/core': 7.24.4
      '@babel/helper-plugin-utils': 7.24.0
    dev: false

  /@babel/plugin-transform-react-jsx-source@7.24.1(@babel/core@7.24.4):
    resolution: {integrity: sha512-1v202n7aUq4uXAieRTKcwPzNyphlCuqHHDcdSNc+vdhoTEZcFMh+L5yZuCmGaIO7bs1nJUNfHB89TZyoL48xNA==}
    engines: {node: '>=6.9.0'}
    peerDependencies:
      '@babel/core': ^7.0.0-0
    dependencies:
      '@babel/core': 7.24.4
      '@babel/helper-plugin-utils': 7.24.0
    dev: false

  /@babel/runtime@7.24.4:
    resolution: {integrity: sha512-dkxf7+hn8mFBwKjs9bvBlArzLVxVbS8usaPUDd5p2a9JCL9tB8OaOVN1isD4+Xyk4ns89/xeOmbQvgdK7IIVdA==}
    engines: {node: '>=6.9.0'}
    dependencies:
      regenerator-runtime: 0.14.1

  /@babel/template@7.24.0:
    resolution: {integrity: sha512-Bkf2q8lMB0AFpX0NFEqSbx1OkTHf0f+0j82mkw+ZpzBnkk7e9Ql0891vlfgi+kHwOk8tQjiQHpqh4LaSa0fKEA==}
    engines: {node: '>=6.9.0'}
    dependencies:
      '@babel/code-frame': 7.24.2
      '@babel/parser': 7.24.4
      '@babel/types': 7.24.0

  /@babel/traverse@7.24.1:
    resolution: {integrity: sha512-xuU6o9m68KeqZbQuDt2TcKSxUw/mrsvavlEqQ1leZ/B+C9tk6E4sRWy97WaXgvq5E+nU3cXMxv3WKOCanVMCmQ==}
    engines: {node: '>=6.9.0'}
    dependencies:
      '@babel/code-frame': 7.24.2
      '@babel/generator': 7.24.4
      '@babel/helper-environment-visitor': 7.22.20
      '@babel/helper-function-name': 7.23.0
      '@babel/helper-hoist-variables': 7.22.5
      '@babel/helper-split-export-declaration': 7.22.6
      '@babel/parser': 7.24.4
      '@babel/types': 7.24.0
      debug: 4.3.4(supports-color@8.1.1)
      globals: 11.12.0
    transitivePeerDependencies:
      - supports-color

  /@babel/types@7.24.0:
    resolution: {integrity: sha512-+j7a5c253RfKh8iABBhywc8NSfP5LURe7Uh4qpsh6jc+aLJguvmIUBdjSdEMQv2bENrCR5MfRdjGo7vzS/ob7w==}
    engines: {node: '>=6.9.0'}
    dependencies:
      '@babel/helper-string-parser': 7.24.1
      '@babel/helper-validator-identifier': 7.22.20
      to-fast-properties: 2.0.0

  /@bentley/functional-schema@1.0.4:
    resolution: {integrity: sha512-hQyFrJ6EgWQhvKl1vp7tU9xDEHAJ4bg/pEJ+MLGSjbSX0bL3jHr/rocCSMiZ6Lt7Iye8jTG+6FAajm7w6DUfcQ==}
    dev: false

  /@bentley/icons-generic-webfont@1.0.34:
    resolution: {integrity: sha512-5zZgs+himE2vjf39CVlDXMHCFAwSfcoORqJBk3Vji8QVCF8AIX4IX2DO6HlsIAM7szxMNqhz1kd07Xfppro6MA==}
    dev: false

  /@bentley/icons-generic@1.0.34:
    resolution: {integrity: sha512-IIs1wDcY2oZ8tJ3EZRw0U51M+0ZL3MvwoDYYmhUXaa9/UZqpFoOyLBGaxjirQteWXqTIMm3mFvmC+Nbn1ok4Iw==}

  /@bentley/imodeljs-native@4.5.38:
    resolution: {integrity: sha512-ND017QAzz/hInk+cSL7Gr8fNYBhi6c7Vhdu7g4CMN/rUrR1o7siZpltKrbtw97X5kDavNXPcOFUuvTsGQMQzsg==}
    requiresBuild: true

  /@changesets/apply-release-plan@7.0.0:
    resolution: {integrity: sha512-vfi69JR416qC9hWmFGSxj7N6wA5J222XNBmezSVATPWDVPIF7gkd4d8CpbEbXmRWbVrkoli3oerGS6dcL/BGsQ==}
    dependencies:
      '@babel/runtime': 7.24.4
      '@changesets/config': 3.0.0
      '@changesets/get-version-range-type': 0.4.0
      '@changesets/git': 3.0.0
      '@changesets/types': 6.0.0
      '@manypkg/get-packages': 1.1.3
      detect-indent: 6.1.0
      fs-extra: 7.0.1
      lodash.startcase: 4.4.0
      outdent: 0.5.0
      prettier: 2.8.8
      resolve-from: 5.0.0
      semver: 7.6.0
    dev: false

  /@changesets/assemble-release-plan@6.0.0:
    resolution: {integrity: sha512-4QG7NuisAjisbW4hkLCmGW2lRYdPrKzro+fCtZaILX+3zdUELSvYjpL4GTv0E4aM9Mef3PuIQp89VmHJ4y2bfw==}
    dependencies:
      '@babel/runtime': 7.24.4
      '@changesets/errors': 0.2.0
      '@changesets/get-dependents-graph': 2.0.0
      '@changesets/types': 6.0.0
      '@manypkg/get-packages': 1.1.3
      semver: 7.6.0
    dev: false

  /@changesets/changelog-git@0.2.0:
    resolution: {integrity: sha512-bHOx97iFI4OClIT35Lok3sJAwM31VbUM++gnMBV16fdbtBhgYu4dxsphBF/0AZZsyAHMrnM0yFcj5gZM1py6uQ==}
    dependencies:
      '@changesets/types': 6.0.0
    dev: false

  /@changesets/cli@2.27.1:
    resolution: {integrity: sha512-iJ91xlvRnnrJnELTp4eJJEOPjgpF3NOh4qeQehM6Ugiz9gJPRZ2t+TsXun6E3AMN4hScZKjqVXl0TX+C7AB3ZQ==}
    hasBin: true
    dependencies:
      '@babel/runtime': 7.24.4
      '@changesets/apply-release-plan': 7.0.0
      '@changesets/assemble-release-plan': 6.0.0
      '@changesets/changelog-git': 0.2.0
      '@changesets/config': 3.0.0
      '@changesets/errors': 0.2.0
      '@changesets/get-dependents-graph': 2.0.0
      '@changesets/get-release-plan': 4.0.0
      '@changesets/git': 3.0.0
      '@changesets/logger': 0.1.0
      '@changesets/pre': 2.0.0
      '@changesets/read': 0.6.0
      '@changesets/types': 6.0.0
      '@changesets/write': 0.3.0
      '@manypkg/get-packages': 1.1.3
      '@types/semver': 7.5.8
      ansi-colors: 4.1.3
      chalk: 2.4.2
      ci-info: 3.9.0
      enquirer: 2.4.1
      external-editor: 3.1.0
      fs-extra: 7.0.1
      human-id: 1.0.2
      meow: 6.1.1
      outdent: 0.5.0
      p-limit: 2.3.0
      preferred-pm: 3.1.3
      resolve-from: 5.0.0
      semver: 7.6.0
      spawndamnit: 2.0.0
      term-size: 2.2.1
      tty-table: 4.2.3
    dev: false

  /@changesets/config@3.0.0:
    resolution: {integrity: sha512-o/rwLNnAo/+j9Yvw9mkBQOZySDYyOr/q+wptRLcAVGlU6djOeP9v1nlalbL9MFsobuBVQbZCTp+dIzdq+CLQUA==}
    dependencies:
      '@changesets/errors': 0.2.0
      '@changesets/get-dependents-graph': 2.0.0
      '@changesets/logger': 0.1.0
      '@changesets/types': 6.0.0
      '@manypkg/get-packages': 1.1.3
      fs-extra: 7.0.1
      micromatch: 4.0.5
    dev: false

  /@changesets/errors@0.2.0:
    resolution: {integrity: sha512-6BLOQUscTpZeGljvyQXlWOItQyU71kCdGz7Pi8H8zdw6BI0g3m43iL4xKUVPWtG+qrrL9DTjpdn8eYuCQSRpow==}
    dependencies:
      extendable-error: 0.1.7
    dev: false

  /@changesets/get-dependents-graph@2.0.0:
    resolution: {integrity: sha512-cafUXponivK4vBgZ3yLu944mTvam06XEn2IZGjjKc0antpenkYANXiiE6GExV/yKdsCnE8dXVZ25yGqLYZmScA==}
    dependencies:
      '@changesets/types': 6.0.0
      '@manypkg/get-packages': 1.1.3
      chalk: 2.4.2
      fs-extra: 7.0.1
      semver: 7.6.0
    dev: false

  /@changesets/get-release-plan@4.0.0:
    resolution: {integrity: sha512-9L9xCUeD/Tb6L/oKmpm8nyzsOzhdNBBbt/ZNcjynbHC07WW4E1eX8NMGC5g5SbM5z/V+MOrYsJ4lRW41GCbg3w==}
    dependencies:
      '@babel/runtime': 7.24.4
      '@changesets/assemble-release-plan': 6.0.0
      '@changesets/config': 3.0.0
      '@changesets/pre': 2.0.0
      '@changesets/read': 0.6.0
      '@changesets/types': 6.0.0
      '@manypkg/get-packages': 1.1.3
    dev: false

  /@changesets/get-version-range-type@0.4.0:
    resolution: {integrity: sha512-hwawtob9DryoGTpixy1D3ZXbGgJu1Rhr+ySH2PvTLHvkZuQ7sRT4oQwMh0hbqZH1weAooedEjRsbrWcGLCeyVQ==}
    dev: false

  /@changesets/git@3.0.0:
    resolution: {integrity: sha512-vvhnZDHe2eiBNRFHEgMiGd2CT+164dfYyrJDhwwxTVD/OW0FUD6G7+4DIx1dNwkwjHyzisxGAU96q0sVNBns0w==}
    dependencies:
      '@babel/runtime': 7.24.4
      '@changesets/errors': 0.2.0
      '@changesets/types': 6.0.0
      '@manypkg/get-packages': 1.1.3
      is-subdir: 1.2.0
      micromatch: 4.0.5
      spawndamnit: 2.0.0
    dev: false

  /@changesets/logger@0.1.0:
    resolution: {integrity: sha512-pBrJm4CQm9VqFVwWnSqKEfsS2ESnwqwH+xR7jETxIErZcfd1u2zBSqrHbRHR7xjhSgep9x2PSKFKY//FAshA3g==}
    dependencies:
      chalk: 2.4.2
    dev: false

  /@changesets/parse@0.4.0:
    resolution: {integrity: sha512-TS/9KG2CdGXS27S+QxbZXgr8uPsP4yNJYb4BC2/NeFUj80Rni3TeD2qwWmabymxmrLo7JEsytXH1FbpKTbvivw==}
    dependencies:
      '@changesets/types': 6.0.0
      js-yaml: 3.14.1
    dev: false

  /@changesets/pre@2.0.0:
    resolution: {integrity: sha512-HLTNYX/A4jZxc+Sq8D1AMBsv+1qD6rmmJtjsCJa/9MSRybdxh0mjbTvE6JYZQ/ZiQ0mMlDOlGPXTm9KLTU3jyw==}
    dependencies:
      '@babel/runtime': 7.24.4
      '@changesets/errors': 0.2.0
      '@changesets/types': 6.0.0
      '@manypkg/get-packages': 1.1.3
      fs-extra: 7.0.1
    dev: false

  /@changesets/read@0.6.0:
    resolution: {integrity: sha512-ZypqX8+/im1Fm98K4YcZtmLKgjs1kDQ5zHpc2U1qdtNBmZZfo/IBiG162RoP0CUF05tvp2y4IspH11PLnPxuuw==}
    dependencies:
      '@babel/runtime': 7.24.4
      '@changesets/git': 3.0.0
      '@changesets/logger': 0.1.0
      '@changesets/parse': 0.4.0
      '@changesets/types': 6.0.0
      chalk: 2.4.2
      fs-extra: 7.0.1
      p-filter: 2.1.0
    dev: false

  /@changesets/types@4.1.0:
    resolution: {integrity: sha512-LDQvVDv5Kb50ny2s25Fhm3d9QSZimsoUGBsUioj6MC3qbMUCuC8GPIvk/M6IvXx3lYhAs0lwWUQLb+VIEUCECw==}
    dev: false

  /@changesets/types@6.0.0:
    resolution: {integrity: sha512-b1UkfNulgKoWfqyHtzKS5fOZYSJO+77adgL7DLRDr+/7jhChN+QcHnbjiQVOz/U+Ts3PGNySq7diAItzDgugfQ==}
    dev: false

  /@changesets/write@0.3.0:
    resolution: {integrity: sha512-slGLb21fxZVUYbyea+94uFiD6ntQW0M2hIKNznFizDhZPDgn2c/fv1UzzlW43RVzh1BEDuIqW6hzlJ1OflNmcw==}
    dependencies:
      '@babel/runtime': 7.24.4
      '@changesets/types': 6.0.0
      fs-extra: 7.0.1
      human-id: 1.0.2
      prettier: 2.8.8
    dev: false

  /@colors/colors@1.5.0:
    resolution: {integrity: sha512-ooWCrlZP11i8GImSjTHYHLkvFDP48nS4+204nGb1RiX/WXYHmJA2III9/e2DWVabCESdW7hBAEzHRqUn9OUVvQ==}
    engines: {node: '>=0.1.90'}
    requiresBuild: true
    dev: false
    optional: true

  /@cspotcode/source-map-support@0.8.1:
    resolution: {integrity: sha512-IchNf6dN4tHoMFIn/7OE8LWZ19Y6q/67Bmf6vnGREv8RSbBVb9LPJxEcnwrcwX6ixSvaiGoomAUvu4YSxXrVgw==}
    engines: {node: '>=12'}
    dependencies:
      '@jridgewell/trace-mapping': 0.3.9
    dev: false

  /@dependents/detective-less@4.1.0:
    resolution: {integrity: sha512-KrkT6qO5NxqNfy68sBl6CTSoJ4SNDIS5iQArkibhlbGU4LaDukZ3q2HIkh8aUKDio6o4itU4xDR7t82Y2eP1Bg==}
    engines: {node: '>=14'}
    dependencies:
      gonzales-pe: 4.3.0
      node-source-walk: 6.0.2
    dev: false

  /@electron/get@2.0.3:
    resolution: {integrity: sha512-Qkzpg2s9GnVV2I2BjRksUi43U5e6+zaQMcjoJy0C+C5oxaKl+fmckGDQFtRpZpZV0NQekuZZ+tGz7EA9TVnQtQ==}
    engines: {node: '>=12'}
    dependencies:
      debug: 4.3.4(supports-color@8.1.1)
      env-paths: 2.2.1
      fs-extra: 8.1.0
      got: 11.8.6
      progress: 2.0.3
      semver: 6.3.1
      sumchecker: 3.0.1
    optionalDependencies:
      global-agent: 3.0.0
    transitivePeerDependencies:
      - supports-color
    dev: false

  /@emotion/babel-plugin@11.11.0:
    resolution: {integrity: sha512-m4HEDZleaaCH+XgDDsPF15Ht6wTLsgDTeR3WYj9Q/k76JtWhrJjcP4+/XlG8LGT/Rol9qUfOIztXeA84ATpqPQ==}
    dependencies:
      '@babel/helper-module-imports': 7.24.3
      '@babel/runtime': 7.24.4
      '@emotion/hash': 0.9.1
      '@emotion/memoize': 0.8.1
      '@emotion/serialize': 1.1.4
      babel-plugin-macros: 3.1.0
      convert-source-map: 1.9.0
      escape-string-regexp: 4.0.0
      find-root: 1.1.0
      source-map: 0.5.7
      stylis: 4.2.0
    dev: false

  /@emotion/cache@11.11.0:
    resolution: {integrity: sha512-P34z9ssTCBi3e9EI1ZsWpNHcfY1r09ZO0rZbRO2ob3ZQMnFI35jB536qoXbkdesr5EUhYi22anuEJuyxifaqAQ==}
    dependencies:
      '@emotion/memoize': 0.8.1
      '@emotion/sheet': 1.2.2
      '@emotion/utils': 1.2.1
      '@emotion/weak-memoize': 0.3.1
      stylis: 4.2.0
    dev: false

  /@emotion/hash@0.9.1:
    resolution: {integrity: sha512-gJB6HLm5rYwSLI6PQa+X1t5CFGrv1J1TWG+sOyMCeKz2ojaj6Fnl/rZEspogG+cvqbt4AE/2eIyD2QfLKTBNlQ==}
    dev: false

  /@emotion/memoize@0.8.1:
    resolution: {integrity: sha512-W2P2c/VRW1/1tLox0mVUalvnWXxavmv/Oum2aPsRcoDJuob75FC3Y8FbpfLwUegRcxINtGUMPq0tFCvYNTBXNA==}
    dev: false

  /@emotion/react@11.11.4(@types/react@18.2.79)(react@18.2.0):
    resolution: {integrity: sha512-t8AjMlF0gHpvvxk5mAtCqR4vmxiGHCeJBaQO6gncUSdklELOgtwjerNY2yuJNfwnc6vi16U/+uMF+afIawJ9iw==}
    peerDependencies:
      '@types/react': '*'
      react: '>=16.8.0'
    peerDependenciesMeta:
      '@types/react':
        optional: true
    dependencies:
      '@babel/runtime': 7.24.4
      '@emotion/babel-plugin': 11.11.0
      '@emotion/cache': 11.11.0
      '@emotion/serialize': 1.1.4
      '@emotion/use-insertion-effect-with-fallbacks': 1.0.1(react@18.2.0)
      '@emotion/utils': 1.2.1
      '@emotion/weak-memoize': 0.3.1
      '@types/react': 18.2.79
      hoist-non-react-statics: 3.3.2
      react: 18.2.0
    dev: false

  /@emotion/serialize@1.1.4:
    resolution: {integrity: sha512-RIN04MBT8g+FnDwgvIUi8czvr1LU1alUMI05LekWB5DGyTm8cCBMCRpq3GqaiyEDRptEXOyXnvZ58GZYu4kBxQ==}
    dependencies:
      '@emotion/hash': 0.9.1
      '@emotion/memoize': 0.8.1
      '@emotion/unitless': 0.8.1
      '@emotion/utils': 1.2.1
      csstype: 3.1.2
    dev: false

  /@emotion/sheet@1.2.2:
    resolution: {integrity: sha512-0QBtGvaqtWi+nx6doRwDdBIzhNdZrXUppvTM4dtZZWEGTXL/XE/yJxLMGlDT1Gt+UHH5IX1n+jkXyytE/av7OA==}
    dev: false

  /@emotion/unitless@0.8.1:
    resolution: {integrity: sha512-KOEGMu6dmJZtpadb476IsZBclKvILjopjUii3V+7MnXIQCYh8W3NgNcgwo21n9LXZX6EDIKvqfjYxXebDwxKmQ==}
    dev: false

  /@emotion/use-insertion-effect-with-fallbacks@1.0.1(react@18.2.0):
    resolution: {integrity: sha512-jT/qyKZ9rzLErtrjGgdkMBn2OP8wl0G3sQlBb3YPryvKHsjvINUhVaPFfP+fpBcOkmrVOVEEHQFJ7nbj2TH2gw==}
    peerDependencies:
      react: '>=16.8.0'
    dependencies:
      react: 18.2.0
    dev: false

  /@emotion/utils@1.2.1:
    resolution: {integrity: sha512-Y2tGf3I+XVnajdItskUCn6LX+VUDmP6lTL4fcqsXAv43dnlbZiuW4MWQW38rW/BVWSE7Q/7+XQocmpnRYILUmg==}
    dev: false

  /@emotion/weak-memoize@0.3.1:
    resolution: {integrity: sha512-EsBwpc7hBUJWAsNPBmJy4hxWx12v6bshQsldrVmjxJoc3isbxhOrF2IcCpaXxfvq03NwkI7sbsOLXbYuqF/8Ww==}
    dev: false

  /@es-joy/jsdoccomment@0.42.0:
    resolution: {integrity: sha512-R1w57YlVA6+YE01wch3GPYn6bCsrOV3YW/5oGGE2tmX6JcL9Nr+b5IikrjMPF+v9CV3ay+obImEdsDhovhJrzw==}
    engines: {node: '>=16'}
    dependencies:
      comment-parser: 1.4.1
      esquery: 1.5.0
      jsdoc-type-pratt-parser: 4.0.0

  /@esbuild/aix-ppc64@0.20.2:
    resolution: {integrity: sha512-D+EBOJHXdNZcLJRBkhENNG8Wji2kgc9AZ9KiPr1JuZjsNtyHzrsfLRrY0tk2H2aoFu6RANO1y1iPPUCDYWkb5g==}
    engines: {node: '>=12'}
    cpu: [ppc64]
    os: [aix]
    requiresBuild: true
    dev: false
    optional: true

  /@esbuild/android-arm64@0.20.2:
    resolution: {integrity: sha512-mRzjLacRtl/tWU0SvD8lUEwb61yP9cqQo6noDZP/O8VkwafSYwZ4yWy24kan8jE/IMERpYncRt2dw438LP3Xmg==}
    engines: {node: '>=12'}
    cpu: [arm64]
    os: [android]
    requiresBuild: true
    dev: false
    optional: true

  /@esbuild/android-arm@0.20.2:
    resolution: {integrity: sha512-t98Ra6pw2VaDhqNWO2Oph2LXbz/EJcnLmKLGBJwEwXX/JAN83Fym1rU8l0JUWK6HkIbWONCSSatf4sf2NBRx/w==}
    engines: {node: '>=12'}
    cpu: [arm]
    os: [android]
    requiresBuild: true
    dev: false
    optional: true

  /@esbuild/android-x64@0.20.2:
    resolution: {integrity: sha512-btzExgV+/lMGDDa194CcUQm53ncxzeBrWJcncOBxuC6ndBkKxnHdFJn86mCIgTELsooUmwUm9FkhSp5HYu00Rg==}
    engines: {node: '>=12'}
    cpu: [x64]
    os: [android]
    requiresBuild: true
    dev: false
    optional: true

  /@esbuild/darwin-arm64@0.20.2:
    resolution: {integrity: sha512-4J6IRT+10J3aJH3l1yzEg9y3wkTDgDk7TSDFX+wKFiWjqWp/iCfLIYzGyasx9l0SAFPT1HwSCR+0w/h1ES/MjA==}
    engines: {node: '>=12'}
    cpu: [arm64]
    os: [darwin]
    requiresBuild: true
    dev: false
    optional: true

  /@esbuild/darwin-x64@0.20.2:
    resolution: {integrity: sha512-tBcXp9KNphnNH0dfhv8KYkZhjc+H3XBkF5DKtswJblV7KlT9EI2+jeA8DgBjp908WEuYll6pF+UStUCfEpdysA==}
    engines: {node: '>=12'}
    cpu: [x64]
    os: [darwin]
    requiresBuild: true
    dev: false
    optional: true

  /@esbuild/freebsd-arm64@0.20.2:
    resolution: {integrity: sha512-d3qI41G4SuLiCGCFGUrKsSeTXyWG6yem1KcGZVS+3FYlYhtNoNgYrWcvkOoaqMhwXSMrZRl69ArHsGJ9mYdbbw==}
    engines: {node: '>=12'}
    cpu: [arm64]
    os: [freebsd]
    requiresBuild: true
    dev: false
    optional: true

  /@esbuild/freebsd-x64@0.20.2:
    resolution: {integrity: sha512-d+DipyvHRuqEeM5zDivKV1KuXn9WeRX6vqSqIDgwIfPQtwMP4jaDsQsDncjTDDsExT4lR/91OLjRo8bmC1e+Cw==}
    engines: {node: '>=12'}
    cpu: [x64]
    os: [freebsd]
    requiresBuild: true
    dev: false
    optional: true

  /@esbuild/linux-arm64@0.20.2:
    resolution: {integrity: sha512-9pb6rBjGvTFNira2FLIWqDk/uaf42sSyLE8j1rnUpuzsODBq7FvpwHYZxQ/It/8b+QOS1RYfqgGFNLRI+qlq2A==}
    engines: {node: '>=12'}
    cpu: [arm64]
    os: [linux]
    requiresBuild: true
    dev: false
    optional: true

  /@esbuild/linux-arm@0.20.2:
    resolution: {integrity: sha512-VhLPeR8HTMPccbuWWcEUD1Az68TqaTYyj6nfE4QByZIQEQVWBB8vup8PpR7y1QHL3CpcF6xd5WVBU/+SBEvGTg==}
    engines: {node: '>=12'}
    cpu: [arm]
    os: [linux]
    requiresBuild: true
    dev: false
    optional: true

  /@esbuild/linux-ia32@0.20.2:
    resolution: {integrity: sha512-o10utieEkNPFDZFQm9CoP7Tvb33UutoJqg3qKf1PWVeeJhJw0Q347PxMvBgVVFgouYLGIhFYG0UGdBumROyiig==}
    engines: {node: '>=12'}
    cpu: [ia32]
    os: [linux]
    requiresBuild: true
    dev: false
    optional: true

  /@esbuild/linux-loong64@0.20.2:
    resolution: {integrity: sha512-PR7sp6R/UC4CFVomVINKJ80pMFlfDfMQMYynX7t1tNTeivQ6XdX5r2XovMmha/VjR1YN/HgHWsVcTRIMkymrgQ==}
    engines: {node: '>=12'}
    cpu: [loong64]
    os: [linux]
    requiresBuild: true
    dev: false
    optional: true

  /@esbuild/linux-mips64el@0.20.2:
    resolution: {integrity: sha512-4BlTqeutE/KnOiTG5Y6Sb/Hw6hsBOZapOVF6njAESHInhlQAghVVZL1ZpIctBOoTFbQyGW+LsVYZ8lSSB3wkjA==}
    engines: {node: '>=12'}
    cpu: [mips64el]
    os: [linux]
    requiresBuild: true
    dev: false
    optional: true

  /@esbuild/linux-ppc64@0.20.2:
    resolution: {integrity: sha512-rD3KsaDprDcfajSKdn25ooz5J5/fWBylaaXkuotBDGnMnDP1Uv5DLAN/45qfnf3JDYyJv/ytGHQaziHUdyzaAg==}
    engines: {node: '>=12'}
    cpu: [ppc64]
    os: [linux]
    requiresBuild: true
    dev: false
    optional: true

  /@esbuild/linux-riscv64@0.20.2:
    resolution: {integrity: sha512-snwmBKacKmwTMmhLlz/3aH1Q9T8v45bKYGE3j26TsaOVtjIag4wLfWSiZykXzXuE1kbCE+zJRmwp+ZbIHinnVg==}
    engines: {node: '>=12'}
    cpu: [riscv64]
    os: [linux]
    requiresBuild: true
    dev: false
    optional: true

  /@esbuild/linux-s390x@0.20.2:
    resolution: {integrity: sha512-wcWISOobRWNm3cezm5HOZcYz1sKoHLd8VL1dl309DiixxVFoFe/o8HnwuIwn6sXre88Nwj+VwZUvJf4AFxkyrQ==}
    engines: {node: '>=12'}
    cpu: [s390x]
    os: [linux]
    requiresBuild: true
    dev: false
    optional: true

  /@esbuild/linux-x64@0.20.2:
    resolution: {integrity: sha512-1MdwI6OOTsfQfek8sLwgyjOXAu+wKhLEoaOLTjbijk6E2WONYpH9ZU2mNtR+lZ2B4uwr+usqGuVfFT9tMtGvGw==}
    engines: {node: '>=12'}
    cpu: [x64]
    os: [linux]
    requiresBuild: true
    dev: false
    optional: true

  /@esbuild/netbsd-x64@0.20.2:
    resolution: {integrity: sha512-K8/DhBxcVQkzYc43yJXDSyjlFeHQJBiowJ0uVL6Tor3jGQfSGHNNJcWxNbOI8v5k82prYqzPuwkzHt3J1T1iZQ==}
    engines: {node: '>=12'}
    cpu: [x64]
    os: [netbsd]
    requiresBuild: true
    dev: false
    optional: true

  /@esbuild/openbsd-x64@0.20.2:
    resolution: {integrity: sha512-eMpKlV0SThJmmJgiVyN9jTPJ2VBPquf6Kt/nAoo6DgHAoN57K15ZghiHaMvqjCye/uU4X5u3YSMgVBI1h3vKrQ==}
    engines: {node: '>=12'}
    cpu: [x64]
    os: [openbsd]
    requiresBuild: true
    dev: false
    optional: true

  /@esbuild/sunos-x64@0.20.2:
    resolution: {integrity: sha512-2UyFtRC6cXLyejf/YEld4Hajo7UHILetzE1vsRcGL3earZEW77JxrFjH4Ez2qaTiEfMgAXxfAZCm1fvM/G/o8w==}
    engines: {node: '>=12'}
    cpu: [x64]
    os: [sunos]
    requiresBuild: true
    dev: false
    optional: true

  /@esbuild/win32-arm64@0.20.2:
    resolution: {integrity: sha512-GRibxoawM9ZCnDxnP3usoUDO9vUkpAxIIZ6GQI+IlVmr5kP3zUq+l17xELTHMWTWzjxa2guPNyrpq1GWmPvcGQ==}
    engines: {node: '>=12'}
    cpu: [arm64]
    os: [win32]
    requiresBuild: true
    dev: false
    optional: true

  /@esbuild/win32-ia32@0.20.2:
    resolution: {integrity: sha512-HfLOfn9YWmkSKRQqovpnITazdtquEW8/SoHW7pWpuEeguaZI4QnCRW6b+oZTztdBnZOS2hqJ6im/D5cPzBTTlQ==}
    engines: {node: '>=12'}
    cpu: [ia32]
    os: [win32]
    requiresBuild: true
    dev: false
    optional: true

  /@esbuild/win32-x64@0.20.2:
    resolution: {integrity: sha512-N49X4lJX27+l9jbLKSqZ6bKNjzQvHaT8IIFUy+YIqmXQdjYCToGWwOItDrfby14c78aDd5NHQl29xingXfCdLQ==}
    engines: {node: '>=12'}
    cpu: [x64]
    os: [win32]
    requiresBuild: true
    dev: false
    optional: true

  /@eslint-community/eslint-utils@4.4.0(eslint@8.57.0):
    resolution: {integrity: sha512-1/sA4dwrzBAyeUoQ6oxahHKmrZvsnLCg4RfxW3ZFGGmQkSNQPFNLV9CUEFQP1x9EYXHTo5p6xdhZM1Ne9p/AfA==}
    engines: {node: ^12.22.0 || ^14.17.0 || >=16.0.0}
    peerDependencies:
      eslint: ^6.0.0 || ^7.0.0 || >=8.0.0
    dependencies:
      eslint: 8.57.0
      eslint-visitor-keys: 3.4.3

  /@eslint-community/regexpp@4.10.0:
    resolution: {integrity: sha512-Cu96Sd2By9mCNTx2iyKOmq10v22jUVQv0lQnlGNy16oE9589yE+QADPbrMGCkA51cKZSg3Pu/aTJVTGfL/qjUA==}
    engines: {node: ^12.0.0 || ^14.0.0 || >=16.0.0}

  /@eslint/eslintrc@2.1.4:
    resolution: {integrity: sha512-269Z39MS6wVJtsoUl10L60WdkhJVdPG24Q4eZTH3nnF6lpvSShEK3wQjDX9JRWAUPvPh7COouPpU9IrqaZFvtQ==}
    engines: {node: ^12.22.0 || ^14.17.0 || >=16.0.0}
    dependencies:
      ajv: 6.12.6
      debug: 4.3.4(supports-color@8.1.1)
      espree: 9.6.1
      globals: 13.24.0
      ignore: 5.3.1
      import-fresh: 3.3.0
      js-yaml: 4.1.0
      minimatch: 3.1.2
      strip-json-comments: 3.1.1
    transitivePeerDependencies:
      - supports-color

  /@eslint/js@8.57.0:
    resolution: {integrity: sha512-Ys+3g2TaW7gADOJzPt83SJtCDhMjndcDMFVQ/Tj9iA1BfJzFKD9mAUXT3OenpuPHbI6P/myECxRJrofUsDx/5g==}
    engines: {node: ^12.22.0 || ^14.17.0 || >=16.0.0}

  /@floating-ui/core@1.6.0:
    resolution: {integrity: sha512-PcF++MykgmTj3CIyOQbKA/hDzOAiqI3mhuoN44WRCopIs1sgoDoU4oty4Jtqaj/y3oDU6fnVSm4QG0a3t5i0+g==}
    dependencies:
      '@floating-ui/utils': 0.2.1

  /@floating-ui/dom@1.6.3:
    resolution: {integrity: sha512-RnDthu3mzPlQ31Ss/BTwQ1zjzIhr3lk1gZB1OC56h/1vEtaXkESrOqL5fQVMfXpwGtRwX+YsZBdyHtJMQnkArw==}
    dependencies:
      '@floating-ui/core': 1.6.0
      '@floating-ui/utils': 0.2.1

  /@floating-ui/react-dom@2.0.8(react-dom@18.2.0)(react@18.2.0):
    resolution: {integrity: sha512-HOdqOt3R3OGeTKidaLvJKcgg75S6tibQ3Tif4eyd91QnIJWr0NLvoXFpJA/j8HqkFSL68GDca9AuyWEHlhyClw==}
    peerDependencies:
      react: '>=16.8.0'
      react-dom: '>=16.8.0'
    dependencies:
      '@floating-ui/dom': 1.6.3
      react: 18.2.0
      react-dom: 18.2.0(react@18.2.0)

  /@floating-ui/react@0.26.12(react-dom@18.2.0)(react@18.2.0):
    resolution: {integrity: sha512-D09o62HrWdIkstF2kGekIKAC0/N/Dl6wo3CQsnLcOmO3LkW6Ik8uIb3kw8JYkwxNCcg+uJ2bpWUiIijTBep05w==}
    peerDependencies:
      react: '>=16.8.0'
      react-dom: '>=16.8.0'
    dependencies:
      '@floating-ui/react-dom': 2.0.8(react-dom@18.2.0)(react@18.2.0)
      '@floating-ui/utils': 0.2.1
      react: 18.2.0
      react-dom: 18.2.0(react@18.2.0)
      tabbable: 6.2.0

  /@floating-ui/utils@0.2.1:
    resolution: {integrity: sha512-9TANp6GPoMtYzQdt54kfAyMmz1+osLlXdg2ENroU7zzrtflTLrrC/lgrIfaSe+Wu0b89GKccT7vxXA0MoAIO+Q==}

  /@grpc/grpc-js@1.10.6:
    resolution: {integrity: sha512-xP58G7wDQ4TCmN/cMUHh00DS7SRDv/+lC+xFLrTkMIN8h55X5NhZMLYbvy7dSELP15qlI6hPhNCRWVMtZMwqLA==}
    engines: {node: '>=12.10.0'}
    dependencies:
      '@grpc/proto-loader': 0.7.12
      '@js-sdsl/ordered-map': 4.4.2
    dev: false

  /@grpc/proto-loader@0.7.12:
    resolution: {integrity: sha512-DCVwMxqYzpUCiDMl7hQ384FqP4T3DbNpXU8pt681l3UWCip1WUiD5JrkImUwCB9a7f2cq4CUTmi5r/xIMRPY1Q==}
    engines: {node: '>=6'}
    hasBin: true
    dependencies:
      lodash.camelcase: 4.3.0
      long: 5.2.3
      protobufjs: 7.2.6
      yargs: 17.7.2
    dev: false

  /@hapi/hoek@9.3.0:
    resolution: {integrity: sha512-/c6rf4UJlmHlC9b5BaNvzAcFv7HZ2QHaV0D4/HNlBdvFnvQq8RI4kYdhyPCl7Xj+oWvTWQ8ujhqS53LIgAe6KQ==}
    dev: false

  /@hapi/topo@5.1.0:
    resolution: {integrity: sha512-foQZKJig7Ob0BMAYBfcJk8d77QtOe7Wo4ox7ff1lQYoNNAb6jwcY1ncdoy2e9wQZzvNy7ODZCYJkK8kzmcAnAg==}
    dependencies:
      '@hapi/hoek': 9.3.0
    dev: false

  /@humanwhocodes/config-array@0.11.14:
    resolution: {integrity: sha512-3T8LkOmg45BV5FICb15QQMsyUSWrQ8AygVfC7ZG32zOalnqrilm018ZVCw0eapXux8FtA33q8PSRSstjee3jSg==}
    engines: {node: '>=10.10.0'}
    dependencies:
      '@humanwhocodes/object-schema': 2.0.3
      debug: 4.3.4(supports-color@8.1.1)
      minimatch: 3.1.2
    transitivePeerDependencies:
      - supports-color

  /@humanwhocodes/module-importer@1.0.1:
    resolution: {integrity: sha512-bxveV4V8v5Yb4ncFTT3rPSgZBOpCkjfK0y4oVVVJwIuDVBRMDXrPyXRL988i5ap9m9bnyEEjWfm5WkBmtffLfA==}
    engines: {node: '>=12.22'}

  /@humanwhocodes/object-schema@2.0.3:
    resolution: {integrity: sha512-93zYdMES/c1D69yZiKDBj0V24vqNzB/koF26KPaagAfd3P/4gUlh3Dys5ogAK+Exi9QyzlD8x/08Zt7wIKcDcA==}

  /@isaacs/cliui@8.0.2:
    resolution: {integrity: sha512-O8jcjabXaleOG9DQ0+ARXWZBTfnP4WNAqzuiJK7ll44AmxGKv/J2M4TPjxjY3znBCfvBXFzucm1twdyFybFqEA==}
    engines: {node: '>=12'}
    dependencies:
      string-width: 5.1.2
      string-width-cjs: /string-width@4.2.3
      strip-ansi: 7.1.0
      strip-ansi-cjs: /strip-ansi@6.0.1
      wrap-ansi: 8.1.0
      wrap-ansi-cjs: /wrap-ansi@7.0.0

  /@istanbuljs/load-nyc-config@1.1.0:
    resolution: {integrity: sha512-VjeHSlIzpv/NyD3N0YuHfXOPDIixcA1q2ZV98wsMqcYlPmv2n3Yb2lYP9XMElnaFVXg5A7YLTeLu6V84uQDjmQ==}
    engines: {node: '>=8'}
    dependencies:
      camelcase: 5.3.1
      find-up: 4.1.0
      get-package-type: 0.1.0
      js-yaml: 3.14.1
      resolve-from: 5.0.0
    dev: true

  /@istanbuljs/schema@0.1.3:
    resolution: {integrity: sha512-ZXRY4jNvVgSVQ8DL3LTcakaAtXwTVUxE81hslsyD2AtoXW/wVob10HkOJ1X/pAlcI7D+2YoZKg5do8G/w6RYgA==}
    engines: {node: '>=8'}
    dev: true

  /@itwin/appui-abstract@4.5.2(@itwin/core-bentley@4.5.2):
    resolution: {integrity: sha512-d4V58N2Y5FDCLTQX9LV2nrbQOA5qeZlH7Z5qDOjtAj2eQFlvTFCs579B+rksbw5N3eD1qUEez+fe2fXbMA3EQA==}
    peerDependencies:
      '@itwin/core-bentley': ^4.5.2
    dependencies:
      '@itwin/core-bentley': 4.5.2

  /@itwin/build-tools@4.5.2(@types/node@18.19.31):
    resolution: {integrity: sha512-1TG77tgksaHz37D+d0EFN6nKBOH9ATXhPGOVzqn/+kHa2o+yiz+v329A8L8HY2sbDja0QISwavXnIjhc3ZZ99Q==}
    hasBin: true
    dependencies:
      '@microsoft/api-extractor': 7.36.4(@types/node@18.19.31)
      chalk: 3.0.0
      cpx2: 3.0.2
      cross-spawn: 7.0.3
      fs-extra: 8.1.0
      glob: 7.2.3
      mocha: 10.4.0
      mocha-junit-reporter: 2.2.1(mocha@10.4.0)
      rimraf: 3.0.2
      tree-kill: 1.2.2
      typedoc: 0.23.28(typescript@5.0.4)
      typedoc-plugin-merge-modules: 4.1.0(typedoc@0.23.28)
      typescript: 5.0.4
      wtfnode: 0.9.2
      yargs: 17.7.2
    transitivePeerDependencies:
      - '@types/node'
      - supports-color

  /@itwin/cloud-agnostic-core@2.2.3(inversify@6.0.2)(reflect-metadata@0.1.14):
    resolution: {integrity: sha512-OL1kGQgI241M3mUvOIkPGvOZkQm7qQUjt2GOvknSTUB9cnMVs+vASMUD3e5xEchKdMOdepxKS1YpaFWAS8WKxQ==}
    peerDependencies:
      inversify: ^6.0.1
      reflect-metadata: ^0.1.13
    dependencies:
      inversify: 6.0.2
      reflect-metadata: 0.1.14

  /@itwin/components-react@4.12.0(@itwin/appui-abstract@4.5.2)(@itwin/core-bentley@4.5.2)(@itwin/core-react@4.12.0)(react-dom@18.2.0)(react@18.2.0):
    resolution: {integrity: sha512-TJUkvJ3zl+bw2v6tnYMCIDspglkdErwoeVWmk0CIIwQppqWMkAhlIbWtS6ffXRdoIeFyir+et1L7xnbqlmmwjg==}
    peerDependencies:
      '@itwin/appui-abstract': ^3.7.0 || ^4.0.0
      '@itwin/core-bentley': ^3.7.0 || ^4.0.0
      '@itwin/core-react': ^4.12.0
      react: ^17.0.0 || ^18.0.0
      react-dom: ^17.0.0 || ^18.0.0
    dependencies:
      '@bentley/icons-generic': 1.0.34
      '@itwin/appui-abstract': 4.5.2(@itwin/core-bentley@4.5.2)
      '@itwin/core-bentley': 4.5.2
      '@itwin/core-react': 4.12.0(@itwin/appui-abstract@4.5.2)(@itwin/core-bentley@4.5.2)(react-dom@18.2.0)(react@18.2.0)
      '@itwin/itwinui-icons-react': 2.8.0(react-dom@18.2.0)(react@18.2.0)
      '@itwin/itwinui-react': 3.9.1(react-dom@18.2.0)(react@18.2.0)
      '@itwin/itwinui-variables': 3.1.0
      '@types/shortid': 0.0.32
      classnames: 2.3.1
      immer: 9.0.6
      linkify-it: 2.2.0
      lodash: 4.17.21
      react: 18.2.0
      react-dom: 18.2.0(react@18.2.0)
      react-highlight-words: 0.20.0(react@18.2.0)
      react-window: 1.8.10(react-dom@18.2.0)(react@18.2.0)
      rxjs: 7.8.1
      shortid: 2.2.16
      ts-key-enum: 2.0.12

  /@itwin/core-backend@4.5.2(@itwin/core-bentley@4.5.2)(@itwin/core-common@4.5.2)(@itwin/core-geometry@4.5.2)(@opentelemetry/api@1.8.0):
    resolution: {integrity: sha512-C0wRgL3YkG+maNq3+qFGM5ztX1ooNFltwPiKC7klOTiqmvI3Y3Xr0tZij10KdTrvXCp910J6boMOuoTj7Ys0iA==}
    engines: {node: ^18.0.0 || ^20.0.0}
    peerDependencies:
      '@itwin/core-bentley': ^4.5.2
      '@itwin/core-common': ^4.5.2
      '@itwin/core-geometry': ^4.5.2
      '@opentelemetry/api': ^1.0.4
    peerDependenciesMeta:
      '@opentelemetry/api':
        optional: true
    dependencies:
      '@bentley/imodeljs-native': 4.5.38
      '@itwin/cloud-agnostic-core': 2.2.3(inversify@6.0.2)(reflect-metadata@0.1.14)
      '@itwin/core-bentley': 4.5.2
      '@itwin/core-common': 4.5.2(@itwin/core-bentley@4.5.2)(@itwin/core-geometry@4.5.2)
      '@itwin/core-geometry': 4.5.2
      '@itwin/core-telemetry': 4.5.2(@itwin/core-geometry@4.5.2)
      '@itwin/object-storage-azure': 2.2.3(inversify@6.0.2)(reflect-metadata@0.1.14)
      '@itwin/object-storage-core': 2.2.3(inversify@6.0.2)(reflect-metadata@0.1.14)
      '@opentelemetry/api': 1.8.0
      form-data: 2.5.1
      fs-extra: 8.1.0
      inversify: 6.0.2
      json5: 2.2.3
      multiparty: 4.2.3
      reflect-metadata: 0.1.14
      semver: 7.6.0
      touch: 3.1.0
      ws: 7.5.9
    transitivePeerDependencies:
      - bufferutil
      - debug
      - encoding
      - utf-8-validate

  /@itwin/core-bentley@4.5.2:
    resolution: {integrity: sha512-4WbSkv1mdX2IpfZr3Chlx4yA/VxdRncn960lqAldO0qzWO1gHR6gKAGyiPYEsmLLnzatHWkthJQr2rC1R/y/zw==}

  /@itwin/core-common@4.5.2(@itwin/core-bentley@4.5.2)(@itwin/core-geometry@4.5.2):
    resolution: {integrity: sha512-Qg7NDOaHID3y4xJw6yfW+ZyPg3A3aW546rF0yG1hjgCtN+GABKexTR6YQi1pid/gd96j+05UK1RwQLDwLaw6zQ==}
    peerDependencies:
      '@itwin/core-bentley': ^4.5.2
      '@itwin/core-geometry': ^4.5.2
    dependencies:
      '@itwin/core-bentley': 4.5.2
      '@itwin/core-geometry': 4.5.2
      flatbuffers: 1.12.0
      js-base64: 3.7.7

  /@itwin/core-electron@4.5.2(@itwin/core-backend@4.5.2)(@itwin/core-bentley@4.5.2)(@itwin/core-common@4.5.2)(@itwin/core-frontend@4.5.2)(electron@28.3.1):
    resolution: {integrity: sha512-htwyBLwS9Lp6ekZnT7B6ha870IGSelJ/nuAkOQmbiFCiLqlgbnbb3ED5s9Z3wrkjJHM61E0sEg8ROtEY92F45g==}
    engines: {node: ^18.0.0 || ^20.0.0}
    peerDependencies:
      '@itwin/core-backend': ^4.5.2
      '@itwin/core-bentley': ^4.5.2
      '@itwin/core-common': ^4.5.2
      '@itwin/core-frontend': ^4.5.2
      electron: '>=23.0.0 <30.0.0'
    dependencies:
      '@itwin/core-backend': 4.5.2(@itwin/core-bentley@4.5.2)(@itwin/core-common@4.5.2)(@itwin/core-geometry@4.5.2)(@opentelemetry/api@1.8.0)
      '@itwin/core-bentley': 4.5.2
      '@itwin/core-common': 4.5.2(@itwin/core-bentley@4.5.2)(@itwin/core-geometry@4.5.2)
      '@itwin/core-frontend': 4.5.2(@itwin/appui-abstract@4.5.2)(@itwin/core-bentley@4.5.2)(@itwin/core-common@4.5.2)(@itwin/core-geometry@4.5.2)(@itwin/core-orbitgt@4.5.2)(@itwin/core-quantity@4.5.2)(inversify@6.0.2)(reflect-metadata@0.1.14)
      '@openid/appauth': 1.3.2
      electron: 28.3.1
      open: 7.4.2
      username: 5.1.0
    transitivePeerDependencies:
      - debug
    dev: false

  /@itwin/core-frontend@4.5.2(@itwin/appui-abstract@4.5.2)(@itwin/core-bentley@4.5.2)(@itwin/core-common@4.5.2)(@itwin/core-geometry@4.5.2)(@itwin/core-orbitgt@4.5.2)(@itwin/core-quantity@4.5.2)(inversify@6.0.2)(reflect-metadata@0.1.14):
    resolution: {integrity: sha512-cc1nXh2XAkFHkrAIqoXe2W5ApBsERip/0HoKrCSAdBwPPuTSMtsl+0zWPeC1WMxnHYKhqeND5CWMIpO9+e8SRQ==}
    peerDependencies:
      '@itwin/appui-abstract': ^4.5.2
      '@itwin/core-bentley': ^4.5.2
      '@itwin/core-common': ^4.5.2
      '@itwin/core-geometry': ^4.5.2
      '@itwin/core-orbitgt': ^4.5.2
      '@itwin/core-quantity': ^4.5.2
    dependencies:
      '@itwin/appui-abstract': 4.5.2(@itwin/core-bentley@4.5.2)
      '@itwin/cloud-agnostic-core': 2.2.3(inversify@6.0.2)(reflect-metadata@0.1.14)
      '@itwin/core-bentley': 4.5.2
      '@itwin/core-common': 4.5.2(@itwin/core-bentley@4.5.2)(@itwin/core-geometry@4.5.2)
      '@itwin/core-geometry': 4.5.2
      '@itwin/core-i18n': 4.5.2(@itwin/core-bentley@4.5.2)
      '@itwin/core-orbitgt': 4.5.2
      '@itwin/core-quantity': 4.5.2(@itwin/core-bentley@4.5.2)
      '@itwin/core-telemetry': 4.5.2(@itwin/core-geometry@4.5.2)
      '@itwin/object-storage-core': 2.2.3(inversify@6.0.2)(reflect-metadata@0.1.14)
      '@itwin/webgl-compatibility': 4.5.2
      '@loaders.gl/core': 3.4.15
      '@loaders.gl/draco': 3.4.15
      fuse.js: 3.6.1
      wms-capabilities: 0.4.0
    transitivePeerDependencies:
      - debug
      - encoding
      - inversify
      - reflect-metadata

  /@itwin/core-geometry@4.5.2:
    resolution: {integrity: sha512-wAi6rSOmoflMumT7ffiHx7vb2WzLesdJEA7HhZDz6T9RRlPmHce1/n72EUpyQ2FiHeBe0MEJU1CZzb0tXsN1zw==}
    dependencies:
      '@itwin/core-bentley': 4.5.2
      flatbuffers: 1.12.0

  /@itwin/core-i18n@4.5.2(@itwin/core-bentley@4.5.2):
    resolution: {integrity: sha512-QItezKie477GzplDBYyWGLScU9jHKMlZwSdoF0nULZe4AGJGwaB5PB6ico3Zkpf76B7U3ive0UEDE1lJO9QHug==}
    peerDependencies:
      '@itwin/core-bentley': ^4.5.2
    dependencies:
      '@itwin/core-bentley': 4.5.2
      i18next: 21.10.0
      i18next-browser-languagedetector: 6.1.8
      i18next-http-backend: 1.4.5
    transitivePeerDependencies:
      - encoding

  /@itwin/core-orbitgt@4.5.2:
    resolution: {integrity: sha512-jR/YVGNpSyZcj84W6OHbCqPvTD4ZqJlfkBmH0wW8tS4KB3vjY3HFZwISl+ZzYsnxzLh11tRWabXGQvmxTDt56A==}

  /@itwin/core-quantity@4.5.2(@itwin/core-bentley@4.5.2):
    resolution: {integrity: sha512-Jf12/MrhosAeD7+64k8otrQAsMtwuDf9H5kS6kMRlmb0BxIwCr5Zd2nmkuJX9+60EEtQQKEIHZUed6RXeBwpKw==}
    peerDependencies:
      '@itwin/core-bentley': ^4.5.2
    dependencies:
      '@itwin/core-bentley': 4.5.2

  /@itwin/core-react@4.12.0(@itwin/appui-abstract@4.5.2)(@itwin/core-bentley@4.5.2)(react-dom@18.2.0)(react@18.2.0):
    resolution: {integrity: sha512-POY6XR/LYEh8wHD99X1Y+PQSWwN/uxF3xp846nzpmKPkr1YbPaPvVsiOxHHeYB9/CHP/3MyVlLyE5MKbsDAbgw==}
    peerDependencies:
      '@itwin/appui-abstract': ^3.7.0 || ^4.0.0
      '@itwin/core-bentley': ^3.7.0 || ^4.0.0
      react: ^17.0.0 || ^18.0.0
      react-dom: ^17.0.0 || ^18.0.0
    dependencies:
      '@bentley/icons-generic': 1.0.34
      '@itwin/appui-abstract': 4.5.2(@itwin/core-bentley@4.5.2)
      '@itwin/core-bentley': 4.5.2
      '@itwin/itwinui-icons-react': 2.8.0(react-dom@18.2.0)(react@18.2.0)
      '@itwin/itwinui-react': 3.9.1(react-dom@18.2.0)(react@18.2.0)
      '@itwin/itwinui-variables': 3.1.0
      classnames: 2.3.1
      dompurify: 2.5.0
      lodash: 4.17.21
      react: 18.2.0
      react-autosuggest: 10.1.0(react@18.2.0)
      react-dom: 18.2.0(react@18.2.0)
      resize-observer-polyfill: 1.5.1
      ts-key-enum: 2.0.12

  /@itwin/core-telemetry@4.5.2(@itwin/core-geometry@4.5.2):
    resolution: {integrity: sha512-mj2/f4erDCSOpqVwgCcQzAiH+Hl3T+RN2xJP4lteOcHcIP1y16Qr6/Yfb6d5OZlnMjfWdbQLnmlp7CeCjwBbAQ==}
    dependencies:
      '@itwin/core-bentley': 4.5.2
      '@itwin/core-common': 4.5.2(@itwin/core-bentley@4.5.2)(@itwin/core-geometry@4.5.2)
    transitivePeerDependencies:
      - '@itwin/core-geometry'

  /@itwin/ecschema-metadata@4.5.2(@itwin/core-bentley@4.5.2)(@itwin/core-quantity@4.5.2):
    resolution: {integrity: sha512-Ncx+gtbR9FFvx1Df46dZBTtgbohQIfpSeChL8F+OkqOhzUjN+ZGSqwKHOhOeLKK2ohGSm8uoR/CqwO8lqYSD0w==}
    peerDependencies:
      '@itwin/core-bentley': ^4.5.2
      '@itwin/core-quantity': ^4.5.2
    dependencies:
      '@itwin/core-bentley': 4.5.2
      '@itwin/core-quantity': 4.5.2(@itwin/core-bentley@4.5.2)
      almost-equal: 1.1.0

  /@itwin/ecschema-rpcinterface-common@4.5.2(@itwin/core-bentley@4.5.2)(@itwin/core-common@4.5.2)(@itwin/core-geometry@4.5.2)(@itwin/ecschema-metadata@4.5.2):
    resolution: {integrity: sha512-jRprYytdAxrxLJvDVGSY6XT1/CjXiKEprNdb/5VlQGGU5HForVPd8wtciWAqypNlH+AugFCvD1/AW9AMWCkp3w==}
    peerDependencies:
      '@itwin/core-bentley': 4.5.2
      '@itwin/core-common': 4.5.2
      '@itwin/core-geometry': 4.5.2
      '@itwin/ecschema-metadata': 4.5.2
    dependencies:
      '@itwin/core-bentley': 4.5.2
      '@itwin/core-common': 4.5.2(@itwin/core-bentley@4.5.2)(@itwin/core-geometry@4.5.2)
      '@itwin/core-geometry': 4.5.2
      '@itwin/ecschema-metadata': 4.5.2(@itwin/core-bentley@4.5.2)(@itwin/core-quantity@4.5.2)
    dev: false

  /@itwin/ecschema-rpcinterface-impl@4.5.2(@itwin/core-backend@4.5.2)(@itwin/core-bentley@4.5.2)(@itwin/core-common@4.5.2)(@itwin/core-geometry@4.5.2)(@itwin/ecschema-metadata@4.5.2)(@itwin/ecschema-rpcinterface-common@4.5.2):
    resolution: {integrity: sha512-kecFmeW3VX5BYs6JZECdT+KJBsIctoo4pG1N4UJ4whUWScfNRLSXfpCfwGyw7hHDeAtgO40blFSIQm0GBYbWNA==}
    peerDependencies:
      '@itwin/core-backend': 4.5.2
      '@itwin/core-bentley': 4.5.2
      '@itwin/core-common': 4.5.2
      '@itwin/core-geometry': 4.5.2
      '@itwin/ecschema-metadata': 4.5.2
      '@itwin/ecschema-rpcinterface-common': 4.5.2
    dependencies:
      '@itwin/core-backend': 4.5.2(@itwin/core-bentley@4.5.2)(@itwin/core-common@4.5.2)(@itwin/core-geometry@4.5.2)(@opentelemetry/api@1.8.0)
      '@itwin/core-bentley': 4.5.2
      '@itwin/core-common': 4.5.2(@itwin/core-bentley@4.5.2)(@itwin/core-geometry@4.5.2)
      '@itwin/core-geometry': 4.5.2
      '@itwin/ecschema-metadata': 4.5.2(@itwin/core-bentley@4.5.2)(@itwin/core-quantity@4.5.2)
      '@itwin/ecschema-rpcinterface-common': 4.5.2(@itwin/core-bentley@4.5.2)(@itwin/core-common@4.5.2)(@itwin/core-geometry@4.5.2)(@itwin/ecschema-metadata@4.5.2)
    dev: false

  /@itwin/eslint-plugin@4.0.0(eslint@8.57.0)(typescript@5.4.5):
    resolution: {integrity: sha512-6s/2lNgYCLq5aeiYyABe5h0w6Xxklj/3yaQEMx/O0nlZ5P9CDVV98hUG7heDTEqZrNyigTdvX17GxakuHzI8rg==}
    engines: {node: ^18.18.0 || >=20.0.0}
    hasBin: true
    peerDependencies:
      eslint: ^8.56.0
      typescript: ^3.7.0 || ^4.0.0 || ^5.0.0
    dependencies:
      '@typescript-eslint/eslint-plugin': 7.0.2(@typescript-eslint/parser@7.0.2)(eslint@8.57.0)(typescript@5.4.5)
      '@typescript-eslint/parser': 7.0.2(eslint@8.57.0)(typescript@5.4.5)
      eslint: 8.57.0
      eslint-plugin-deprecation: 2.0.0(eslint@8.57.0)(typescript@5.4.5)
      eslint-plugin-import: 2.29.1(@typescript-eslint/parser@7.0.2)(eslint@8.57.0)
      eslint-plugin-jam3: 0.2.3
      eslint-plugin-jsdoc: 48.2.3(eslint@8.57.0)
      eslint-plugin-jsx-a11y: 6.8.0(eslint@8.57.0)
      eslint-plugin-prefer-arrow: 1.2.3(eslint@8.57.0)
      eslint-plugin-react: 7.34.1(eslint@8.57.0)
      eslint-plugin-react-hooks: 4.6.0(eslint@8.57.0)
      typescript: 5.4.5
      workspace-tools: 0.36.4
    transitivePeerDependencies:
      - eslint-import-resolver-typescript
      - eslint-import-resolver-webpack
      - supports-color

  /@itwin/express-server@4.5.2(@itwin/core-backend@4.5.2):
    resolution: {integrity: sha512-jK4fiaA+nR9ejFTLyniaS/38NqoPZjGgsNteQ+zUCqvIf6evMJxN9QEmqg+7LNdvS93c1opGI1fxVpbyS6Cw4Q==}
    engines: {node: ^18.0.0 || ^20.0.0}
    peerDependencies:
      '@itwin/core-backend': 4.5.2
    dependencies:
      '@itwin/core-backend': 4.5.2(@itwin/core-bentley@4.5.2)(@itwin/core-common@4.5.2)(@itwin/core-geometry@4.5.2)(@opentelemetry/api@1.8.0)
      express: 4.19.2
      express-ws: 5.0.2(express@4.19.2)
    transitivePeerDependencies:
      - bufferutil
      - supports-color
      - utf-8-validate
    dev: false

  /@itwin/imodel-components-react@4.12.0(@itwin/appui-abstract@4.5.2)(@itwin/components-react@4.12.0)(@itwin/core-bentley@4.5.2)(@itwin/core-common@4.5.2)(@itwin/core-frontend@4.5.2)(@itwin/core-geometry@4.5.2)(@itwin/core-quantity@4.5.2)(@itwin/core-react@4.12.0)(react-dom@18.2.0)(react@18.2.0):
    resolution: {integrity: sha512-1DYxGeCDNTD0pIqdn9qe1d15mTbeVB+D1GqHSBZp8SgqJZyTlbPsN6yUau8C0yfazl56NCRNRMuxDOZGdh1PJQ==}
    peerDependencies:
      '@itwin/appui-abstract': ^3.7.0 || ^4.0.0
      '@itwin/components-react': ^4.12.0
      '@itwin/core-bentley': ^3.7.0 || ^4.0.0
      '@itwin/core-common': ^3.7.0 || ^4.0.0
      '@itwin/core-frontend': ^3.7.0 || ^4.0.0
      '@itwin/core-geometry': ^3.7.0 || ^4.0.0
      '@itwin/core-quantity': ^3.7.0 || ^4.0.0
      '@itwin/core-react': ^4.12.0
      react: ^17.0.0 || ^18.0.0
      react-dom: ^17.0.0 || ^18.0.0
    dependencies:
      '@bentley/icons-generic': 1.0.34
      '@itwin/appui-abstract': 4.5.2(@itwin/core-bentley@4.5.2)
      '@itwin/components-react': 4.12.0(@itwin/appui-abstract@4.5.2)(@itwin/core-bentley@4.5.2)(@itwin/core-react@4.12.0)(react-dom@18.2.0)(react@18.2.0)
      '@itwin/core-bentley': 4.5.2
      '@itwin/core-common': 4.5.2(@itwin/core-bentley@4.5.2)(@itwin/core-geometry@4.5.2)
      '@itwin/core-frontend': 4.5.2(@itwin/appui-abstract@4.5.2)(@itwin/core-bentley@4.5.2)(@itwin/core-common@4.5.2)(@itwin/core-geometry@4.5.2)(@itwin/core-orbitgt@4.5.2)(@itwin/core-quantity@4.5.2)(inversify@6.0.2)(reflect-metadata@0.1.14)
      '@itwin/core-geometry': 4.5.2
      '@itwin/core-quantity': 4.5.2(@itwin/core-bentley@4.5.2)
      '@itwin/core-react': 4.12.0(@itwin/appui-abstract@4.5.2)(@itwin/core-bentley@4.5.2)(react-dom@18.2.0)(react@18.2.0)
      '@itwin/itwinui-icons-react': 2.8.0(react-dom@18.2.0)(react@18.2.0)
      '@itwin/itwinui-react': 3.9.1(react-dom@18.2.0)(react@18.2.0)
      '@itwin/itwinui-variables': 3.1.0
      classnames: 2.3.1
      react: 18.2.0
      react-dom: 18.2.0(react@18.2.0)
      ts-key-enum: 2.0.12

  /@itwin/itwinui-icons-react@2.8.0(react-dom@18.2.0)(react@18.2.0):
    resolution: {integrity: sha512-FMXUrDFC7U827/QJNE603+FL6OvIngFss5B9YTSCXcrWuwVLAzJ+sFb+RQ/I1sc19qujYBkZ9asNqlHXM2O4Cg==}
    peerDependencies:
      react: '>=16.8.6'
      react-dom: '>=16.8.6'
    dependencies:
      react: 18.2.0
      react-dom: 18.2.0(react@18.2.0)

  /@itwin/itwinui-illustrations-react@2.1.0(react-dom@18.2.0)(react@18.2.0):
    resolution: {integrity: sha512-5JR2A3mZy0d0qwwHpveSG3fsXLheJkO6a0GoWb8NQWw5edNZMRynJg0l3hVw3CHMgaaCGbUoKC77MuG0jWDzuA==}
    peerDependencies:
      react: '>=16.8.6'
      react-dom: '>=16.8.6'
    dependencies:
      react: 18.2.0
      react-dom: 18.2.0(react@18.2.0)

  /@itwin/itwinui-react@3.9.1(react-dom@18.2.0)(react@18.2.0):
    resolution: {integrity: sha512-I8htRXXyUugVs4LdHCMWp5NdmSZAIfFeIhwl4SjVZONZhpyA9N/tAhgdtulPv3XnNuFk9295FsL69FPaL1SMvw==}
    peerDependencies:
      react: '>= 17.0.0 < 19.0.0'
      react-dom: '>=17.0.0 < 19.0.0'
    dependencies:
      '@floating-ui/react': 0.26.12(react-dom@18.2.0)(react@18.2.0)
      '@itwin/itwinui-illustrations-react': 2.1.0(react-dom@18.2.0)(react@18.2.0)
      classnames: 2.5.1
      react: 18.2.0
      react-dom: 18.2.0(react@18.2.0)
      react-table: 7.8.0(react@18.2.0)
      react-transition-group: 4.4.5(react-dom@18.2.0)(react@18.2.0)
      tslib: 2.6.2

  /@itwin/itwinui-variables@3.1.0:
    resolution: {integrity: sha512-CHCS+hkaO4c0SUT1Lgi23Gpy8d/fZZKXCyd907c+a5wf8JAOtFQbuCa566YJS+08QDP11Jr+mzDDAMF1Yhk3yg==}

  /@itwin/object-storage-azure@2.2.3(inversify@6.0.2)(reflect-metadata@0.1.14):
    resolution: {integrity: sha512-Y61HBUyUWc4QZXGWsG0h8tcQUqAI3O1VyG8fRaxVtsAniwfqjyB7ZA5xXhilC5WbUeLyeZI8hzT9SvwcEGblYg==}
    peerDependencies:
      inversify: ^6.0.1
      reflect-metadata: ^0.1.13
    dependencies:
      '@azure/core-paging': 1.5.0
      '@azure/storage-blob': 12.17.0
      '@itwin/cloud-agnostic-core': 2.2.3(inversify@6.0.2)(reflect-metadata@0.1.14)
      '@itwin/object-storage-core': 2.2.3(inversify@6.0.2)(reflect-metadata@0.1.14)
      inversify: 6.0.2
      reflect-metadata: 0.1.14
    transitivePeerDependencies:
      - debug
      - encoding

  /@itwin/object-storage-core@2.2.3(inversify@6.0.2)(reflect-metadata@0.1.14):
    resolution: {integrity: sha512-oBPkyZN1gVCRdK2KJlF782skWf/pudkDQr8e6LArj0ixtsgUNPTCeA+suLuEWGrVOaywafFbYxS57tEARvR7wg==}
    peerDependencies:
      inversify: ^6.0.1
      reflect-metadata: ^0.1.13
    dependencies:
      '@itwin/cloud-agnostic-core': 2.2.3(inversify@6.0.2)(reflect-metadata@0.1.14)
      axios: 1.6.8(debug@4.3.4)
      inversify: 6.0.2
      reflect-metadata: 0.1.14
    transitivePeerDependencies:
      - debug

  /@itwin/presentation-backend@4.5.2(@itwin/core-backend@4.5.2)(@itwin/core-bentley@4.5.2)(@itwin/core-common@4.5.2)(@itwin/core-quantity@4.5.2)(@itwin/ecschema-metadata@4.5.2)(@itwin/presentation-common@4.5.2):
    resolution: {integrity: sha512-loaeBVXfBZHlhE6UgkatqA9rS+2Kc4v8JqE9EgCKKJDu3ZnI12C1i+1eEYfQMrcJrt+AX93CqTquPqOM3oj7Ow==}
    peerDependencies:
      '@itwin/core-backend': ^4.5.2
      '@itwin/core-bentley': ^4.5.2
      '@itwin/core-common': ^4.5.2
      '@itwin/core-quantity': ^4.5.2
      '@itwin/ecschema-metadata': ^4.5.2
      '@itwin/presentation-common': ^4.5.2
    dependencies:
      '@itwin/core-backend': 4.5.2(@itwin/core-bentley@4.5.2)(@itwin/core-common@4.5.2)(@itwin/core-geometry@4.5.2)(@opentelemetry/api@1.8.0)
      '@itwin/core-bentley': 4.5.2
      '@itwin/core-common': 4.5.2(@itwin/core-bentley@4.5.2)(@itwin/core-geometry@4.5.2)
      '@itwin/core-quantity': 4.5.2(@itwin/core-bentley@4.5.2)
      '@itwin/ecschema-metadata': 4.5.2(@itwin/core-bentley@4.5.2)(@itwin/core-quantity@4.5.2)
      '@itwin/presentation-common': 4.5.2(@itwin/core-bentley@4.5.2)(@itwin/core-common@4.5.2)(@itwin/core-quantity@4.5.2)(@itwin/ecschema-metadata@4.5.2)
      object-hash: 1.3.1
      rxjs: 7.8.1
      rxjs-for-await: 1.0.0(rxjs@7.8.1)
      semver: 7.6.0

  /@itwin/presentation-common@4.5.2(@itwin/core-bentley@4.5.2)(@itwin/core-common@4.5.2)(@itwin/core-quantity@4.5.2)(@itwin/ecschema-metadata@4.5.2):
    resolution: {integrity: sha512-19Or1PVexyeX8XyEaUM+ALtG6sF0vukgEAydp0qltg16FH5u53bNH1ncaHF5GpKQ2rAqtCblc7xGFa/hLbLlow==}
    peerDependencies:
      '@itwin/core-bentley': ^4.5.2
      '@itwin/core-common': ^4.5.2
      '@itwin/core-quantity': ^4.5.2
      '@itwin/ecschema-metadata': ^4.5.2
    dependencies:
      '@itwin/core-bentley': 4.5.2
      '@itwin/core-common': 4.5.2(@itwin/core-bentley@4.5.2)(@itwin/core-geometry@4.5.2)
      '@itwin/core-quantity': 4.5.2(@itwin/core-bentley@4.5.2)
      '@itwin/ecschema-metadata': 4.5.2(@itwin/core-bentley@4.5.2)(@itwin/core-quantity@4.5.2)

  /@itwin/presentation-frontend@4.5.2(@itwin/core-bentley@4.5.2)(@itwin/core-common@4.5.2)(@itwin/core-frontend@4.5.2)(@itwin/core-quantity@4.5.2)(@itwin/ecschema-metadata@4.5.2)(@itwin/presentation-common@4.5.2):
    resolution: {integrity: sha512-mvBHrOC3YHfY8buSrxKTyLeeuPrl5g+Qi2SP8gd8CEsm2u5J0XWKDmIQ6NZ03FVinxOTpTu2h2haZtqtZcWrOQ==}
    peerDependencies:
      '@itwin/core-bentley': ^4.5.2
      '@itwin/core-common': ^4.5.2
      '@itwin/core-frontend': ^4.5.2
      '@itwin/core-quantity': ^4.5.2
      '@itwin/ecschema-metadata': ^4.5.2
      '@itwin/presentation-common': ^4.5.2
    dependencies:
      '@itwin/core-bentley': 4.5.2
      '@itwin/core-common': 4.5.2(@itwin/core-bentley@4.5.2)(@itwin/core-geometry@4.5.2)
      '@itwin/core-frontend': 4.5.2(@itwin/appui-abstract@4.5.2)(@itwin/core-bentley@4.5.2)(@itwin/core-common@4.5.2)(@itwin/core-geometry@4.5.2)(@itwin/core-orbitgt@4.5.2)(@itwin/core-quantity@4.5.2)(inversify@6.0.2)(reflect-metadata@0.1.14)
      '@itwin/core-quantity': 4.5.2(@itwin/core-bentley@4.5.2)
      '@itwin/ecschema-metadata': 4.5.2(@itwin/core-bentley@4.5.2)(@itwin/core-quantity@4.5.2)
      '@itwin/presentation-common': 4.5.2(@itwin/core-bentley@4.5.2)(@itwin/core-common@4.5.2)(@itwin/core-quantity@4.5.2)(@itwin/ecschema-metadata@4.5.2)
      '@itwin/unified-selection': 0.1.0
      rxjs: 7.8.1
      rxjs-for-await: 1.0.0(rxjs@7.8.1)

  /@itwin/unified-selection@0.1.0:
    resolution: {integrity: sha512-1Pe2i3sw5dK4h394uC5wTRWvnXxeBZGv+t9LcG7tQr2L+l0Hv+Ryo5+yTN34kABEhMe2UwSHnBRU8jOGsiorIQ==}

  /@itwin/webgl-compatibility@4.5.2:
    resolution: {integrity: sha512-zVYCCiQocfv15tU3XtRLlDarHoNhE96+/osNp7XJPZ8uxPlvBRxFl88qoTPpkq5vUrAsyC3DdSTTHX/GrceX4g==}
    dependencies:
      '@itwin/core-bentley': 4.5.2

  /@jridgewell/gen-mapping@0.3.5:
    resolution: {integrity: sha512-IzL8ZoEDIBRWEzlCcRhOaCupYyN5gdIK+Q6fbFdPDg6HqX6jpkItn7DFIpW9LQzXG6Df9sA7+OKnq0qlz/GaQg==}
    engines: {node: '>=6.0.0'}
    dependencies:
      '@jridgewell/set-array': 1.2.1
      '@jridgewell/sourcemap-codec': 1.4.15
      '@jridgewell/trace-mapping': 0.3.25

  /@jridgewell/resolve-uri@3.1.2:
    resolution: {integrity: sha512-bRISgCIjP20/tbWSPWMEi54QVPRZExkuD9lJL+UIxUKtwVJA8wW1Trb1jMs1RFXo1CBTNZ/5hpC9QvmKWdopKw==}
    engines: {node: '>=6.0.0'}

  /@jridgewell/set-array@1.2.1:
    resolution: {integrity: sha512-R8gLRTZeyp03ymzP/6Lil/28tGeGEzhx1q2k703KGWRAI1VdvPIXdG70VJc2pAMw3NA6JKL5hhFu1sJX0Mnn/A==}
    engines: {node: '>=6.0.0'}

  /@jridgewell/sourcemap-codec@1.4.15:
    resolution: {integrity: sha512-eF2rxCRulEKXHTRiDrDy6erMYWqNw4LPdQ8UQA4huuxaQsVeRPFl2oM8oDGxMFhJUWZf9McpLtJasDDZb/Bpeg==}

  /@jridgewell/trace-mapping@0.3.25:
    resolution: {integrity: sha512-vNk6aEwybGtawWmy/PzwnGDOjCkLWSD2wqvjGGAgOAwCGWySYXfYoxt00IJkTF+8Lb57DwOb3Aa0o9CApepiYQ==}
    dependencies:
      '@jridgewell/resolve-uri': 3.1.2
      '@jridgewell/sourcemap-codec': 1.4.15

  /@jridgewell/trace-mapping@0.3.9:
    resolution: {integrity: sha512-3Belt6tdc8bPgAtbcmdtNJlirVoTmEb5e2gC94PnkwEW9jI6CAHUeoG85tjWP5WquqfavoMtMwiG4P926ZKKuQ==}
    dependencies:
      '@jridgewell/resolve-uri': 3.1.2
      '@jridgewell/sourcemap-codec': 1.4.15
    dev: false

  /@js-sdsl/ordered-map@4.4.2:
    resolution: {integrity: sha512-iUKgm52T8HOE/makSxjqoWhe95ZJA1/G1sYsGev2JDKUSS14KAgg1LHb+Ba+IPow0xflbnSkOsZcO08C7w1gYw==}
    dev: false

  /@loaders.gl/core@3.4.15:
    resolution: {integrity: sha512-rPOOTuusWlRRNMWg7hymZBoFmPCXWThsA5ZYRfqqXnsgVeQIi8hzcAhJ7zDUIFAd/OSR8ravtqb0SH+3k6MOFQ==}
    dependencies:
      '@babel/runtime': 7.24.4
      '@loaders.gl/loader-utils': 3.4.15
      '@loaders.gl/worker-utils': 3.4.15
      '@probe.gl/log': 3.6.0

  /@loaders.gl/draco@3.4.15:
    resolution: {integrity: sha512-SStmyP0ZnS4JbWZb2NhrfiHW65uy3pVTTzQDTgXfkR5cD9oDAEu4nCaHbQ8x38/m39FHliCPgS9b1xWvLKQo8w==}
    dependencies:
      '@babel/runtime': 7.24.4
      '@loaders.gl/loader-utils': 3.4.15
      '@loaders.gl/schema': 3.4.15
      '@loaders.gl/worker-utils': 3.4.15
      draco3d: 1.5.5

  /@loaders.gl/loader-utils@3.4.15:
    resolution: {integrity: sha512-uUx6tCaky6QgCRkqCNuuXiUfpTzKV+ZlJOf6C9bKp62lpvFOv9AwqoXmL23j8nfsENdlzsX3vPhc3en6QQyksA==}
    dependencies:
      '@babel/runtime': 7.24.4
      '@loaders.gl/worker-utils': 3.4.15
      '@probe.gl/stats': 3.6.0

  /@loaders.gl/schema@3.4.15:
    resolution: {integrity: sha512-8oRtstz0IsqES7eZd2jQbmCnmExCMtL8T6jWd1+BfmnuyZnQ0B6TNccy++NHtffHdYuzEoQgSELwcdmhSApYew==}
    dependencies:
      '@types/geojson': 7946.0.14

  /@loaders.gl/worker-utils@3.4.15:
    resolution: {integrity: sha512-zUUepOYRYmcYIcr/c4Mchox9h5fBFNkD81rsGnLlZyq19QvyHzN+93SVxrLc078gw93t2RKrVcOOZY13zT3t1w==}
    dependencies:
      '@babel/runtime': 7.24.4

  /@manypkg/find-root@1.1.0:
    resolution: {integrity: sha512-mki5uBvhHzO8kYYix/WRy2WX8S3B5wdVSc9D6KcU5lQNglP2yt58/VfLuAK49glRXChosY8ap2oJ1qgma3GUVA==}
    dependencies:
      '@babel/runtime': 7.24.4
      '@types/node': 12.20.55
      find-up: 4.1.0
      fs-extra: 8.1.0
    dev: false

  /@manypkg/get-packages@1.1.3:
    resolution: {integrity: sha512-fo+QhuU3qE/2TQMQmbVMqaQ6EWbMhi4ABWP+O4AM1NqPBuy0OrApV5LO6BrrgnhtAHS2NH6RrVk9OL181tTi8A==}
    dependencies:
      '@babel/runtime': 7.24.4
      '@changesets/types': 4.1.0
      '@manypkg/find-root': 1.1.0
      fs-extra: 8.1.0
      globby: 11.1.0
      read-yaml-file: 1.1.0
    dev: false

  /@microsoft/api-extractor-model@7.27.6(@types/node@18.19.31):
    resolution: {integrity: sha512-eiCnlayyum1f7fS2nA9pfIod5VCNR1G+Tq84V/ijDrKrOFVa598BLw145nCsGDMoFenV6ajNi2PR5WCwpAxW6Q==}
    dependencies:
      '@microsoft/tsdoc': 0.14.2
      '@microsoft/tsdoc-config': 0.16.2
      '@rushstack/node-core-library': 3.59.7(@types/node@18.19.31)
    transitivePeerDependencies:
      - '@types/node'

  /@microsoft/api-extractor@7.36.4(@types/node@18.19.31):
    resolution: {integrity: sha512-21UECq8C/8CpHT23yiqTBQ10egKUacIpxkPyYR7hdswo/M5yTWdBvbq+77YC9uPKQJOUfOD1FImBQ1DzpsdeQQ==}
    hasBin: true
    dependencies:
      '@microsoft/api-extractor-model': 7.27.6(@types/node@18.19.31)
      '@microsoft/tsdoc': 0.14.2
      '@microsoft/tsdoc-config': 0.16.2
      '@rushstack/node-core-library': 3.59.7(@types/node@18.19.31)
      '@rushstack/rig-package': 0.4.1
      '@rushstack/ts-command-line': 4.15.2
      colors: 1.2.5
      lodash: 4.17.21
      resolve: 1.22.8
      semver: 7.5.4
      source-map: 0.6.1
      typescript: 5.0.4
    transitivePeerDependencies:
      - '@types/node'

  /@microsoft/tsdoc-config@0.16.2:
    resolution: {integrity: sha512-OGiIzzoBLgWWR0UdRJX98oYO+XKGf7tiK4Zk6tQ/E4IJqGCe7dvkTvgDZV5cFJUzLGDOjeAXrnZoA6QkVySuxw==}
    dependencies:
      '@microsoft/tsdoc': 0.14.2
      ajv: 6.12.6
      jju: 1.4.0
      resolve: 1.19.0

  /@microsoft/tsdoc@0.14.2:
    resolution: {integrity: sha512-9b8mPpKrfeGRuhFH5iO1iwCLeIIsV6+H1sRfxbkoGXIyQE2BTsPd9zqSqQJ+pv5sJ/hT5M1zvOFL02MnEezFug==}

  /@ngneat/falso@7.2.0:
    resolution: {integrity: sha512-283EXBFd05kCbGuGSXgmvhCsQYEYzvD/eJaE7lxd05qRB0tgREvZX7TRlJ1KSp8nHxoK6Ws029G1Y30mt4IVAA==}
    dependencies:
      seedrandom: 3.0.5
      uuid: 8.3.2
    dev: false

  /@nodelib/fs.scandir@2.1.5:
    resolution: {integrity: sha512-vq24Bq3ym5HEQm2NKCr3yXDwjc7vTsEThRDnkp2DK9p1uqLR+DHurm/NOTo0KG7HYHU7eppKZj3MyqYuMBf62g==}
    engines: {node: '>= 8'}
    dependencies:
      '@nodelib/fs.stat': 2.0.5
      run-parallel: 1.2.0

  /@nodelib/fs.stat@2.0.5:
    resolution: {integrity: sha512-RkhPPp2zrqDAQA/2jNhnztcPAlv64XdhIp7a7454A5ovI7Bukxgt7MX7udwAu3zg1DcpPU0rz3VV1SeaqvY4+A==}
    engines: {node: '>= 8'}

  /@nodelib/fs.walk@1.2.8:
    resolution: {integrity: sha512-oGB+UxlgWcgQkgwo8GcEGwemoTFt3FIO9ababBmaGwXIoBKZ+GTy0pP185beGg7Llih/NSHSV2XAs1lnznocSg==}
    engines: {node: '>= 8'}
    dependencies:
      '@nodelib/fs.scandir': 2.1.5
      fastq: 1.17.1

  /@oclif/core@2.16.0(@types/node@18.19.31)(typescript@5.4.5):
    resolution: {integrity: sha512-dL6atBH0zCZl1A1IXCKJgLPrM/wR7K+Wi401E/IvqsK8m2iCHW+0TEOGrans/cuN3oTW+uxIyJFHJ8Im0k4qBw==}
    engines: {node: '>=14.0.0'}
    dependencies:
      '@types/cli-progress': 3.11.5
      ansi-escapes: 4.3.2
      ansi-styles: 4.3.0
      cardinal: 2.1.1
      chalk: 4.1.2
      clean-stack: 3.0.1
      cli-progress: 3.12.0
      debug: 4.3.4(supports-color@8.1.1)
      ejs: 3.1.10
      get-package-type: 0.1.0
      globby: 11.1.0
      hyperlinker: 1.0.0
      indent-string: 4.0.0
      is-wsl: 2.2.0
      js-yaml: 3.14.1
      natural-orderby: 2.0.3
      object-treeify: 1.1.33
      password-prompt: 1.1.3
      slice-ansi: 4.0.0
      string-width: 4.2.3
      strip-ansi: 6.0.1
      supports-color: 8.1.1
      supports-hyperlinks: 2.3.0
      ts-node: 10.9.2(@types/node@18.19.31)(typescript@5.4.5)
      tslib: 2.6.2
      widest-line: 3.1.0
      wordwrap: 1.0.0
      wrap-ansi: 7.0.0
    transitivePeerDependencies:
      - '@swc/core'
      - '@swc/wasm'
      - '@types/node'
      - typescript
    dev: false

  /@oclif/plugin-help@5.2.20(@types/node@18.19.31)(typescript@5.4.5):
    resolution: {integrity: sha512-u+GXX/KAGL9S10LxAwNUaWdzbEBARJ92ogmM7g3gDVud2HioCmvWQCDohNRVZ9GYV9oKwZ/M8xwd6a1d95rEKQ==}
    engines: {node: '>=12.0.0'}
    dependencies:
      '@oclif/core': 2.16.0(@types/node@18.19.31)(typescript@5.4.5)
    transitivePeerDependencies:
      - '@swc/core'
      - '@swc/wasm'
      - '@types/node'
      - typescript
    dev: false

  /@oclif/plugin-not-found@2.4.3(@types/node@18.19.31)(typescript@5.4.5):
    resolution: {integrity: sha512-nIyaR4y692frwh7wIHZ3fb+2L6XEecQwRDIb4zbEam0TvaVmBQWZoColQyWA84ljFBPZ8XWiQyTz+ixSwdRkqg==}
    engines: {node: '>=12.0.0'}
    dependencies:
      '@oclif/core': 2.16.0(@types/node@18.19.31)(typescript@5.4.5)
      chalk: 4.1.2
      fast-levenshtein: 3.0.0
    transitivePeerDependencies:
      - '@swc/core'
      - '@swc/wasm'
      - '@types/node'
      - typescript
    dev: false

  /@openid/appauth@1.3.2:
    resolution: {integrity: sha512-NoOejniaqzOEbHg3RcBZtTriYqhqpQFgTC4lDNaRbgRCnpz6n8PlxWlCbh2N1K5qKawfxRP29/Wiho3FrXQ3Qw==}
    dependencies:
      '@types/base64-js': 1.3.2
      '@types/jquery': 3.5.29
      base64-js: 1.5.1
      follow-redirects: 1.15.6(debug@4.3.4)
      form-data: 4.0.0
      opener: 1.5.2
    transitivePeerDependencies:
      - debug
    dev: false

  /@opentelemetry/api-logs@0.41.2:
    resolution: {integrity: sha512-JEV2RAqijAFdWeT6HddYymfnkiRu2ASxoTBr4WsnGJhOjWZkEy6vp+Sx9ozr1NaIODOa2HUyckExIqQjn6qywQ==}
    engines: {node: '>=14'}
    dependencies:
      '@opentelemetry/api': 1.8.0
    dev: false

  /@opentelemetry/api-logs@0.43.0:
    resolution: {integrity: sha512-0CXMOYPXgAdLM2OzVkiUfAL6QQwWVhnMfUXCqLsITY42FZ9TxAhZIHkoc4mfVxvPuXsBnRYGR8UQZX86p87z4A==}
    engines: {node: '>=14'}
    dependencies:
      '@opentelemetry/api': 1.8.0
    dev: false

  /@opentelemetry/api-logs@0.50.0:
    resolution: {integrity: sha512-JdZuKrhOYggqOpUljAq4WWNi5nB10PmgoF0y2CvedLGXd0kSawb/UBnWT8gg1ND3bHCNHStAIVT0ELlxJJRqrA==}
    engines: {node: '>=14'}
    dependencies:
      '@opentelemetry/api': 1.8.0
    dev: false

  /@opentelemetry/api@1.8.0:
    resolution: {integrity: sha512-I/s6F7yKUDdtMsoBWXJe8Qz40Tui5vsuKCWJEWVL+5q9sSWRzzx6v2KeNsOBEwd94j0eWkpWCH4yB6rZg9Mf0w==}
    engines: {node: '>=8.0.0'}

  /@opentelemetry/context-async-hooks@1.23.0(@opentelemetry/api@1.8.0):
    resolution: {integrity: sha512-wazGJZDRevibOJ+VgyrT+9+8sybZAxpZx2G7vy30OAtk92OpZCg7HgNxT11NUx0VBDWcRx1dOatMYGOVplQ7QA==}
    engines: {node: '>=14'}
    peerDependencies:
      '@opentelemetry/api': '>=1.0.0 <1.9.0'
    dependencies:
      '@opentelemetry/api': 1.8.0
    dev: false

  /@opentelemetry/core@1.15.2(@opentelemetry/api@1.8.0):
    resolution: {integrity: sha512-+gBv15ta96WqkHZaPpcDHiaz0utiiHZVfm2YOYSqFGrUaJpPkMoSuLBB58YFQGi6Rsb9EHos84X6X5+9JspmLw==}
    engines: {node: '>=14'}
    peerDependencies:
      '@opentelemetry/api': '>=1.0.0 <1.5.0'
    dependencies:
      '@opentelemetry/api': 1.8.0
      '@opentelemetry/semantic-conventions': 1.15.2
    dev: false

  /@opentelemetry/core@1.17.0(@opentelemetry/api@1.8.0):
    resolution: {integrity: sha512-tfnl3h+UefCgx1aeN2xtrmr6BmdWGKXypk0pflQR0urFS40aE88trnkOMc2HTJZbMrqEEl4HsaBeFhwLVXsrJg==}
    engines: {node: '>=14'}
    peerDependencies:
      '@opentelemetry/api': '>=1.0.0 <1.7.0'
    dependencies:
      '@opentelemetry/api': 1.8.0
      '@opentelemetry/semantic-conventions': 1.17.0
    dev: false

  /@opentelemetry/core@1.23.0(@opentelemetry/api@1.8.0):
    resolution: {integrity: sha512-hdQ/a9TMzMQF/BO8Cz1juA43/L5YGtCSiKoOHmrTEf7VMDAZgy8ucpWx3eQTnQ3gBloRcWtzvcrMZABC3PTSKQ==}
    engines: {node: '>=14'}
    peerDependencies:
      '@opentelemetry/api': '>=1.0.0 <1.9.0'
    dependencies:
      '@opentelemetry/api': 1.8.0
      '@opentelemetry/semantic-conventions': 1.23.0
    dev: false

  /@opentelemetry/exporter-metrics-otlp-grpc@0.41.2(@opentelemetry/api@1.8.0):
    resolution: {integrity: sha512-gQuCcd5QSMkfi1XIriWAoak/vaRvFzpvtzh2hjziIvbnA3VtoGD3bDb2dzEzOA1iSWO0/tHwnBsSmmUZsETyOA==}
    engines: {node: '>=14'}
    peerDependencies:
      '@opentelemetry/api': ^1.3.0
    dependencies:
      '@grpc/grpc-js': 1.10.6
      '@opentelemetry/api': 1.8.0
      '@opentelemetry/core': 1.15.2(@opentelemetry/api@1.8.0)
      '@opentelemetry/exporter-metrics-otlp-http': 0.41.2(@opentelemetry/api@1.8.0)
      '@opentelemetry/otlp-grpc-exporter-base': 0.41.2(@opentelemetry/api@1.8.0)
      '@opentelemetry/otlp-transformer': 0.41.2(@opentelemetry/api@1.8.0)
      '@opentelemetry/resources': 1.15.2(@opentelemetry/api@1.8.0)
      '@opentelemetry/sdk-metrics': 1.15.2(@opentelemetry/api@1.8.0)
    dev: false

  /@opentelemetry/exporter-metrics-otlp-http@0.41.2(@opentelemetry/api@1.8.0):
    resolution: {integrity: sha512-+YeIcL4nuldWE89K8NBLImpXCvih04u1MBnn8EzvoywG2TKR5JC3CZEPepODIxlsfGSgP8W5khCEP1NHZzftYw==}
    engines: {node: '>=14'}
    peerDependencies:
      '@opentelemetry/api': ^1.3.0
    dependencies:
      '@opentelemetry/api': 1.8.0
      '@opentelemetry/core': 1.15.2(@opentelemetry/api@1.8.0)
      '@opentelemetry/otlp-exporter-base': 0.41.2(@opentelemetry/api@1.8.0)
      '@opentelemetry/otlp-transformer': 0.41.2(@opentelemetry/api@1.8.0)
      '@opentelemetry/resources': 1.15.2(@opentelemetry/api@1.8.0)
      '@opentelemetry/sdk-metrics': 1.15.2(@opentelemetry/api@1.8.0)
    dev: false

  /@opentelemetry/exporter-metrics-otlp-proto@0.41.2(@opentelemetry/api@1.8.0):
    resolution: {integrity: sha512-OLNs6wF84uhxn8TJ8Bv1q2ltdJqjKA9oUEtICcUDDzXIiztPxZ9ur/4xdMk9T3ZJeFMfrhj8eYDkpETBy+fjCg==}
    engines: {node: '>=14'}
    peerDependencies:
      '@opentelemetry/api': ^1.3.0
    dependencies:
      '@opentelemetry/api': 1.8.0
      '@opentelemetry/core': 1.15.2(@opentelemetry/api@1.8.0)
      '@opentelemetry/exporter-metrics-otlp-http': 0.41.2(@opentelemetry/api@1.8.0)
      '@opentelemetry/otlp-exporter-base': 0.41.2(@opentelemetry/api@1.8.0)
      '@opentelemetry/otlp-proto-exporter-base': 0.41.2(@opentelemetry/api@1.8.0)
      '@opentelemetry/otlp-transformer': 0.41.2(@opentelemetry/api@1.8.0)
      '@opentelemetry/resources': 1.15.2(@opentelemetry/api@1.8.0)
      '@opentelemetry/sdk-metrics': 1.15.2(@opentelemetry/api@1.8.0)
    dev: false

  /@opentelemetry/exporter-trace-otlp-grpc@0.43.0(@opentelemetry/api@1.8.0):
    resolution: {integrity: sha512-h/oofzwyONMcAeBXD6+E6+foFQg9CPadBFcKAGoMIyVSK7iZgtK5DLEwAF4jz5MhfxWNmwZjHXFRc0GqCRx/tA==}
    engines: {node: '>=14'}
    peerDependencies:
      '@opentelemetry/api': ^1.0.0
    dependencies:
      '@grpc/grpc-js': 1.10.6
      '@opentelemetry/api': 1.8.0
      '@opentelemetry/core': 1.17.0(@opentelemetry/api@1.8.0)
      '@opentelemetry/otlp-grpc-exporter-base': 0.43.0(@opentelemetry/api@1.8.0)
      '@opentelemetry/otlp-transformer': 0.43.0(@opentelemetry/api@1.8.0)
      '@opentelemetry/resources': 1.17.0(@opentelemetry/api@1.8.0)
      '@opentelemetry/sdk-trace-base': 1.17.0(@opentelemetry/api@1.8.0)
    dev: false

  /@opentelemetry/exporter-trace-otlp-grpc@0.50.0(@opentelemetry/api@1.8.0):
    resolution: {integrity: sha512-w/NF4TrwHxx+Uz1M0rCOSVr6KgcoQPv3zF9JRqcebY2euD7ddWnLP0hE8JavyA1uq4UchnMp9faAk9n7hTCePw==}
    engines: {node: '>=14'}
    peerDependencies:
      '@opentelemetry/api': ^1.0.0
    dependencies:
      '@grpc/grpc-js': 1.10.6
      '@opentelemetry/api': 1.8.0
      '@opentelemetry/core': 1.23.0(@opentelemetry/api@1.8.0)
      '@opentelemetry/otlp-grpc-exporter-base': 0.50.0(@opentelemetry/api@1.8.0)
      '@opentelemetry/otlp-transformer': 0.50.0(@opentelemetry/api@1.8.0)
      '@opentelemetry/resources': 1.23.0(@opentelemetry/api@1.8.0)
      '@opentelemetry/sdk-trace-base': 1.23.0(@opentelemetry/api@1.8.0)
    dev: false

  /@opentelemetry/exporter-trace-otlp-http@0.41.2(@opentelemetry/api@1.8.0):
    resolution: {integrity: sha512-Y0fGLipjZXLMelWtlS1/MDtrPxf25oM408KukRdkN31a1MEFo4h/ZkNwS7ZfmqHGUa+4rWRt2bi6JBiqy7Ytgw==}
    engines: {node: '>=14'}
    peerDependencies:
      '@opentelemetry/api': ^1.0.0
    dependencies:
      '@opentelemetry/api': 1.8.0
      '@opentelemetry/core': 1.15.2(@opentelemetry/api@1.8.0)
      '@opentelemetry/otlp-exporter-base': 0.41.2(@opentelemetry/api@1.8.0)
      '@opentelemetry/otlp-transformer': 0.41.2(@opentelemetry/api@1.8.0)
      '@opentelemetry/resources': 1.15.2(@opentelemetry/api@1.8.0)
      '@opentelemetry/sdk-trace-base': 1.15.2(@opentelemetry/api@1.8.0)
    dev: false

  /@opentelemetry/exporter-trace-otlp-http@0.50.0(@opentelemetry/api@1.8.0):
    resolution: {integrity: sha512-L7OtIMT7MsFqkmhbQlPBGRXt7152VN5esHpQEJYIBFedOEo3Da+yHpu5ojMZtPzpIvSpB5Xr5lnJUjJCbkttCA==}
    engines: {node: '>=14'}
    peerDependencies:
      '@opentelemetry/api': ^1.0.0
    dependencies:
      '@opentelemetry/api': 1.8.0
      '@opentelemetry/core': 1.23.0(@opentelemetry/api@1.8.0)
      '@opentelemetry/otlp-exporter-base': 0.50.0(@opentelemetry/api@1.8.0)
      '@opentelemetry/otlp-transformer': 0.50.0(@opentelemetry/api@1.8.0)
      '@opentelemetry/resources': 1.23.0(@opentelemetry/api@1.8.0)
      '@opentelemetry/sdk-trace-base': 1.23.0(@opentelemetry/api@1.8.0)
    dev: false

  /@opentelemetry/exporter-trace-otlp-proto@0.41.2(@opentelemetry/api@1.8.0):
    resolution: {integrity: sha512-IGZga9IIckqYE3IpRE9FO9G5umabObIrChlXUHYpMJtDgx797dsb3qXCvLeuAwB+HoB8NsEZstlzmLnoa6/HmA==}
    engines: {node: '>=14'}
    peerDependencies:
      '@opentelemetry/api': ^1.0.0
    dependencies:
      '@opentelemetry/api': 1.8.0
      '@opentelemetry/core': 1.15.2(@opentelemetry/api@1.8.0)
      '@opentelemetry/otlp-exporter-base': 0.41.2(@opentelemetry/api@1.8.0)
      '@opentelemetry/otlp-proto-exporter-base': 0.41.2(@opentelemetry/api@1.8.0)
      '@opentelemetry/otlp-transformer': 0.41.2(@opentelemetry/api@1.8.0)
      '@opentelemetry/resources': 1.15.2(@opentelemetry/api@1.8.0)
      '@opentelemetry/sdk-trace-base': 1.15.2(@opentelemetry/api@1.8.0)
    dev: false

  /@opentelemetry/exporter-trace-otlp-proto@0.50.0(@opentelemetry/api@1.8.0):
    resolution: {integrity: sha512-vavD9Ow6yOLiD+ocuS/oeciCsXNdsN41aYUrEljNaLXogvnkfMhJ+JLAhOnRSpzlVtRp7Ciw2BYGdYSebR0OsA==}
    engines: {node: '>=14'}
    peerDependencies:
      '@opentelemetry/api': ^1.0.0
    dependencies:
      '@opentelemetry/api': 1.8.0
      '@opentelemetry/core': 1.23.0(@opentelemetry/api@1.8.0)
      '@opentelemetry/otlp-exporter-base': 0.50.0(@opentelemetry/api@1.8.0)
      '@opentelemetry/otlp-proto-exporter-base': 0.50.0(@opentelemetry/api@1.8.0)
      '@opentelemetry/otlp-transformer': 0.50.0(@opentelemetry/api@1.8.0)
      '@opentelemetry/resources': 1.23.0(@opentelemetry/api@1.8.0)
      '@opentelemetry/sdk-trace-base': 1.23.0(@opentelemetry/api@1.8.0)
    dev: false

  /@opentelemetry/exporter-zipkin@1.23.0(@opentelemetry/api@1.8.0):
    resolution: {integrity: sha512-2LOGvNUGONuIcWhynFaJorVyqv03uZkURScciLmOxvBf2lWTNPEj77br1dCpShIWBM+YlrH7Tc+JXAs+GC7DqA==}
    engines: {node: '>=14'}
    peerDependencies:
      '@opentelemetry/api': ^1.0.0
    dependencies:
      '@opentelemetry/api': 1.8.0
      '@opentelemetry/core': 1.23.0(@opentelemetry/api@1.8.0)
      '@opentelemetry/resources': 1.23.0(@opentelemetry/api@1.8.0)
      '@opentelemetry/sdk-trace-base': 1.23.0(@opentelemetry/api@1.8.0)
      '@opentelemetry/semantic-conventions': 1.23.0
    dev: false

  /@opentelemetry/instrumentation@0.50.0(@opentelemetry/api@1.8.0):
    resolution: {integrity: sha512-bhGhbJiZKpuu7wTaSak4hyZcFPlnDeuSF/2vglze8B4w2LubcSbbOnkVTzTs5SXtzh4Xz8eRjaNnAm+u2GYufQ==}
    engines: {node: '>=14'}
    peerDependencies:
      '@opentelemetry/api': ^1.3.0
    dependencies:
      '@opentelemetry/api': 1.8.0
      '@opentelemetry/api-logs': 0.50.0
      '@types/shimmer': 1.0.5
      import-in-the-middle: 1.7.1
      require-in-the-middle: 7.3.0
      semver: 7.6.0
      shimmer: 1.2.1
    transitivePeerDependencies:
      - supports-color
    dev: false

  /@opentelemetry/otlp-exporter-base@0.41.2(@opentelemetry/api@1.8.0):
    resolution: {integrity: sha512-pfwa6d+Dax3itZcGWiA0AoXeVaCuZbbqUTsCtOysd2re8C2PWXNxDONUfBWsn+KgxAdi+ljwTjJGiaVLDaIEvQ==}
    engines: {node: '>=14'}
    peerDependencies:
      '@opentelemetry/api': ^1.0.0
    dependencies:
      '@opentelemetry/api': 1.8.0
      '@opentelemetry/core': 1.15.2(@opentelemetry/api@1.8.0)
    dev: false

  /@opentelemetry/otlp-exporter-base@0.43.0(@opentelemetry/api@1.8.0):
    resolution: {integrity: sha512-LXNtRFVuPRXB9q0qdvrLikQ3NtT9Jmv255Idryz3RJPhOh/Fa03sBASQoj3D55OH3xazmA90KFHfhJ/d8D8y4A==}
    engines: {node: '>=14'}
    peerDependencies:
      '@opentelemetry/api': ^1.0.0
    dependencies:
      '@opentelemetry/api': 1.8.0
      '@opentelemetry/core': 1.17.0(@opentelemetry/api@1.8.0)
    dev: false

  /@opentelemetry/otlp-exporter-base@0.50.0(@opentelemetry/api@1.8.0):
    resolution: {integrity: sha512-JUmjmrCmE1/fc4LjCQMqLfudgSl5OpUkzx7iA94b4jgeODM7zWxUoVXL7/CT7fWf47Cn+pmKjMvTCSESqZZ3mA==}
    engines: {node: '>=14'}
    peerDependencies:
      '@opentelemetry/api': ^1.0.0
    dependencies:
      '@opentelemetry/api': 1.8.0
      '@opentelemetry/core': 1.23.0(@opentelemetry/api@1.8.0)
    dev: false

  /@opentelemetry/otlp-grpc-exporter-base@0.41.2(@opentelemetry/api@1.8.0):
    resolution: {integrity: sha512-OErK8dYjXG01XIMIpmOV2SzL9ctkZ0Nyhf2UumICOAKtgLvR5dG1JMlsNVp8Jn0RzpsKc6Urv7JpP69wzRXN+A==}
    engines: {node: '>=14'}
    peerDependencies:
      '@opentelemetry/api': ^1.0.0
    dependencies:
      '@grpc/grpc-js': 1.10.6
      '@opentelemetry/api': 1.8.0
      '@opentelemetry/core': 1.15.2(@opentelemetry/api@1.8.0)
      '@opentelemetry/otlp-exporter-base': 0.41.2(@opentelemetry/api@1.8.0)
      protobufjs: 7.2.6
    dev: false

  /@opentelemetry/otlp-grpc-exporter-base@0.43.0(@opentelemetry/api@1.8.0):
    resolution: {integrity: sha512-oOpqtDJo9BBa1+nD6ID1qZ55ZdTwEwSSn2idMobw8jmByJKaanVLdr9SJKsn5T9OBqo/c5QY2brMf0TNZkobJQ==}
    engines: {node: '>=14'}
    peerDependencies:
      '@opentelemetry/api': ^1.0.0
    dependencies:
      '@grpc/grpc-js': 1.10.6
      '@opentelemetry/api': 1.8.0
      '@opentelemetry/core': 1.17.0(@opentelemetry/api@1.8.0)
      '@opentelemetry/otlp-exporter-base': 0.43.0(@opentelemetry/api@1.8.0)
      protobufjs: 7.2.6
    dev: false

  /@opentelemetry/otlp-grpc-exporter-base@0.50.0(@opentelemetry/api@1.8.0):
    resolution: {integrity: sha512-J500AczSD7xEsjXpwNzSh5HQqxW73PT3CCNsi1VEWCE+8UPgVfkHYIGRHGoch35DV+CMe1svbi7gAk3e5eCSVA==}
    engines: {node: '>=14'}
    peerDependencies:
      '@opentelemetry/api': ^1.0.0
    dependencies:
      '@grpc/grpc-js': 1.10.6
      '@opentelemetry/api': 1.8.0
      '@opentelemetry/core': 1.23.0(@opentelemetry/api@1.8.0)
      '@opentelemetry/otlp-exporter-base': 0.50.0(@opentelemetry/api@1.8.0)
      protobufjs: 7.2.6
    dev: false

  /@opentelemetry/otlp-proto-exporter-base@0.41.2(@opentelemetry/api@1.8.0):
    resolution: {integrity: sha512-BxmEMiP6tHiFroe5/dTt9BsxCci7BTLtF7A6d4DKHLiLweWWZxQ9l7hON7qt/IhpKrQcAFD1OzZ1Gq2ZkNzhCw==}
    engines: {node: '>=14'}
    peerDependencies:
      '@opentelemetry/api': ^1.0.0
    dependencies:
      '@opentelemetry/api': 1.8.0
      '@opentelemetry/core': 1.15.2(@opentelemetry/api@1.8.0)
      '@opentelemetry/otlp-exporter-base': 0.41.2(@opentelemetry/api@1.8.0)
      protobufjs: 7.2.6
    dev: false

  /@opentelemetry/otlp-proto-exporter-base@0.50.0(@opentelemetry/api@1.8.0):
    resolution: {integrity: sha512-hlbn3eZbhxoK79Sq1ddj1f7qcx+PzsPQC/SFpJvaWgTaqacCbqJmpzWDKfRRCAC7iGX2Hj/sgpf8vysazqyMOw==}
    engines: {node: '>=14'}
    peerDependencies:
      '@opentelemetry/api': ^1.0.0
    dependencies:
      '@opentelemetry/api': 1.8.0
      '@opentelemetry/core': 1.23.0(@opentelemetry/api@1.8.0)
      '@opentelemetry/otlp-exporter-base': 0.50.0(@opentelemetry/api@1.8.0)
      protobufjs: 7.2.6
    dev: false

  /@opentelemetry/otlp-transformer@0.41.2(@opentelemetry/api@1.8.0):
    resolution: {integrity: sha512-jJbPwB0tNu2v+Xi0c/v/R3YBLJKLonw1p+v3RVjT2VfzeUyzSp/tBeVdY7RZtL6dzZpA9XSmp8UEfWIFQo33yA==}
    engines: {node: '>=14'}
    peerDependencies:
      '@opentelemetry/api': '>=1.3.0 <1.5.0'
    dependencies:
      '@opentelemetry/api': 1.8.0
      '@opentelemetry/api-logs': 0.41.2
      '@opentelemetry/core': 1.15.2(@opentelemetry/api@1.8.0)
      '@opentelemetry/resources': 1.15.2(@opentelemetry/api@1.8.0)
      '@opentelemetry/sdk-logs': 0.41.2(@opentelemetry/api-logs@0.41.2)(@opentelemetry/api@1.8.0)
      '@opentelemetry/sdk-metrics': 1.15.2(@opentelemetry/api@1.8.0)
      '@opentelemetry/sdk-trace-base': 1.15.2(@opentelemetry/api@1.8.0)
    dev: false

  /@opentelemetry/otlp-transformer@0.43.0(@opentelemetry/api@1.8.0):
    resolution: {integrity: sha512-KXYmgzWdVBOD5NvPmGW1nEMJjyQ8gK3N8r6pi4HvmEhTp0v4T13qDSax4q0HfsqmbPJR355oqQSJUnu1dHNutw==}
    engines: {node: '>=14'}
    peerDependencies:
      '@opentelemetry/api': '>=1.3.0 <1.7.0'
    dependencies:
      '@opentelemetry/api': 1.8.0
      '@opentelemetry/api-logs': 0.43.0
      '@opentelemetry/core': 1.17.0(@opentelemetry/api@1.8.0)
      '@opentelemetry/resources': 1.17.0(@opentelemetry/api@1.8.0)
      '@opentelemetry/sdk-logs': 0.43.0(@opentelemetry/api-logs@0.43.0)(@opentelemetry/api@1.8.0)
      '@opentelemetry/sdk-metrics': 1.17.0(@opentelemetry/api@1.8.0)
      '@opentelemetry/sdk-trace-base': 1.17.0(@opentelemetry/api@1.8.0)
    dev: false

  /@opentelemetry/otlp-transformer@0.50.0(@opentelemetry/api@1.8.0):
    resolution: {integrity: sha512-s0sl1Yfqd5q1Kjrf6DqXPWzErL+XHhrXOfejh4Vc/SMTNqC902xDsC8JQxbjuramWt/+hibfguIvi7Ns8VLolA==}
    engines: {node: '>=14'}
    peerDependencies:
      '@opentelemetry/api': '>=1.3.0 <1.9.0'
    dependencies:
      '@opentelemetry/api': 1.8.0
      '@opentelemetry/api-logs': 0.50.0
      '@opentelemetry/core': 1.23.0(@opentelemetry/api@1.8.0)
      '@opentelemetry/resources': 1.23.0(@opentelemetry/api@1.8.0)
      '@opentelemetry/sdk-logs': 0.50.0(@opentelemetry/api-logs@0.50.0)(@opentelemetry/api@1.8.0)
      '@opentelemetry/sdk-metrics': 1.23.0(@opentelemetry/api@1.8.0)
      '@opentelemetry/sdk-trace-base': 1.23.0(@opentelemetry/api@1.8.0)
    dev: false

  /@opentelemetry/propagator-b3@1.23.0(@opentelemetry/api@1.8.0):
    resolution: {integrity: sha512-cZ6rl8y2bdxYQ4e+zP2CQ+QmuPebaLBLO1skjFpj3eEu7zar+6hBzUP3llMOUupkQeQSwXz+4c8dZ26OhYfG/g==}
    engines: {node: '>=14'}
    peerDependencies:
      '@opentelemetry/api': '>=1.0.0 <1.9.0'
    dependencies:
      '@opentelemetry/api': 1.8.0
      '@opentelemetry/core': 1.23.0(@opentelemetry/api@1.8.0)
    dev: false

  /@opentelemetry/propagator-jaeger@1.23.0(@opentelemetry/api@1.8.0):
    resolution: {integrity: sha512-6iArixfgIl3ZgzeltQ5jyiKbjZygM+MbM84pXi1HL0Qs4x4Ck5rM6wEtjhZffFnlDMWEkEqrnM0xF6bTfbiMAQ==}
    engines: {node: '>=14'}
    peerDependencies:
      '@opentelemetry/api': '>=1.0.0 <1.9.0'
    dependencies:
      '@opentelemetry/api': 1.8.0
      '@opentelemetry/core': 1.23.0(@opentelemetry/api@1.8.0)
    dev: false

  /@opentelemetry/resources@1.15.2(@opentelemetry/api@1.8.0):
    resolution: {integrity: sha512-xmMRLenT9CXmm5HMbzpZ1hWhaUowQf8UB4jMjFlAxx1QzQcsD3KFNAVX/CAWzFPtllTyTplrA4JrQ7sCH3qmYw==}
    engines: {node: '>=14'}
    peerDependencies:
      '@opentelemetry/api': '>=1.0.0 <1.5.0'
    dependencies:
      '@opentelemetry/api': 1.8.0
      '@opentelemetry/core': 1.15.2(@opentelemetry/api@1.8.0)
      '@opentelemetry/semantic-conventions': 1.15.2
    dev: false

  /@opentelemetry/resources@1.17.0(@opentelemetry/api@1.8.0):
    resolution: {integrity: sha512-+u0ciVnj8lhuL/qGRBPeVYvk7fL+H/vOddfvmOeJaA1KC+5/3UED1c9KoZQlRsNT5Kw1FaK8LkY2NVLYfOVZQw==}
    engines: {node: '>=14'}
    peerDependencies:
      '@opentelemetry/api': '>=1.0.0 <1.7.0'
    dependencies:
      '@opentelemetry/api': 1.8.0
      '@opentelemetry/core': 1.17.0(@opentelemetry/api@1.8.0)
      '@opentelemetry/semantic-conventions': 1.17.0
    dev: false

  /@opentelemetry/resources@1.23.0(@opentelemetry/api@1.8.0):
    resolution: {integrity: sha512-iPRLfVfcEQynYGo7e4Di+ti+YQTAY0h5mQEUJcHlU9JOqpb4x965O6PZ+wMcwYVY63G96KtdS86YCM1BF1vQZg==}
    engines: {node: '>=14'}
    peerDependencies:
      '@opentelemetry/api': '>=1.0.0 <1.9.0'
    dependencies:
      '@opentelemetry/api': 1.8.0
      '@opentelemetry/core': 1.23.0(@opentelemetry/api@1.8.0)
      '@opentelemetry/semantic-conventions': 1.23.0
    dev: false

  /@opentelemetry/sdk-logs@0.41.2(@opentelemetry/api-logs@0.41.2)(@opentelemetry/api@1.8.0):
    resolution: {integrity: sha512-smqKIw0tTW15waj7BAPHFomii5c3aHnSE4LQYTszGoK5P9nZs8tEAIpu15UBxi3aG31ZfsLmm4EUQkjckdlFrw==}
    engines: {node: '>=14'}
    peerDependencies:
      '@opentelemetry/api': '>=1.4.0 <1.5.0'
      '@opentelemetry/api-logs': '>=0.39.1'
    dependencies:
      '@opentelemetry/api': 1.8.0
      '@opentelemetry/api-logs': 0.41.2
      '@opentelemetry/core': 1.15.2(@opentelemetry/api@1.8.0)
      '@opentelemetry/resources': 1.15.2(@opentelemetry/api@1.8.0)
    dev: false

  /@opentelemetry/sdk-logs@0.43.0(@opentelemetry/api-logs@0.43.0)(@opentelemetry/api@1.8.0):
    resolution: {integrity: sha512-JyJ2BBRKm37Mc4cSEhFmsMl5ASQn1dkGhEWzAAMSlhPtLRTv5PfvJwhR+Mboaic/eDLAlciwsgijq8IFlf6IgQ==}
    engines: {node: '>=14'}
    peerDependencies:
      '@opentelemetry/api': '>=1.4.0 <1.7.0'
      '@opentelemetry/api-logs': '>=0.39.1'
    dependencies:
      '@opentelemetry/api': 1.8.0
      '@opentelemetry/api-logs': 0.43.0
      '@opentelemetry/core': 1.17.0(@opentelemetry/api@1.8.0)
      '@opentelemetry/resources': 1.17.0(@opentelemetry/api@1.8.0)
    dev: false

  /@opentelemetry/sdk-logs@0.50.0(@opentelemetry/api-logs@0.50.0)(@opentelemetry/api@1.8.0):
    resolution: {integrity: sha512-PeUEupBB29p9nlPNqXoa1PUWNLsZnxG0DCDj3sHqzae+8y76B/A5hvZjg03ulWdnvBLYpnJslqzylG9E0IL87g==}
    engines: {node: '>=14'}
    peerDependencies:
      '@opentelemetry/api': '>=1.4.0 <1.9.0'
      '@opentelemetry/api-logs': '>=0.39.1'
    dependencies:
      '@opentelemetry/api': 1.8.0
      '@opentelemetry/api-logs': 0.50.0
      '@opentelemetry/core': 1.23.0(@opentelemetry/api@1.8.0)
      '@opentelemetry/resources': 1.23.0(@opentelemetry/api@1.8.0)
    dev: false

  /@opentelemetry/sdk-metrics@1.15.2(@opentelemetry/api@1.8.0):
    resolution: {integrity: sha512-9aIlcX8GnhcsAHW/Wl8bzk4ZnWTpNlLtud+fxUfBtFATu6OZ6TrGrF4JkT9EVrnoxwtPIDtjHdEsSjOqisY/iA==}
    engines: {node: '>=14'}
    peerDependencies:
      '@opentelemetry/api': '>=1.3.0 <1.5.0'
    dependencies:
      '@opentelemetry/api': 1.8.0
      '@opentelemetry/core': 1.15.2(@opentelemetry/api@1.8.0)
      '@opentelemetry/resources': 1.15.2(@opentelemetry/api@1.8.0)
      lodash.merge: 4.6.2
    dev: false

  /@opentelemetry/sdk-metrics@1.17.0(@opentelemetry/api@1.8.0):
    resolution: {integrity: sha512-HlWM27yGmYuwCoVRe3yg2PqKnIsq0kEF0HQgvkeDWz2NYkq9fFaSspR6kvjxUTbghAlZrabiqbgyKoYpYaXS3w==}
    engines: {node: '>=14'}
    peerDependencies:
      '@opentelemetry/api': '>=1.3.0 <1.7.0'
    dependencies:
      '@opentelemetry/api': 1.8.0
      '@opentelemetry/core': 1.17.0(@opentelemetry/api@1.8.0)
      '@opentelemetry/resources': 1.17.0(@opentelemetry/api@1.8.0)
      lodash.merge: 4.6.2
    dev: false

  /@opentelemetry/sdk-metrics@1.23.0(@opentelemetry/api@1.8.0):
    resolution: {integrity: sha512-4OkvW6+wST4h6LFG23rXSTf6nmTf201h9dzq7bE0z5R9ESEVLERZz6WXwE7PSgg1gdjlaznm1jLJf8GttypFDg==}
    engines: {node: '>=14'}
    peerDependencies:
      '@opentelemetry/api': '>=1.3.0 <1.9.0'
    dependencies:
      '@opentelemetry/api': 1.8.0
      '@opentelemetry/core': 1.23.0(@opentelemetry/api@1.8.0)
      '@opentelemetry/resources': 1.23.0(@opentelemetry/api@1.8.0)
      lodash.merge: 4.6.2
    dev: false

  /@opentelemetry/sdk-node@0.50.0(@opentelemetry/api@1.8.0):
    resolution: {integrity: sha512-LhIXHnvcnhRYcPwG9VG4G6lJ7x4ElYF6UYHHmXA7e4ZWzSUEFmAPfR1IBWv358aD1KwffcEBu7J6zeAR7lPZag==}
    engines: {node: '>=14'}
    peerDependencies:
      '@opentelemetry/api': '>=1.3.0 <1.9.0'
    dependencies:
      '@opentelemetry/api': 1.8.0
      '@opentelemetry/api-logs': 0.50.0
      '@opentelemetry/core': 1.23.0(@opentelemetry/api@1.8.0)
      '@opentelemetry/exporter-trace-otlp-grpc': 0.50.0(@opentelemetry/api@1.8.0)
      '@opentelemetry/exporter-trace-otlp-http': 0.50.0(@opentelemetry/api@1.8.0)
      '@opentelemetry/exporter-trace-otlp-proto': 0.50.0(@opentelemetry/api@1.8.0)
      '@opentelemetry/exporter-zipkin': 1.23.0(@opentelemetry/api@1.8.0)
      '@opentelemetry/instrumentation': 0.50.0(@opentelemetry/api@1.8.0)
      '@opentelemetry/resources': 1.23.0(@opentelemetry/api@1.8.0)
      '@opentelemetry/sdk-logs': 0.50.0(@opentelemetry/api-logs@0.50.0)(@opentelemetry/api@1.8.0)
      '@opentelemetry/sdk-metrics': 1.23.0(@opentelemetry/api@1.8.0)
      '@opentelemetry/sdk-trace-base': 1.23.0(@opentelemetry/api@1.8.0)
      '@opentelemetry/sdk-trace-node': 1.23.0(@opentelemetry/api@1.8.0)
      '@opentelemetry/semantic-conventions': 1.23.0
    transitivePeerDependencies:
      - supports-color
    dev: false

  /@opentelemetry/sdk-trace-base@1.15.2(@opentelemetry/api@1.8.0):
    resolution: {integrity: sha512-BEaxGZbWtvnSPchV98qqqqa96AOcb41pjgvhfzDij10tkBhIu9m0Jd6tZ1tJB5ZHfHbTffqYVYE0AOGobec/EQ==}
    engines: {node: '>=14'}
    peerDependencies:
      '@opentelemetry/api': '>=1.0.0 <1.5.0'
    dependencies:
      '@opentelemetry/api': 1.8.0
      '@opentelemetry/core': 1.15.2(@opentelemetry/api@1.8.0)
      '@opentelemetry/resources': 1.15.2(@opentelemetry/api@1.8.0)
      '@opentelemetry/semantic-conventions': 1.15.2
    dev: false

  /@opentelemetry/sdk-trace-base@1.17.0(@opentelemetry/api@1.8.0):
    resolution: {integrity: sha512-2T5HA1/1iE36Q9eg6D4zYlC4Y4GcycI1J6NsHPKZY9oWfAxWsoYnRlkPfUqyY5XVtocCo/xHpnJvGNHwzT70oQ==}
    engines: {node: '>=14'}
    peerDependencies:
      '@opentelemetry/api': '>=1.0.0 <1.7.0'
    dependencies:
      '@opentelemetry/api': 1.8.0
      '@opentelemetry/core': 1.17.0(@opentelemetry/api@1.8.0)
      '@opentelemetry/resources': 1.17.0(@opentelemetry/api@1.8.0)
      '@opentelemetry/semantic-conventions': 1.17.0
    dev: false

  /@opentelemetry/sdk-trace-base@1.23.0(@opentelemetry/api@1.8.0):
    resolution: {integrity: sha512-PzBmZM8hBomUqvCddF/5Olyyviayka44O5nDWq673np3ctnvwMOvNrsUORZjKja1zJbwEuD9niAGbnVrz3jwRQ==}
    engines: {node: '>=14'}
    peerDependencies:
      '@opentelemetry/api': '>=1.0.0 <1.9.0'
    dependencies:
      '@opentelemetry/api': 1.8.0
      '@opentelemetry/core': 1.23.0(@opentelemetry/api@1.8.0)
      '@opentelemetry/resources': 1.23.0(@opentelemetry/api@1.8.0)
      '@opentelemetry/semantic-conventions': 1.23.0
    dev: false

  /@opentelemetry/sdk-trace-node@1.23.0(@opentelemetry/api@1.8.0):
    resolution: {integrity: sha512-dwnin5Go2r6VzJZkVc9JBPupssWp7j2EFto+S7qRkwQ00WDykWeq3x2Skk7I1Jr448FeBSvGCQVPgV5e6s6O3w==}
    engines: {node: '>=14'}
    peerDependencies:
      '@opentelemetry/api': '>=1.0.0 <1.9.0'
    dependencies:
      '@opentelemetry/api': 1.8.0
      '@opentelemetry/context-async-hooks': 1.23.0(@opentelemetry/api@1.8.0)
      '@opentelemetry/core': 1.23.0(@opentelemetry/api@1.8.0)
      '@opentelemetry/propagator-b3': 1.23.0(@opentelemetry/api@1.8.0)
      '@opentelemetry/propagator-jaeger': 1.23.0(@opentelemetry/api@1.8.0)
      '@opentelemetry/sdk-trace-base': 1.23.0(@opentelemetry/api@1.8.0)
      semver: 7.6.0
    dev: false

  /@opentelemetry/semantic-conventions@1.15.2:
    resolution: {integrity: sha512-CjbOKwk2s+3xPIMcd5UNYQzsf+v94RczbdNix9/kQh38WiQkM90sUOi3if8eyHFgiBjBjhwXrA7W3ydiSQP9mw==}
    engines: {node: '>=14'}
    dev: false

  /@opentelemetry/semantic-conventions@1.17.0:
    resolution: {integrity: sha512-+fguCd2d8d2qruk0H0DsCEy2CTK3t0Tugg7MhZ/UQMvmewbZLNnJ6heSYyzIZWG5IPfAXzoj4f4F/qpM7l4VBA==}
    engines: {node: '>=14'}
    dev: false

  /@opentelemetry/semantic-conventions@1.23.0:
    resolution: {integrity: sha512-MiqFvfOzfR31t8cc74CTP1OZfz7MbqpAnLCra8NqQoaHJX6ncIRTdYOQYBDQ2uFISDq0WY8Y9dDTWvsgzzBYRg==}
    engines: {node: '>=14'}
    dev: false

  /@pkgjs/parseargs@0.11.0:
    resolution: {integrity: sha512-+1VkjdD0QBLPodGrJUeqarH8VAIvQODIbwh9XpP5Syisf7YoQgsJKPNFoqqLQlu+VQ/tVSshMR6loPMn8U+dPg==}
    engines: {node: '>=14'}
    requiresBuild: true
    optional: true

  /@playwright/browser-chromium@1.43.1:
    resolution: {integrity: sha512-CBuHhRIF/VGyUnPvK7/4IUbm0AAOZZI5huHlr+qNr5cFQpQ6TXBqOwSMef/xUz9HcjxWOxDPION7br1kOlyV/A==}
    engines: {node: '>=16'}
    requiresBuild: true
    dependencies:
      playwright-core: 1.43.1
    dev: false

  /@playwright/test@1.43.1:
    resolution: {integrity: sha512-HgtQzFgNEEo4TE22K/X7sYTYNqEMMTZmFS8kTq6m8hXj+m1D8TgwgIbumHddJa9h4yl4GkKb8/bgAl2+g7eDgA==}
    engines: {node: '>=16'}
    hasBin: true
    dependencies:
      playwright: 1.43.1
    dev: false

  /@probe.gl/env@3.6.0:
    resolution: {integrity: sha512-4tTZYUg/8BICC3Yyb9rOeoKeijKbZHRXBEKObrfPmX4sQmYB15ZOUpoVBhAyJkOYVAM8EkPci6Uw5dLCwx2BEQ==}
    dependencies:
      '@babel/runtime': 7.24.4

  /@probe.gl/log@3.6.0:
    resolution: {integrity: sha512-hjpyenpEvOdowgZ1qMeCJxfRD4JkKdlXz0RC14m42Un62NtOT+GpWyKA4LssT0+xyLULCByRAtG2fzZorpIAcA==}
    dependencies:
      '@babel/runtime': 7.24.4
      '@probe.gl/env': 3.6.0

  /@probe.gl/stats@3.6.0:
    resolution: {integrity: sha512-JdALQXB44OP4kUBN/UrQgzbJe4qokbVF4Y8lkIA8iVCFnjVowWIgkD/z/0QO65yELT54tTrtepw1jScjKB+rhQ==}
    dependencies:
      '@babel/runtime': 7.24.4

  /@protobufjs/aspromise@1.1.2:
    resolution: {integrity: sha512-j+gKExEuLmKwvz3OgROXtrJ2UG2x8Ch2YZUxahh+s1F2HZ+wAceUNLkvy6zKCPVRkU++ZWQrdxsUeQXmcg4uoQ==}
    dev: false

  /@protobufjs/base64@1.1.2:
    resolution: {integrity: sha512-AZkcAA5vnN/v4PDqKyMR5lx7hZttPDgClv83E//FMNhR2TMcLUhfRUBHCmSl0oi9zMgDDqRUJkSxO3wm85+XLg==}
    dev: false

  /@protobufjs/codegen@2.0.4:
    resolution: {integrity: sha512-YyFaikqM5sH0ziFZCN3xDC7zeGaB/d0IUb9CATugHWbd1FRFwWwt4ld4OYMPWu5a3Xe01mGAULCdqhMlPl29Jg==}
    dev: false

  /@protobufjs/eventemitter@1.1.0:
    resolution: {integrity: sha512-j9ednRT81vYJ9OfVuXG6ERSTdEL1xVsNgqpkxMsbIabzSo3goCjDIveeGv5d03om39ML71RdmrGNjG5SReBP/Q==}
    dev: false

  /@protobufjs/fetch@1.1.0:
    resolution: {integrity: sha512-lljVXpqXebpsijW71PZaCYeIcE5on1w5DlQy5WH6GLbFryLUrBD4932W/E2BSpfRJWseIL4v/KPgBFxDOIdKpQ==}
    dependencies:
      '@protobufjs/aspromise': 1.1.2
      '@protobufjs/inquire': 1.1.0
    dev: false

  /@protobufjs/float@1.0.2:
    resolution: {integrity: sha512-Ddb+kVXlXst9d+R9PfTIxh1EdNkgoRe5tOX6t01f1lYWOvJnSPDBlG241QLzcyPdoNTsblLUdujGSE4RzrTZGQ==}
    dev: false

  /@protobufjs/inquire@1.1.0:
    resolution: {integrity: sha512-kdSefcPdruJiFMVSbn801t4vFK7KB/5gd2fYvrxhuJYg8ILrmn9SKSX2tZdV6V+ksulWqS7aXjBcRXl3wHoD9Q==}
    dev: false

  /@protobufjs/path@1.1.2:
    resolution: {integrity: sha512-6JOcJ5Tm08dOHAbdR3GrvP+yUUfkjG5ePsHYczMFLq3ZmMkAD98cDgcT2iA1lJ9NVwFd4tH/iSSoe44YWkltEA==}
    dev: false

  /@protobufjs/pool@1.1.0:
    resolution: {integrity: sha512-0kELaGSIDBKvcgS4zkjz1PeddatrjYcmMWOlAuAPwAeccUrPHdUqo/J6LiymHHEiJT5NrF1UVwxY14f+fy4WQw==}
    dev: false

  /@protobufjs/utf8@1.1.0:
    resolution: {integrity: sha512-Vvn3zZrhQZkkBE8LSuW3em98c0FwgO4nxzv6OdSxPKJIEKY2bGbHn+mhGIPerzI4twdxaP8/0+06HBpwf345Lw==}
    dev: false

  /@rollup/rollup-android-arm-eabi@4.16.4:
    resolution: {integrity: sha512-GkhjAaQ8oUTOKE4g4gsZ0u8K/IHU1+2WQSgS1TwTcYvL+sjbaQjNHFXbOJ6kgqGHIO1DfUhI/Sphi9GkRT9K+Q==}
    cpu: [arm]
    os: [android]
    requiresBuild: true
    dev: false
    optional: true

  /@rollup/rollup-android-arm64@4.16.4:
    resolution: {integrity: sha512-Bvm6D+NPbGMQOcxvS1zUl8H7DWlywSXsphAeOnVeiZLQ+0J6Is8T7SrjGTH29KtYkiY9vld8ZnpV3G2EPbom+w==}
    cpu: [arm64]
    os: [android]
    requiresBuild: true
    dev: false
    optional: true

  /@rollup/rollup-darwin-arm64@4.16.4:
    resolution: {integrity: sha512-i5d64MlnYBO9EkCOGe5vPR/EeDwjnKOGGdd7zKFhU5y8haKhQZTN2DgVtpODDMxUr4t2K90wTUJg7ilgND6bXw==}
    cpu: [arm64]
    os: [darwin]
    requiresBuild: true
    dev: false
    optional: true

  /@rollup/rollup-darwin-x64@4.16.4:
    resolution: {integrity: sha512-WZupV1+CdUYehaZqjaFTClJI72fjJEgTXdf4NbW69I9XyvdmztUExBtcI2yIIU6hJtYvtwS6pkTkHJz+k08mAQ==}
    cpu: [x64]
    os: [darwin]
    requiresBuild: true
    dev: false
    optional: true

  /@rollup/rollup-linux-arm-gnueabihf@4.16.4:
    resolution: {integrity: sha512-ADm/xt86JUnmAfA9mBqFcRp//RVRt1ohGOYF6yL+IFCYqOBNwy5lbEK05xTsEoJq+/tJzg8ICUtS82WinJRuIw==}
    cpu: [arm]
    os: [linux]
    requiresBuild: true
    dev: false
    optional: true

  /@rollup/rollup-linux-arm-musleabihf@4.16.4:
    resolution: {integrity: sha512-tJfJaXPiFAG+Jn3cutp7mCs1ePltuAgRqdDZrzb1aeE3TktWWJ+g7xK9SNlaSUFw6IU4QgOxAY4rA+wZUT5Wfg==}
    cpu: [arm]
    os: [linux]
    requiresBuild: true
    dev: false
    optional: true

  /@rollup/rollup-linux-arm64-gnu@4.16.4:
    resolution: {integrity: sha512-7dy1BzQkgYlUTapDTvK997cgi0Orh5Iu7JlZVBy1MBURk7/HSbHkzRnXZa19ozy+wwD8/SlpJnOOckuNZtJR9w==}
    cpu: [arm64]
    os: [linux]
    requiresBuild: true
    dev: false
    optional: true

  /@rollup/rollup-linux-arm64-musl@4.16.4:
    resolution: {integrity: sha512-zsFwdUw5XLD1gQe0aoU2HVceI6NEW7q7m05wA46eUAyrkeNYExObfRFQcvA6zw8lfRc5BHtan3tBpo+kqEOxmg==}
    cpu: [arm64]
    os: [linux]
    requiresBuild: true
    dev: false
    optional: true

  /@rollup/rollup-linux-powerpc64le-gnu@4.16.4:
    resolution: {integrity: sha512-p8C3NnxXooRdNrdv6dBmRTddEapfESEUflpICDNKXpHvTjRRq1J82CbU5G3XfebIZyI3B0s074JHMWD36qOW6w==}
    cpu: [ppc64]
    os: [linux]
    requiresBuild: true
    dev: false
    optional: true

  /@rollup/rollup-linux-riscv64-gnu@4.16.4:
    resolution: {integrity: sha512-Lh/8ckoar4s4Id2foY7jNgitTOUQczwMWNYi+Mjt0eQ9LKhr6sK477REqQkmy8YHY3Ca3A2JJVdXnfb3Rrwkng==}
    cpu: [riscv64]
    os: [linux]
    requiresBuild: true
    dev: false
    optional: true

  /@rollup/rollup-linux-s390x-gnu@4.16.4:
    resolution: {integrity: sha512-1xwwn9ZCQYuqGmulGsTZoKrrn0z2fAur2ujE60QgyDpHmBbXbxLaQiEvzJWDrscRq43c8DnuHx3QorhMTZgisQ==}
    cpu: [s390x]
    os: [linux]
    requiresBuild: true
    dev: false
    optional: true

  /@rollup/rollup-linux-x64-gnu@4.16.4:
    resolution: {integrity: sha512-LuOGGKAJ7dfRtxVnO1i3qWc6N9sh0Em/8aZ3CezixSTM+E9Oq3OvTsvC4sm6wWjzpsIlOCnZjdluINKESflJLA==}
    cpu: [x64]
    os: [linux]
    requiresBuild: true
    dev: false
    optional: true

  /@rollup/rollup-linux-x64-musl@4.16.4:
    resolution: {integrity: sha512-ch86i7KkJKkLybDP2AtySFTRi5fM3KXp0PnHocHuJMdZwu7BuyIKi35BE9guMlmTpwwBTB3ljHj9IQXnTCD0vA==}
    cpu: [x64]
    os: [linux]
    requiresBuild: true
    dev: false
    optional: true

  /@rollup/rollup-win32-arm64-msvc@4.16.4:
    resolution: {integrity: sha512-Ma4PwyLfOWZWayfEsNQzTDBVW8PZ6TUUN1uFTBQbF2Chv/+sjenE86lpiEwj2FiviSmSZ4Ap4MaAfl1ciF4aSA==}
    cpu: [arm64]
    os: [win32]
    requiresBuild: true
    dev: false
    optional: true

  /@rollup/rollup-win32-ia32-msvc@4.16.4:
    resolution: {integrity: sha512-9m/ZDrQsdo/c06uOlP3W9G2ENRVzgzbSXmXHT4hwVaDQhYcRpi9bgBT0FTG9OhESxwK0WjQxYOSfv40cU+T69w==}
    cpu: [ia32]
    os: [win32]
    requiresBuild: true
    dev: false
    optional: true

  /@rollup/rollup-win32-x64-msvc@4.16.4:
    resolution: {integrity: sha512-YunpoOAyGLDseanENHmbFvQSfVL5BxW3k7hhy0eN4rb3gS/ct75dVD0EXOWIqFT/nE8XYW6LP6vz6ctKRi0k9A==}
    cpu: [x64]
    os: [win32]
    requiresBuild: true
    dev: false
    optional: true

  /@rushstack/node-core-library@3.59.7(@types/node@18.19.31):
    resolution: {integrity: sha512-ln1Drq0h+Hwa1JVA65x5mlSgUrBa1uHL+V89FqVWQgXd1vVIMhrtqtWGQrhTnFHxru5ppX+FY39VWELF/FjQCw==}
    peerDependencies:
      '@types/node': '*'
    peerDependenciesMeta:
      '@types/node':
        optional: true
    dependencies:
      '@types/node': 18.19.31
      colors: 1.2.5
      fs-extra: 7.0.1
      import-lazy: 4.0.0
      jju: 1.4.0
      resolve: 1.22.8
      semver: 7.5.4
      z-schema: 5.0.5

  /@rushstack/rig-package@0.4.1:
    resolution: {integrity: sha512-AGRwpqlXNSp9LhUSz4HKI9xCluqQDt/obsQFdv/NYIekF3pTTPzc+HbQsIsjVjYnJ3DcmxOREVMhvrMEjpiq6g==}
    dependencies:
      resolve: 1.22.8
      strip-json-comments: 3.1.1

  /@rushstack/ts-command-line@4.15.2:
    resolution: {integrity: sha512-5+C2uoJY8b+odcZD6coEe2XNC4ZjGB4vCMESbqW/8DHRWC/qIHfANdmN9F1wz/lAgxz72i7xRoVtPY2j7e4gpQ==}
    dependencies:
      '@types/argparse': 1.0.38
      argparse: 1.0.10
      colors: 1.2.5
      string-argv: 0.3.2

  /@seznam/compose-react-refs@1.0.6:
    resolution: {integrity: sha512-izzOXQfeQLonzrIQb8u6LQ8dk+ymz3WXTIXjvOlTXHq6sbzROg3NWU+9TTAOpEoK9Bth24/6F/XrfHJ5yR5n6Q==}
    dev: false

  /@sideway/address@4.1.5:
    resolution: {integrity: sha512-IqO/DUQHUkPeixNQ8n0JA6102hT9CmaljNTPmQ1u8MEhBo/R4Q8eKLN/vGZxuebwOroDB4cbpjheD4+/sKFK4Q==}
    dependencies:
      '@hapi/hoek': 9.3.0
    dev: false

  /@sideway/formula@3.0.1:
    resolution: {integrity: sha512-/poHZJJVjx3L+zVD6g9KgHfYnb443oi7wLu/XKojDviHy6HOEOA6z1Trk5aR1dGcmPenJEgb2sK2I80LeS3MIg==}
    dev: false

  /@sideway/pinpoint@2.0.0:
    resolution: {integrity: sha512-RNiOoTPkptFtSVzQevY/yWtZwf/RxyVnPy/OcA9HBM3MlGDnBEYL5B41H0MTn0Uec8Hi+2qUtTfG2WWZBmMejQ==}
    dev: false

  /@sindresorhus/is@4.6.0:
    resolution: {integrity: sha512-t09vSN3MdfsyCHoFcTRCH/iUtG7OJ0CsjzB8cjAmKc/va/kIgeDI/TxsigdncE/4be734m0cvIYwNaV4i2XqAw==}
    engines: {node: '>=10'}
    dev: false

  /@sinonjs/commons@2.0.0:
    resolution: {integrity: sha512-uLa0j859mMrg2slwQYdO/AkrOfmH+X6LTVmNTS9CqexuE2IvVORIkSpJLqePAbEnKJ77aMmCwr1NUZ57120Xcg==}
    dependencies:
      type-detect: 4.0.8

  /@sinonjs/commons@3.0.1:
    resolution: {integrity: sha512-K3mCHKQ9sVh8o1C9cxkwxaOmXoAMlDxC1mYyHrjqOWEcBjYr76t96zL2zlj5dUGZ3HSw240X1qgH3Mjf1yJWpQ==}
    dependencies:
      type-detect: 4.0.8

  /@sinonjs/fake-timers@11.2.2:
    resolution: {integrity: sha512-G2piCSxQ7oWOxwGSAyFHfPIsyeJGXYtc6mFbnFA+kRXkiEnTl8c/8jul2S329iFBnDI9HGoeWWAZvuvOkZccgw==}
    dependencies:
      '@sinonjs/commons': 3.0.1

  /@sinonjs/samsam@8.0.0:
    resolution: {integrity: sha512-Bp8KUVlLp8ibJZrnvq2foVhP0IVX2CIprMJPK0vqGqgrDa0OHVKeZyBykqskkrdxV6yKBPmGasO8LVjAKR3Gew==}
    dependencies:
      '@sinonjs/commons': 2.0.0
      lodash.get: 4.4.2
      type-detect: 4.0.8

  /@sinonjs/text-encoding@0.7.2:
    resolution: {integrity: sha512-sXXKG+uL9IrKqViTtao2Ws6dy0znu9sOaP1di/jKGW1M6VssO8vlpXCQcpZ+jisQ1tTFAC5Jo/EOzFbggBagFQ==}

  /@smithy/abort-controller@2.2.0:
    resolution: {integrity: sha512-wRlta7GuLWpTqtFfGo+nZyOO1vEvewdNR1R4rTxpC8XU6vG/NDyrFBhwLZsqg1NUoR1noVaXJPC/7ZK47QCySw==}
    engines: {node: '>=14.0.0'}
    dependencies:
      '@smithy/types': 2.12.0
      tslib: 2.6.2
    dev: false

  /@smithy/config-resolver@2.2.0:
    resolution: {integrity: sha512-fsiMgd8toyUba6n1WRmr+qACzXltpdDkPTAaDqc8QqPBUzO+/JKwL6bUBseHVi8tu9l+3JOK+tSf7cay+4B3LA==}
    engines: {node: '>=14.0.0'}
    dependencies:
      '@smithy/node-config-provider': 2.3.0
      '@smithy/types': 2.12.0
      '@smithy/util-config-provider': 2.3.0
      '@smithy/util-middleware': 2.2.0
      tslib: 2.6.2
    dev: false

  /@smithy/core@1.4.2:
    resolution: {integrity: sha512-2fek3I0KZHWJlRLvRTqxTEri+qV0GRHrJIoLFuBMZB4EMg4WgeBGfF0X6abnrNYpq55KJ6R4D6x4f0vLnhzinA==}
    engines: {node: '>=14.0.0'}
    dependencies:
      '@smithy/middleware-endpoint': 2.5.1
      '@smithy/middleware-retry': 2.3.1
      '@smithy/middleware-serde': 2.3.0
      '@smithy/protocol-http': 3.3.0
      '@smithy/smithy-client': 2.5.1
      '@smithy/types': 2.12.0
      '@smithy/util-middleware': 2.2.0
      tslib: 2.6.2
    dev: false

  /@smithy/credential-provider-imds@2.3.0:
    resolution: {integrity: sha512-BWB9mIukO1wjEOo1Ojgl6LrG4avcaC7T/ZP6ptmAaW4xluhSIPZhY+/PI5YKzlk+jsm+4sQZB45Bt1OfMeQa3w==}
    engines: {node: '>=14.0.0'}
    dependencies:
      '@smithy/node-config-provider': 2.3.0
      '@smithy/property-provider': 2.2.0
      '@smithy/types': 2.12.0
      '@smithy/url-parser': 2.2.0
      tslib: 2.6.2
    dev: false

  /@smithy/fetch-http-handler@2.5.0:
    resolution: {integrity: sha512-BOWEBeppWhLn/no/JxUL/ghTfANTjT7kg3Ww2rPqTUY9R4yHPXxJ9JhMe3Z03LN3aPwiwlpDIUcVw1xDyHqEhw==}
    dependencies:
      '@smithy/protocol-http': 3.3.0
      '@smithy/querystring-builder': 2.2.0
      '@smithy/types': 2.12.0
      '@smithy/util-base64': 2.3.0
      tslib: 2.6.2
    dev: false

  /@smithy/hash-node@2.2.0:
    resolution: {integrity: sha512-zLWaC/5aWpMrHKpoDF6nqpNtBhlAYKF/7+9yMN7GpdR8CzohnWfGtMznPybnwSS8saaXBMxIGwJqR4HmRp6b3g==}
    engines: {node: '>=14.0.0'}
    dependencies:
      '@smithy/types': 2.12.0
      '@smithy/util-buffer-from': 2.2.0
      '@smithy/util-utf8': 2.3.0
      tslib: 2.6.2
    dev: false

  /@smithy/invalid-dependency@2.2.0:
    resolution: {integrity: sha512-nEDASdbKFKPXN2O6lOlTgrEEOO9NHIeO+HVvZnkqc8h5U9g3BIhWsvzFo+UcUbliMHvKNPD/zVxDrkP1Sbgp8Q==}
    dependencies:
      '@smithy/types': 2.12.0
      tslib: 2.6.2
    dev: false

  /@smithy/is-array-buffer@2.2.0:
    resolution: {integrity: sha512-GGP3O9QFD24uGeAXYUjwSTXARoqpZykHadOmA8G5vfJPK0/DC67qa//0qvqrJzL1xc8WQWX7/yc7fwudjPHPhA==}
    engines: {node: '>=14.0.0'}
    dependencies:
      tslib: 2.6.2
    dev: false

  /@smithy/middleware-compression@2.2.0:
    resolution: {integrity: sha512-4NHl84M/Yz9fIQH+NckoAExUOr0D8tZ5ng6rtr5eMzHwa8/bRTg4kUnpZW7S4yw7jT1NXDZ66M8r04uFiT4Ccw==}
    engines: {node: '>=14.0.0'}
    dependencies:
      '@smithy/is-array-buffer': 2.2.0
      '@smithy/node-config-provider': 2.3.0
      '@smithy/protocol-http': 3.3.0
      '@smithy/types': 2.12.0
      '@smithy/util-config-provider': 2.3.0
      '@smithy/util-middleware': 2.2.0
      '@smithy/util-utf8': 2.3.0
      fflate: 0.8.1
      tslib: 2.6.2
    dev: false

  /@smithy/middleware-content-length@2.2.0:
    resolution: {integrity: sha512-5bl2LG1Ah/7E5cMSC+q+h3IpVHMeOkG0yLRyQT1p2aMJkSrZG7RlXHPuAgb7EyaFeidKEnnd/fNaLLaKlHGzDQ==}
    engines: {node: '>=14.0.0'}
    dependencies:
      '@smithy/protocol-http': 3.3.0
      '@smithy/types': 2.12.0
      tslib: 2.6.2
    dev: false

  /@smithy/middleware-endpoint@2.5.1:
    resolution: {integrity: sha512-1/8kFp6Fl4OsSIVTWHnNjLnTL8IqpIb/D3sTSczrKFnrE9VMNWxnrRKNvpUHOJ6zpGD5f62TPm7+17ilTJpiCQ==}
    engines: {node: '>=14.0.0'}
    dependencies:
      '@smithy/middleware-serde': 2.3.0
      '@smithy/node-config-provider': 2.3.0
      '@smithy/shared-ini-file-loader': 2.4.0
      '@smithy/types': 2.12.0
      '@smithy/url-parser': 2.2.0
      '@smithy/util-middleware': 2.2.0
      tslib: 2.6.2
    dev: false

  /@smithy/middleware-retry@2.3.1:
    resolution: {integrity: sha512-P2bGufFpFdYcWvqpyqqmalRtwFUNUA8vHjJR5iGqbfR6mp65qKOLcUd6lTr4S9Gn/enynSrSf3p3FVgVAf6bXA==}
    engines: {node: '>=14.0.0'}
    dependencies:
      '@smithy/node-config-provider': 2.3.0
      '@smithy/protocol-http': 3.3.0
      '@smithy/service-error-classification': 2.1.5
      '@smithy/smithy-client': 2.5.1
      '@smithy/types': 2.12.0
      '@smithy/util-middleware': 2.2.0
      '@smithy/util-retry': 2.2.0
      tslib: 2.6.2
      uuid: 9.0.1
    dev: false

  /@smithy/middleware-serde@2.3.0:
    resolution: {integrity: sha512-sIADe7ojwqTyvEQBe1nc/GXB9wdHhi9UwyX0lTyttmUWDJLP655ZYE1WngnNyXREme8I27KCaUhyhZWRXL0q7Q==}
    engines: {node: '>=14.0.0'}
    dependencies:
      '@smithy/types': 2.12.0
      tslib: 2.6.2
    dev: false

  /@smithy/middleware-stack@2.2.0:
    resolution: {integrity: sha512-Qntc3jrtwwrsAC+X8wms8zhrTr0sFXnyEGhZd9sLtsJ/6gGQKFzNB+wWbOcpJd7BR8ThNCoKt76BuQahfMvpeA==}
    engines: {node: '>=14.0.0'}
    dependencies:
      '@smithy/types': 2.12.0
      tslib: 2.6.2
    dev: false

  /@smithy/node-config-provider@2.3.0:
    resolution: {integrity: sha512-0elK5/03a1JPWMDPaS726Iw6LpQg80gFut1tNpPfxFuChEEklo2yL823V94SpTZTxmKlXFtFgsP55uh3dErnIg==}
    engines: {node: '>=14.0.0'}
    dependencies:
      '@smithy/property-provider': 2.2.0
      '@smithy/shared-ini-file-loader': 2.4.0
      '@smithy/types': 2.12.0
      tslib: 2.6.2
    dev: false

  /@smithy/node-http-handler@2.5.0:
    resolution: {integrity: sha512-mVGyPBzkkGQsPoxQUbxlEfRjrj6FPyA3u3u2VXGr9hT8wilsoQdZdvKpMBFMB8Crfhv5dNkKHIW0Yyuc7eABqA==}
    engines: {node: '>=14.0.0'}
    dependencies:
      '@smithy/abort-controller': 2.2.0
      '@smithy/protocol-http': 3.3.0
      '@smithy/querystring-builder': 2.2.0
      '@smithy/types': 2.12.0
      tslib: 2.6.2
    dev: false

  /@smithy/property-provider@2.2.0:
    resolution: {integrity: sha512-+xiil2lFhtTRzXkx8F053AV46QnIw6e7MV8od5Mi68E1ICOjCeCHw2XfLnDEUHnT9WGUIkwcqavXjfwuJbGlpg==}
    engines: {node: '>=14.0.0'}
    dependencies:
      '@smithy/types': 2.12.0
      tslib: 2.6.2
    dev: false

  /@smithy/protocol-http@3.3.0:
    resolution: {integrity: sha512-Xy5XK1AFWW2nlY/biWZXu6/krgbaf2dg0q492D8M5qthsnU2H+UgFeZLbM76FnH7s6RO/xhQRkj+T6KBO3JzgQ==}
    engines: {node: '>=14.0.0'}
    dependencies:
      '@smithy/types': 2.12.0
      tslib: 2.6.2
    dev: false

  /@smithy/querystring-builder@2.2.0:
    resolution: {integrity: sha512-L1kSeviUWL+emq3CUVSgdogoM/D9QMFaqxL/dd0X7PCNWmPXqt+ExtrBjqT0V7HLN03Vs9SuiLrG3zy3JGnE5A==}
    engines: {node: '>=14.0.0'}
    dependencies:
      '@smithy/types': 2.12.0
      '@smithy/util-uri-escape': 2.2.0
      tslib: 2.6.2
    dev: false

  /@smithy/querystring-parser@2.2.0:
    resolution: {integrity: sha512-BvHCDrKfbG5Yhbpj4vsbuPV2GgcpHiAkLeIlcA1LtfpMz3jrqizP1+OguSNSj1MwBHEiN+jwNisXLGdajGDQJA==}
    engines: {node: '>=14.0.0'}
    dependencies:
      '@smithy/types': 2.12.0
      tslib: 2.6.2
    dev: false

  /@smithy/service-error-classification@2.1.5:
    resolution: {integrity: sha512-uBDTIBBEdAQryvHdc5W8sS5YX7RQzF683XrHePVdFmAgKiMofU15FLSM0/HU03hKTnazdNRFa0YHS7+ArwoUSQ==}
    engines: {node: '>=14.0.0'}
    dependencies:
      '@smithy/types': 2.12.0
    dev: false

  /@smithy/shared-ini-file-loader@2.4.0:
    resolution: {integrity: sha512-WyujUJL8e1B6Z4PBfAqC/aGY1+C7T0w20Gih3yrvJSk97gpiVfB+y7c46T4Nunk+ZngLq0rOIdeVeIklk0R3OA==}
    engines: {node: '>=14.0.0'}
    dependencies:
      '@smithy/types': 2.12.0
      tslib: 2.6.2
    dev: false

  /@smithy/signature-v4@2.3.0:
    resolution: {integrity: sha512-ui/NlpILU+6HAQBfJX8BBsDXuKSNrjTSuOYArRblcrErwKFutjrCNb/OExfVRyj9+26F9J+ZmfWT+fKWuDrH3Q==}
    engines: {node: '>=14.0.0'}
    dependencies:
      '@smithy/is-array-buffer': 2.2.0
      '@smithy/types': 2.12.0
      '@smithy/util-hex-encoding': 2.2.0
      '@smithy/util-middleware': 2.2.0
      '@smithy/util-uri-escape': 2.2.0
      '@smithy/util-utf8': 2.3.0
      tslib: 2.6.2
    dev: false

  /@smithy/smithy-client@2.5.1:
    resolution: {integrity: sha512-jrbSQrYCho0yDaaf92qWgd+7nAeap5LtHTI51KXqmpIFCceKU3K9+vIVTUH72bOJngBMqa4kyu1VJhRcSrk/CQ==}
    engines: {node: '>=14.0.0'}
    dependencies:
      '@smithy/middleware-endpoint': 2.5.1
      '@smithy/middleware-stack': 2.2.0
      '@smithy/protocol-http': 3.3.0
      '@smithy/types': 2.12.0
      '@smithy/util-stream': 2.2.0
      tslib: 2.6.2
    dev: false

  /@smithy/types@2.12.0:
    resolution: {integrity: sha512-QwYgloJ0sVNBeBuBs65cIkTbfzV/Q6ZNPCJ99EICFEdJYG50nGIY/uYXp+TbsdJReIuPr0a0kXmCvren3MbRRw==}
    engines: {node: '>=14.0.0'}
    dependencies:
      tslib: 2.6.2
    dev: false

  /@smithy/url-parser@2.2.0:
    resolution: {integrity: sha512-hoA4zm61q1mNTpksiSWp2nEl1dt3j726HdRhiNgVJQMj7mLp7dprtF57mOB6JvEk/x9d2bsuL5hlqZbBuHQylQ==}
    dependencies:
      '@smithy/querystring-parser': 2.2.0
      '@smithy/types': 2.12.0
      tslib: 2.6.2
    dev: false

  /@smithy/util-base64@2.3.0:
    resolution: {integrity: sha512-s3+eVwNeJuXUwuMbusncZNViuhv2LjVJ1nMwTqSA0XAC7gjKhqqxRdJPhR8+YrkoZ9IiIbFk/yK6ACe/xlF+hw==}
    engines: {node: '>=14.0.0'}
    dependencies:
      '@smithy/util-buffer-from': 2.2.0
      '@smithy/util-utf8': 2.3.0
      tslib: 2.6.2
    dev: false

  /@smithy/util-body-length-browser@2.2.0:
    resolution: {integrity: sha512-dtpw9uQP7W+n3vOtx0CfBD5EWd7EPdIdsQnWTDoFf77e3VUf05uA7R7TGipIo8e4WL2kuPdnsr3hMQn9ziYj5w==}
    dependencies:
      tslib: 2.6.2
    dev: false

  /@smithy/util-body-length-node@2.3.0:
    resolution: {integrity: sha512-ITWT1Wqjubf2CJthb0BuT9+bpzBfXeMokH/AAa5EJQgbv9aPMVfnM76iFIZVFf50hYXGbtiV71BHAthNWd6+dw==}
    engines: {node: '>=14.0.0'}
    dependencies:
      tslib: 2.6.2
    dev: false

  /@smithy/util-buffer-from@2.2.0:
    resolution: {integrity: sha512-IJdWBbTcMQ6DA0gdNhh/BwrLkDR+ADW5Kr1aZmd4k3DIF6ezMV4R2NIAmT08wQJ3yUK82thHWmC/TnK/wpMMIA==}
    engines: {node: '>=14.0.0'}
    dependencies:
      '@smithy/is-array-buffer': 2.2.0
      tslib: 2.6.2
    dev: false

  /@smithy/util-config-provider@2.3.0:
    resolution: {integrity: sha512-HZkzrRcuFN1k70RLqlNK4FnPXKOpkik1+4JaBoHNJn+RnJGYqaa3c5/+XtLOXhlKzlRgNvyaLieHTW2VwGN0VQ==}
    engines: {node: '>=14.0.0'}
    dependencies:
      tslib: 2.6.2
    dev: false

  /@smithy/util-defaults-mode-browser@2.2.1:
    resolution: {integrity: sha512-RtKW+8j8skk17SYowucwRUjeh4mCtnm5odCL0Lm2NtHQBsYKrNW0od9Rhopu9wF1gHMfHeWF7i90NwBz/U22Kw==}
    engines: {node: '>= 10.0.0'}
    dependencies:
      '@smithy/property-provider': 2.2.0
      '@smithy/smithy-client': 2.5.1
      '@smithy/types': 2.12.0
      bowser: 2.11.0
      tslib: 2.6.2
    dev: false

  /@smithy/util-defaults-mode-node@2.3.1:
    resolution: {integrity: sha512-vkMXHQ0BcLFysBMWgSBLSk3+leMpFSyyFj8zQtv5ZyUBx8/owVh1/pPEkzmW/DR/Gy/5c8vjLDD9gZjXNKbrpA==}
    engines: {node: '>= 10.0.0'}
    dependencies:
      '@smithy/config-resolver': 2.2.0
      '@smithy/credential-provider-imds': 2.3.0
      '@smithy/node-config-provider': 2.3.0
      '@smithy/property-provider': 2.2.0
      '@smithy/smithy-client': 2.5.1
      '@smithy/types': 2.12.0
      tslib: 2.6.2
    dev: false

  /@smithy/util-endpoints@1.2.0:
    resolution: {integrity: sha512-BuDHv8zRjsE5zXd3PxFXFknzBG3owCpjq8G3FcsXW3CykYXuEqM3nTSsmLzw5q+T12ZYuDlVUZKBdpNbhVtlrQ==}
    engines: {node: '>= 14.0.0'}
    dependencies:
      '@smithy/node-config-provider': 2.3.0
      '@smithy/types': 2.12.0
      tslib: 2.6.2
    dev: false

  /@smithy/util-hex-encoding@2.2.0:
    resolution: {integrity: sha512-7iKXR+/4TpLK194pVjKiasIyqMtTYJsgKgM242Y9uzt5dhHnUDvMNb+3xIhRJ9QhvqGii/5cRUt4fJn3dtXNHQ==}
    engines: {node: '>=14.0.0'}
    dependencies:
      tslib: 2.6.2
    dev: false

  /@smithy/util-middleware@2.2.0:
    resolution: {integrity: sha512-L1qpleXf9QD6LwLCJ5jddGkgWyuSvWBkJwWAZ6kFkdifdso+sk3L3O1HdmPvCdnCK3IS4qWyPxev01QMnfHSBw==}
    engines: {node: '>=14.0.0'}
    dependencies:
      '@smithy/types': 2.12.0
      tslib: 2.6.2
    dev: false

  /@smithy/util-retry@2.2.0:
    resolution: {integrity: sha512-q9+pAFPTfftHXRytmZ7GzLFFrEGavqapFc06XxzZFcSIGERXMerXxCitjOG1prVDR9QdjqotF40SWvbqcCpf8g==}
    engines: {node: '>= 14.0.0'}
    dependencies:
      '@smithy/service-error-classification': 2.1.5
      '@smithy/types': 2.12.0
      tslib: 2.6.2
    dev: false

  /@smithy/util-stream@2.2.0:
    resolution: {integrity: sha512-17faEXbYWIRst1aU9SvPZyMdWmqIrduZjVOqCPMIsWFNxs5yQQgFrJL6b2SdiCzyW9mJoDjFtgi53xx7EH+BXA==}
    engines: {node: '>=14.0.0'}
    dependencies:
      '@smithy/fetch-http-handler': 2.5.0
      '@smithy/node-http-handler': 2.5.0
      '@smithy/types': 2.12.0
      '@smithy/util-base64': 2.3.0
      '@smithy/util-buffer-from': 2.2.0
      '@smithy/util-hex-encoding': 2.2.0
      '@smithy/util-utf8': 2.3.0
      tslib: 2.6.2
    dev: false

  /@smithy/util-uri-escape@2.2.0:
    resolution: {integrity: sha512-jtmJMyt1xMD/d8OtbVJ2gFZOSKc+ueYJZPW20ULW1GOp/q/YIM0wNh+u8ZFao9UaIGz4WoPW8hC64qlWLIfoDA==}
    engines: {node: '>=14.0.0'}
    dependencies:
      tslib: 2.6.2
    dev: false

  /@smithy/util-utf8@2.3.0:
    resolution: {integrity: sha512-R8Rdn8Hy72KKcebgLiv8jQcQkXoLMOGGv5uI1/k0l+snqkOzQ1R0ChUBCxWMlBsFMekWjq0wRudIweFs7sKT5A==}
    engines: {node: '>=14.0.0'}
    dependencies:
      '@smithy/util-buffer-from': 2.2.0
      tslib: 2.6.2
    dev: false

  /@smithy/util-waiter@2.2.0:
    resolution: {integrity: sha512-IHk53BVw6MPMi2Gsn+hCng8rFA3ZmR3Rk7GllxDUW9qFJl/hiSvskn7XldkECapQVkIg/1dHpMAxI9xSTaLLSA==}
    engines: {node: '>=14.0.0'}
    dependencies:
      '@smithy/abort-controller': 2.2.0
      '@smithy/types': 2.12.0
      tslib: 2.6.2
    dev: false

  /@socket.io/component-emitter@3.1.1:
    resolution: {integrity: sha512-dzJtaDAAoXx4GCOJpbB2eG/Qj8VDpdwkLsWGzGm+0L7E8/434RyMbAHmk9ubXWVAb9nXmc44jUf8GKqVDiKezg==}
    dev: false

  /@szmarczak/http-timer@4.0.6:
    resolution: {integrity: sha512-4BAffykYOgO+5nzBWYwE3W90sBgLJoUPRWWcL8wlyiM8IB8ipJz3UMJ9KXQd1RKQXpKp8Tutn80HZtWsu2u76w==}
    engines: {node: '>=10'}
    dependencies:
      defer-to-connect: 2.0.1
    dev: false

  /@tanstack/react-table@8.16.0(react-dom@18.2.0)(react@18.2.0):
    resolution: {integrity: sha512-rKRjnt8ostqN2fercRVOIH/dq7MAmOENCMvVlKx6P9Iokhh6woBGnIZEkqsY/vEJf1jN3TqLOb34xQGLVRuhAg==}
    engines: {node: '>=12'}
    peerDependencies:
      react: '>=16.8'
      react-dom: '>=16.8'
    dependencies:
      '@tanstack/table-core': 8.16.0
      react: 18.2.0
      react-dom: 18.2.0(react@18.2.0)
    dev: false

  /@tanstack/table-core@8.16.0:
    resolution: {integrity: sha512-dCG8vQGk4js5v88/k83tTedWOwjGnIyONrKpHpfmSJB8jwFHl8GSu1sBBxbtACVAPtAQgwNxl0rw1d3RqRM1Tg==}
    engines: {node: '>=12'}
    dev: false

  /@testing-library/dom@9.3.4:
    resolution: {integrity: sha512-FlS4ZWlp97iiNWig0Muq8p+3rVDjRiYE+YKGbAqXOu9nwJFFOdL00kFpz42M+4huzYi86vAK1sOOfyOG45muIQ==}
    engines: {node: '>=14'}
    dependencies:
      '@babel/code-frame': 7.24.2
      '@babel/runtime': 7.24.4
      '@types/aria-query': 5.0.4
      aria-query: 5.1.3
      chalk: 4.1.2
      dom-accessibility-api: 0.5.16
      lz-string: 1.5.0
      pretty-format: 27.5.1

  /@testing-library/react@14.3.1(react-dom@18.2.0)(react@18.2.0):
    resolution: {integrity: sha512-H99XjUhWQw0lTgyMN05W3xQG1Nh4lq574D8keFf1dDoNTJgp66VbJozRaczoF+wsiaPJNt/TcnfpLGufGxSrZQ==}
    engines: {node: '>=14'}
    peerDependencies:
      react: ^18.0.0
      react-dom: ^18.0.0
    dependencies:
      '@babel/runtime': 7.24.4
      '@testing-library/dom': 9.3.4
      '@types/react-dom': 18.2.25
      react: 18.2.0
      react-dom: 18.2.0(react@18.2.0)

  /@testing-library/user-event@14.5.2(@testing-library/dom@9.3.4):
    resolution: {integrity: sha512-YAh82Wh4TIrxYLmfGcixwD18oIjyC1pFQC2Y01F2lzV2HTMiYrI0nze0FD0ocB//CKS/7jIUgae+adPqxK5yCQ==}
    engines: {node: '>=12', npm: '>=6'}
    peerDependencies:
      '@testing-library/dom': '>=7.21.4'
    dependencies:
      '@testing-library/dom': 9.3.4

  /@tsconfig/node10@1.0.11:
    resolution: {integrity: sha512-DcRjDCujK/kCk/cUe8Xz8ZSpm8mS3mNNpta+jGCA6USEDfktlNvm1+IuZ9eTcDbNk41BHwpHHeW+N1lKCz4zOw==}
    dev: false

  /@tsconfig/node12@1.0.11:
    resolution: {integrity: sha512-cqefuRsh12pWyGsIoBKJA9luFu3mRxCA+ORZvA4ktLSzIuCUtWVxGIuXigEwO5/ywWFMZ2QEGKWvkZG1zDMTag==}
    dev: false

  /@tsconfig/node14@1.0.3:
    resolution: {integrity: sha512-ysT8mhdixWK6Hw3i1V2AeRqZ5WfXg1G43mqoYlM2nc6388Fq5jcXyr5mRsqViLx/GJYdoL0bfXD8nmF+Zn/Iow==}
    dev: false

  /@tsconfig/node16@1.0.4:
    resolution: {integrity: sha512-vxhUy4J8lyeyinH7Azl1pdd43GJhZH/tP2weN8TntQblOY+A0XbT8DJk1/oCPuOOyg/Ja757rG0CgHcWC8OfMA==}
    dev: false

  /@types/argparse@1.0.38:
    resolution: {integrity: sha512-ebDJ9b0e702Yr7pWgB0jzm+CX4Srzz8RcXtLJDJB+BSccqMa36uyH/zUsSYao5+BD1ytv3k3rPYCq4mAE1hsXA==}

  /@types/aria-query@5.0.4:
    resolution: {integrity: sha512-rfT93uj5s0PRL7EzccGMs3brplhcrghnDoV26NqKhCAS1hVo+WdNsPvE/yb6ilfr5hi2MEk6d5EWJTKdxg8jVw==}

  /@types/artillery@1.7.4:
    resolution: {integrity: sha512-nqT0ixMaWyy8eVyvVLfbea/8q9TRnzO6UlpEVejTTy49YKUaax3KL/Pp/36BFkGL9c0WYc8Ea9Yhy7CahNnQBA==}
    dependencies:
      '@types/node': 18.19.31
      '@types/tough-cookie': 4.0.5
      got: 11.8.6
    dev: false

  /@types/babel__core@7.20.5:
    resolution: {integrity: sha512-qoQprZvz5wQFJwMDqeseRXWv3rqMvhgpbXFfVyWhbx9X47POIA6i/+dXefEmZKoAgOaTdaIgNSMqMIU61yRyzA==}
    dependencies:
      '@babel/parser': 7.24.4
      '@babel/types': 7.24.0
      '@types/babel__generator': 7.6.8
      '@types/babel__template': 7.4.4
      '@types/babel__traverse': 7.20.5
    dev: false

  /@types/babel__generator@7.6.8:
    resolution: {integrity: sha512-ASsj+tpEDsEiFr1arWrlN6V3mdfjRMZt6LtK/Vp/kreFLnr5QH5+DhvD5nINYZXzwJvXeGq+05iUXcAzVrqWtw==}
    dependencies:
      '@babel/types': 7.24.0
    dev: false

  /@types/babel__template@7.4.4:
    resolution: {integrity: sha512-h/NUaSyG5EyxBIp8YRxo4RMe2/qQgvyowRwVMzhYhBCONbW8PUsg4lkFMrhgZhUe5z3L3MiLDuvyJ/CaPa2A8A==}
    dependencies:
      '@babel/parser': 7.24.4
      '@babel/types': 7.24.0
    dev: false

  /@types/babel__traverse@7.20.5:
    resolution: {integrity: sha512-WXCyOcRtH37HAUkpXhUduaxdm82b4GSlyTqajXviN4EfiuPgNYR109xMCKvpl6zPIpua0DGlMEDCq+g8EdoheQ==}
    dependencies:
      '@babel/types': 7.24.0
    dev: false

  /@types/base64-js@1.3.2:
    resolution: {integrity: sha512-Q2Xn2/vQHRGLRXhQ5+BSLwhHkR3JVflxVKywH0Q6fVoAiUE8fFYL2pE5/l2ZiOiBDfA8qUqRnSxln4G/NFz1Sg==}
    dev: false

  /@types/cacheable-request@6.0.3:
    resolution: {integrity: sha512-IQ3EbTzGxIigb1I3qPZc1rWJnH0BmSKv5QYTalEwweFvyBDLSAe24zP0le/hyi7ecGfZVlIVAg4BZqb8WBwKqw==}
    dependencies:
      '@types/http-cache-semantics': 4.0.4
      '@types/keyv': 3.1.4
      '@types/node': 18.19.31
      '@types/responselike': 1.0.3
    dev: false

  /@types/chai-as-promised@7.1.8:
    resolution: {integrity: sha512-ThlRVIJhr69FLlh6IctTXFkmhtP3NpMZ2QGq69StYLyKZFp/HOp1VdKZj7RvfNWYYcJ1xlbLGLLWj1UvP5u/Gw==}
    dependencies:
      '@types/chai': 4.3.14
    dev: true

  /@types/chai-jest-snapshot@1.3.8:
    resolution: {integrity: sha512-1t0qP5/Gjy8eGXVAJjtJ4heNyWaxISnXdPa54OatwuCHb0H4ypZuvnCvCoVCYvk/gFEyg9leJpBzPA7LtAKd/Q==}
    dependencies:
      '@types/chai': 4.3.14
      '@types/mocha': 10.0.6

  /@types/chai-subset@1.3.5:
    resolution: {integrity: sha512-c2mPnw+xHtXDoHmdtcCXGwyLMiauiAyxWMzhGpqHC4nqI/Y5G2XhTampslK2rb59kpcuHon03UH8W6iYUzw88A==}
    dependencies:
      '@types/chai': 4.3.14

  /@types/chai@4.3.14:
    resolution: {integrity: sha512-Wj71sXE4Q4AkGdG9Tvq1u/fquNz9EdG4LIJMwVVII7ashjD/8cf8fyIfJAjRr6YcsXnSE8cOGQPq1gqeR8z+3w==}

  /@types/cli-progress@3.11.5:
    resolution: {integrity: sha512-D4PbNRbviKyppS5ivBGyFO29POlySLmA2HyUFE4p5QGazAMM3CwkKWcvTl8gvElSuxRh6FPKL8XmidX873ou4g==}
    dependencies:
      '@types/node': 18.19.31
    dev: false

  /@types/cpx@1.5.5:
    resolution: {integrity: sha512-PwM+cN40GZcjG9YgGFp/rQGKOpTqr6scUl1Q85NHL5jieh9I203kKiArjJcExwxy4+vTABmVUNRkNvGbPnRQZg==}
    dependencies:
      '@types/node': 18.19.31
    dev: false

  /@types/estree@1.0.5:
    resolution: {integrity: sha512-/kYRxGDLWzHOB7q+wtSUQlFrtcdUccpfy+X+9iMBpHK8QLLhx2wIPYuS5DYtR9Wa/YlZAbIovy7qVdB1Aq6Lyw==}
    dev: false

  /@types/geojson@7946.0.14:
    resolution: {integrity: sha512-WCfD5Ht3ZesJUsONdhvm84dmzWOiOzOAqOncN0++w0lBw1o8OuDNJF2McvvCef/yBqb/HYRahp1BYtODFQ8bRg==}

  /@types/http-cache-semantics@4.0.4:
    resolution: {integrity: sha512-1m0bIFVc7eJWyve9S0RnuRgcQqF/Xd5QsUZAZeQFr1Q3/p9JWoQQEqmVy+DPTNpGXwhgIetAoYF8JSc33q29QA==}
    dev: false

  /@types/jquery@3.5.29:
    resolution: {integrity: sha512-oXQQC9X9MOPRrMhPHHOsXqeQDnWeCDT3PelUIg/Oy8FAbzSZtFHRjc7IpbfFVmpLtJ+UOoywpRsuO5Jxjybyeg==}
    dependencies:
      '@types/sizzle': 2.3.8
    dev: false

  /@types/jsdom@21.1.6:
    resolution: {integrity: sha512-/7kkMsC+/kMs7gAYmmBR9P0vGTnOoLhQhyhQJSlXGI5bzTHp6xdo0TtKWQAsz6pmSAeVqKSbqeyP6hytqr9FDw==}
    dependencies:
      '@types/node': 18.19.31
      '@types/tough-cookie': 4.0.5
      parse5: 7.1.2

  /@types/json-schema@7.0.15:
    resolution: {integrity: sha512-5+fP8P8MFNC+AyZCDxrB2pkZFPGzqQWUzpSeuuVLvm8VMcorNYavBqoFcxK8bQz4Qsbn4oUEEem4wDLfcysGHA==}

  /@types/json5@0.0.29:
    resolution: {integrity: sha512-dRLjCWHYg4oaA77cxO64oO+7JwCwnIzkZPdrrC71jQmQtlhM556pwKo5bUzqvZndkVbeFLIIi+9TC40JNF5hNQ==}

  /@types/keyv@3.1.4:
    resolution: {integrity: sha512-BQ5aZNSCpj7D6K2ksrRCTmKRLEpnPvWDiLPfoGyhZ++8YtiK9d/3DBKPJgry359X/P1PfruyYwvnvwFjuEiEIg==}
    dependencies:
      '@types/node': 18.19.31
    dev: false

  /@types/minimist@1.2.5:
    resolution: {integrity: sha512-hov8bUuiLiyFPGyFPE1lwWhmzYbirOXQNNo40+y3zow8aFVTeyn3VWL0VFFfdNddA8S4Vf0Tc062rzyNr7Paag==}
    dev: false

  /@types/mocha@10.0.6:
    resolution: {integrity: sha512-dJvrYWxP/UcXm36Qn36fxhUKu8A/xMRXVT2cliFF1Z7UA9liG5Psj3ezNSZw+5puH2czDXRLcXQxf8JbJt0ejg==}

  /@types/natural-compare-lite@1.4.2:
    resolution: {integrity: sha512-kk1ie31cI6AUm17qOi72lEOBfpRhcknJPsJQoKBulaZC9y00MHUWqxGTk/luWEnenLB+lHoNThrKAKdYVydlew==}
    dev: true

  /@types/node-fetch@2.6.11:
    resolution: {integrity: sha512-24xFj9R5+rfQJLRyM56qh+wnVSYhyXC2tkoBndtY0U+vubqNsYXGjufB2nn8Q6gt0LrARwL6UBtMCSVCwl4B1g==}
    dependencies:
      '@types/node': 18.19.31
      form-data: 4.0.0

  /@types/node@12.20.55:
    resolution: {integrity: sha512-J8xLz7q2OFulZ2cyGTLE1TbbZcjpno7FaN6zdJNrgAdrJ+DZzh/uFR6YrTb4C+nXakvud8Q4+rbhoIWlYQbUFQ==}
    dev: false

  /@types/node@18.19.31:
    resolution: {integrity: sha512-ArgCD39YpyyrtFKIqMDvjz79jto5fcI/SVUs2HwB+f0dAzq68yqOdyaSivLiLugSziTpNXLQrVb7RZFmdZzbhA==}
    dependencies:
      undici-types: 5.26.5

  /@types/normalize-package-data@2.4.4:
    resolution: {integrity: sha512-37i+OaWTh9qeK4LSHPsyRC7NahnGotNuZvjLSgcPzblpHB3rrCJxAOgI5gCdKm7coonsaX1Of0ILiTcnZjbfxA==}
    dev: false

  /@types/object-hash@3.0.6:
    resolution: {integrity: sha512-fOBV8C1FIu2ELinoILQ+ApxcUKz4ngq+IWUYrxSGjXzzjUALijilampwkMgEtJ+h2njAW3pi853QpzNVCHB73w==}
    dev: false

  /@types/parse-json@4.0.2:
    resolution: {integrity: sha512-dISoDXWWQwUquiKsyZ4Ng+HX2KsPL7LyHKHQwgGFEA3IaKac4Obd+h2a/a6waisAoepJlBcx9paWqjA8/HVjCw==}
    dev: false

  /@types/prop-types@15.7.12:
    resolution: {integrity: sha512-5zvhXYtRNRluoE/jAp4GVsSduVUzNWKkOZrCDBWYtE7biZywwdC2AcEzg+cSMLFRfVgeAFqpfNabiPjxFddV1Q==}

  /@types/react-dom@18.2.25:
    resolution: {integrity: sha512-o/V48vf4MQh7juIKZU2QGDfli6p1+OOi5oXx36Hffpc9adsHeXjVp8rHuPkjd8VT8sOJ2Zp05HR7CdpGTIUFUA==}
    dependencies:
      '@types/react': 18.2.79

  /@types/react-transition-group@4.4.10:
    resolution: {integrity: sha512-hT/+s0VQs2ojCX823m60m5f0sL5idt9SO6Tj6Dg+rdphGPIeJbJ6CxvBYkgkGKrYeDjvIpKTR38UzmtHJOGW3Q==}
    dependencies:
      '@types/react': 18.2.79
    dev: false

  /@types/react@18.2.79:
    resolution: {integrity: sha512-RwGAGXPl9kSXwdNTafkOEuFrTBD5SA2B3iEB96xi8+xu5ddUa/cpvyVCSNn+asgLCTHkb5ZxN8gbuibYJi4s1w==}
    dependencies:
      '@types/prop-types': 15.7.12
      csstype: 3.1.2

  /@types/responselike@1.0.3:
    resolution: {integrity: sha512-H/+L+UkTV33uf49PH5pCAUBVPNj2nDBXTN+qS1dOwyyg24l3CcicicCA7ca+HMvJBZcFgl5r8e+RR6elsb4Lyw==}
    dependencies:
      '@types/node': 18.19.31
    dev: false

  /@types/semver@7.5.8:
    resolution: {integrity: sha512-I8EUhyrgfLrcTkzV3TSsGyl1tSuPrEDzr0yd5m90UgNxQkyDXULk3b6MlQqTCpZpNtWe1K0hzclnZkTcLBe2UQ==}

  /@types/shimmer@1.0.5:
    resolution: {integrity: sha512-9Hp0ObzwwO57DpLFF0InUjUm/II8GmKAvzbefxQTihCb7KI6yc9yzf0nLc4mVdby5N4DRCgQM2wCup9KTieeww==}
    dev: false

  /@types/shortid@0.0.32:
    resolution: {integrity: sha512-LwWF89yy6Ol8abraYbVedIKzMlgJCTx8zm40yx9t0ZPOJaVR0OmSO4zRRAKfyOJtCwZrEBmhueZX8OiNbQydYw==}

  /@types/sinon-chai@3.2.12:
    resolution: {integrity: sha512-9y0Gflk3b0+NhQZ/oxGtaAJDvRywCa5sIyaVnounqLvmf93yBF4EgIRspePtkMs3Tr844nCclYMlcCNmLCvjuQ==}
    dependencies:
      '@types/chai': 4.3.14
      '@types/sinon': 17.0.3

  /@types/sinon@17.0.3:
    resolution: {integrity: sha512-j3uovdn8ewky9kRBG19bOwaZbexJu/XjtkHyjvUgt4xfPFz18dcORIMqnYh66Fx3Powhcr85NT5+er3+oViapw==}
    dependencies:
      '@types/sinonjs__fake-timers': 8.1.5

  /@types/sinonjs__fake-timers@8.1.5:
    resolution: {integrity: sha512-mQkU2jY8jJEF7YHjHvsQO8+3ughTL1mcnn96igfhONmR+fUPSKIkefQYpSe8bsly2Ep7oQbn/6VG5/9/0qcArQ==}

  /@types/sizzle@2.3.8:
    resolution: {integrity: sha512-0vWLNK2D5MT9dg0iOo8GlKguPAU02QjmZitPEsXRuJXU/OGIOt9vT9Fc26wtYuavLxtO45v9PGleoL9Z0k1LHg==}
    dev: false

  /@types/tough-cookie@4.0.5:
    resolution: {integrity: sha512-/Ad8+nIOV7Rl++6f1BdKxFSMgmoqEoYbHRpPcx3JEfv8VRsQe9Z4mCXeJBzxs7mbHY/XOZZuXlRNfhpVPbs6ZA==}

  /@types/tunnel@0.0.3:
    resolution: {integrity: sha512-sOUTGn6h1SfQ+gbgqC364jLFBw2lnFqkgF3q0WovEHRLMrVD1sd5aufqi/aJObLekJO+Aq5z646U4Oxy6shXMA==}
    dependencies:
      '@types/node': 18.19.31

  /@types/yauzl@2.10.3:
    resolution: {integrity: sha512-oJoftv0LSuaDZE3Le4DbKX+KS9G36NzOeSap90UIK0yMA/NhKJhqlSGtNDORNRaIbQfzjXDrQa0ytJ6mNRGz/Q==}
    requiresBuild: true
    dependencies:
      '@types/node': 18.19.31
    dev: false
    optional: true

  /@typescript-eslint/eslint-plugin@7.0.2(@typescript-eslint/parser@7.0.2)(eslint@8.57.0)(typescript@5.4.5):
    resolution: {integrity: sha512-/XtVZJtbaphtdrWjr+CJclaCVGPtOdBpFEnvtNf/jRV0IiEemRrL0qABex/nEt8isYcnFacm3nPHYQwL+Wb7qg==}
    engines: {node: ^16.0.0 || >=18.0.0}
    peerDependencies:
      '@typescript-eslint/parser': ^7.0.0
      eslint: ^8.56.0
      typescript: '*'
    peerDependenciesMeta:
      typescript:
        optional: true
    dependencies:
      '@eslint-community/regexpp': 4.10.0
      '@typescript-eslint/parser': 7.0.2(eslint@8.57.0)(typescript@5.4.5)
      '@typescript-eslint/scope-manager': 7.0.2
      '@typescript-eslint/type-utils': 7.0.2(eslint@8.57.0)(typescript@5.4.5)
      '@typescript-eslint/utils': 7.0.2(eslint@8.57.0)(typescript@5.4.5)
      '@typescript-eslint/visitor-keys': 7.0.2
      debug: 4.3.4(supports-color@8.1.1)
      eslint: 8.57.0
      graphemer: 1.4.0
      ignore: 5.3.1
      natural-compare: 1.4.0
      semver: 7.6.0
      ts-api-utils: 1.3.0(typescript@5.4.5)
      typescript: 5.4.5
    transitivePeerDependencies:
      - supports-color

  /@typescript-eslint/parser@7.0.2(eslint@8.57.0)(typescript@5.4.5):
    resolution: {integrity: sha512-GdwfDglCxSmU+QTS9vhz2Sop46ebNCXpPPvsByK7hu0rFGRHL+AusKQJ7SoN+LbLh6APFpQwHKmDSwN35Z700Q==}
    engines: {node: ^16.0.0 || >=18.0.0}
    peerDependencies:
      eslint: ^8.56.0
      typescript: '*'
    peerDependenciesMeta:
      typescript:
        optional: true
    dependencies:
      '@typescript-eslint/scope-manager': 7.0.2
      '@typescript-eslint/types': 7.0.2
      '@typescript-eslint/typescript-estree': 7.0.2(typescript@5.4.5)
      '@typescript-eslint/visitor-keys': 7.0.2
      debug: 4.3.4(supports-color@8.1.1)
      eslint: 8.57.0
      typescript: 5.4.5
    transitivePeerDependencies:
      - supports-color

  /@typescript-eslint/scope-manager@6.21.0:
    resolution: {integrity: sha512-OwLUIWZJry80O99zvqXVEioyniJMa+d2GrqpUTqi5/v5D5rOrppJVBPa0yKCblcigC0/aYAzxxqQ1B+DS2RYsg==}
    engines: {node: ^16.0.0 || >=18.0.0}
    dependencies:
      '@typescript-eslint/types': 6.21.0
      '@typescript-eslint/visitor-keys': 6.21.0

  /@typescript-eslint/scope-manager@7.0.2:
    resolution: {integrity: sha512-l6sa2jF3h+qgN2qUMjVR3uCNGjWw4ahGfzIYsCtFrQJCjhbrDPdiihYT8FnnqFwsWX+20hK592yX9I2rxKTP4g==}
    engines: {node: ^16.0.0 || >=18.0.0}
    dependencies:
      '@typescript-eslint/types': 7.0.2
      '@typescript-eslint/visitor-keys': 7.0.2

  /@typescript-eslint/type-utils@7.0.2(eslint@8.57.0)(typescript@5.4.5):
    resolution: {integrity: sha512-IKKDcFsKAYlk8Rs4wiFfEwJTQlHcdn8CLwLaxwd6zb8HNiMcQIFX9sWax2k4Cjj7l7mGS5N1zl7RCHOVwHq2VQ==}
    engines: {node: ^16.0.0 || >=18.0.0}
    peerDependencies:
      eslint: ^8.56.0
      typescript: '*'
    peerDependenciesMeta:
      typescript:
        optional: true
    dependencies:
      '@typescript-eslint/typescript-estree': 7.0.2(typescript@5.4.5)
      '@typescript-eslint/utils': 7.0.2(eslint@8.57.0)(typescript@5.4.5)
      debug: 4.3.4(supports-color@8.1.1)
      eslint: 8.57.0
      ts-api-utils: 1.3.0(typescript@5.4.5)
      typescript: 5.4.5
    transitivePeerDependencies:
      - supports-color

  /@typescript-eslint/types@5.62.0:
    resolution: {integrity: sha512-87NVngcbVXUahrRTqIK27gD2t5Cu1yuCXxbLcFtCzZGlfyVWWh8mLHkoxzjsB6DDNnvdL+fW8MiwPEJyGJQDgQ==}
    engines: {node: ^12.22.0 || ^14.17.0 || >=16.0.0}
    dev: false

  /@typescript-eslint/types@6.21.0:
    resolution: {integrity: sha512-1kFmZ1rOm5epu9NZEZm1kckCDGj5UJEf7P1kliH4LKu/RkwpsfqqGmY2OOcUs18lSlQBKLDYBOGxRVtrMN5lpg==}
    engines: {node: ^16.0.0 || >=18.0.0}

  /@typescript-eslint/types@7.0.2:
    resolution: {integrity: sha512-ZzcCQHj4JaXFjdOql6adYV4B/oFOFjPOC9XYwCaZFRvqN8Llfvv4gSxrkQkd2u4Ci62i2c6W6gkDwQJDaRc4nA==}
    engines: {node: ^16.0.0 || >=18.0.0}

  /@typescript-eslint/typescript-estree@5.62.0(typescript@5.4.5):
    resolution: {integrity: sha512-CmcQ6uY7b9y694lKdRB8FEel7JbU/40iSAPomu++SjLMntB+2Leay2LO6i8VnJk58MtE9/nQSFIH6jpyRWyYzA==}
    engines: {node: ^12.22.0 || ^14.17.0 || >=16.0.0}
    peerDependencies:
      typescript: '*'
    peerDependenciesMeta:
      typescript:
        optional: true
    dependencies:
      '@typescript-eslint/types': 5.62.0
      '@typescript-eslint/visitor-keys': 5.62.0
      debug: 4.3.4(supports-color@8.1.1)
      globby: 11.1.0
      is-glob: 4.0.3
      semver: 7.6.0
      tsutils: 3.21.0(typescript@5.4.5)
      typescript: 5.4.5
    transitivePeerDependencies:
      - supports-color
    dev: false

  /@typescript-eslint/typescript-estree@6.21.0(typescript@5.4.5):
    resolution: {integrity: sha512-6npJTkZcO+y2/kr+z0hc4HwNfrrP4kNYh57ek7yCNlrBjWQ1Y0OS7jiZTkgumrvkX5HkEKXFZkkdFNkaW2wmUQ==}
    engines: {node: ^16.0.0 || >=18.0.0}
    peerDependencies:
      typescript: '*'
    peerDependenciesMeta:
      typescript:
        optional: true
    dependencies:
      '@typescript-eslint/types': 6.21.0
      '@typescript-eslint/visitor-keys': 6.21.0
      debug: 4.3.4(supports-color@8.1.1)
      globby: 11.1.0
      is-glob: 4.0.3
      minimatch: 9.0.3
      semver: 7.6.0
      ts-api-utils: 1.3.0(typescript@5.4.5)
      typescript: 5.4.5
    transitivePeerDependencies:
      - supports-color

  /@typescript-eslint/typescript-estree@7.0.2(typescript@5.4.5):
    resolution: {integrity: sha512-3AMc8khTcELFWcKcPc0xiLviEvvfzATpdPj/DXuOGIdQIIFybf4DMT1vKRbuAEOFMwhWt7NFLXRkbjsvKZQyvw==}
    engines: {node: ^16.0.0 || >=18.0.0}
    peerDependencies:
      typescript: '*'
    peerDependenciesMeta:
      typescript:
        optional: true
    dependencies:
      '@typescript-eslint/types': 7.0.2
      '@typescript-eslint/visitor-keys': 7.0.2
      debug: 4.3.4(supports-color@8.1.1)
      globby: 11.1.0
      is-glob: 4.0.3
      minimatch: 9.0.3
      semver: 7.6.0
      ts-api-utils: 1.3.0(typescript@5.4.5)
      typescript: 5.4.5
    transitivePeerDependencies:
      - supports-color

  /@typescript-eslint/utils@6.21.0(eslint@8.57.0)(typescript@5.4.5):
    resolution: {integrity: sha512-NfWVaC8HP9T8cbKQxHcsJBY5YE1O33+jpMwN45qzWWaPDZgLIbo12toGMWnmhvCpd3sIxkpDw3Wv1B3dYrbDQQ==}
    engines: {node: ^16.0.0 || >=18.0.0}
    peerDependencies:
      eslint: ^7.0.0 || ^8.0.0
    dependencies:
      '@eslint-community/eslint-utils': 4.4.0(eslint@8.57.0)
      '@types/json-schema': 7.0.15
      '@types/semver': 7.5.8
      '@typescript-eslint/scope-manager': 6.21.0
      '@typescript-eslint/types': 6.21.0
      '@typescript-eslint/typescript-estree': 6.21.0(typescript@5.4.5)
      eslint: 8.57.0
      semver: 7.6.0
    transitivePeerDependencies:
      - supports-color
      - typescript

  /@typescript-eslint/utils@7.0.2(eslint@8.57.0)(typescript@5.4.5):
    resolution: {integrity: sha512-PZPIONBIB/X684bhT1XlrkjNZJIEevwkKDsdwfiu1WeqBxYEEdIgVDgm8/bbKHVu+6YOpeRqcfImTdImx/4Bsw==}
    engines: {node: ^16.0.0 || >=18.0.0}
    peerDependencies:
      eslint: ^8.56.0
    dependencies:
      '@eslint-community/eslint-utils': 4.4.0(eslint@8.57.0)
      '@types/json-schema': 7.0.15
      '@types/semver': 7.5.8
      '@typescript-eslint/scope-manager': 7.0.2
      '@typescript-eslint/types': 7.0.2
      '@typescript-eslint/typescript-estree': 7.0.2(typescript@5.4.5)
      eslint: 8.57.0
      semver: 7.6.0
    transitivePeerDependencies:
      - supports-color
      - typescript

  /@typescript-eslint/visitor-keys@5.62.0:
    resolution: {integrity: sha512-07ny+LHRzQXepkGg6w0mFY41fVUNBrL2Roj/++7V1txKugfjm/Ci/qSND03r2RhlJhJYMcTn9AhhSSqQp0Ysyw==}
    engines: {node: ^12.22.0 || ^14.17.0 || >=16.0.0}
    dependencies:
      '@typescript-eslint/types': 5.62.0
      eslint-visitor-keys: 3.4.3
    dev: false

  /@typescript-eslint/visitor-keys@6.21.0:
    resolution: {integrity: sha512-JJtkDduxLi9bivAB+cYOVMtbkqdPOhZ+ZI5LC47MIRrDV4Yn2o+ZnW10Nkmr28xRpSpdJ6Sm42Hjf2+REYXm0A==}
    engines: {node: ^16.0.0 || >=18.0.0}
    dependencies:
      '@typescript-eslint/types': 6.21.0
      eslint-visitor-keys: 3.4.3

  /@typescript-eslint/visitor-keys@7.0.2:
    resolution: {integrity: sha512-8Y+YiBmqPighbm5xA2k4wKTxRzx9EkBu7Rlw+WHqMvRJ3RPz/BMBO9b2ru0LUNmXg120PHUXD5+SWFy2R8DqlQ==}
    engines: {node: ^16.0.0 || >=18.0.0}
    dependencies:
      '@typescript-eslint/types': 7.0.2
      eslint-visitor-keys: 3.4.3

  /@ungap/structured-clone@1.2.0:
    resolution: {integrity: sha512-zuVdFrMJiuCDQUMCzQaD6KL28MjnqqN8XnAqiEq9PNm/hCPTSGfrXCOfwj1ow4LFb/tNymJPwsNbVePc1xFqrQ==}

  /@vitejs/plugin-react@4.2.1(vite@5.2.10):
    resolution: {integrity: sha512-oojO9IDc4nCUUi8qIR11KoQm0XFFLIwsRBwHRR4d/88IWghn1y6ckz/bJ8GHDCsYEJee8mDzqtJxh15/cisJNQ==}
    engines: {node: ^14.18.0 || >=16.0.0}
    peerDependencies:
      vite: ^4.2.0 || ^5.0.0
    dependencies:
      '@babel/core': 7.24.4
      '@babel/plugin-transform-react-jsx-self': 7.24.1(@babel/core@7.24.4)
      '@babel/plugin-transform-react-jsx-source': 7.24.1(@babel/core@7.24.4)
      '@types/babel__core': 7.20.5
      react-refresh: 0.14.0
      vite: 5.2.10(@types/node@18.19.31)(sass@1.75.0)
    transitivePeerDependencies:
      - supports-color
    dev: false

  /@vtaits/use-lazy-ref@0.1.3(react@18.2.0):
    resolution: {integrity: sha512-ZTLuFBHSivPcgWrwkXe5ExVt6R3/ybD+N0yFPy4ClzCztk/9bUD/1udKQ/jd7eCal+lapSrRWXbffqI9jkpDlg==}
    peerDependencies:
      react: ^16.14.0 || ^17.0.0 || ^18.0.0
    dependencies:
      react: 18.2.0
    dev: false

  /@yarnpkg/lockfile@1.1.0:
    resolution: {integrity: sha512-GpSwvyXOcOOlV70vbnzjj4fW5xW/FdUF6nQEt1ENy7m4ZCczi1+/buVUPAqmGfqznsORNFzUMjctTIp8a9tuCQ==}

  /abbrev@1.1.1:
    resolution: {integrity: sha512-nne9/IiQ/hzIhY6pdDnbBtz7DjPTKrY00P/zvPSm5pOFkl6xuGrGnXn/VtTNNfNtAfZ9/1RtehkszU9qcTii0Q==}

  /accepts@1.3.8:
    resolution: {integrity: sha512-PYAthTa2m2VKxuvSD3DPC/Gy+U+sOA1LAuT8mkmRuvw+NACSaeXEQ+NHcVF7rONl6qcaxV3Uuemwawk+7+SJLw==}
    engines: {node: '>= 0.6'}
    dependencies:
      mime-types: 2.1.35
      negotiator: 0.6.3
    dev: false

  /acorn-import-assertions@1.9.0(acorn@8.11.3):
    resolution: {integrity: sha512-cmMwop9x+8KFhxvKrKfPYmN6/pKTYYHBqLa0DfvVZcKMJWNyWLnaqND7dx/qn66R7ewM1UX5XMaDVP5wlVTaVA==}
    peerDependencies:
      acorn: ^8
    dependencies:
      acorn: 8.11.3
    dev: false

  /acorn-jsx@5.3.2(acorn@8.11.3):
    resolution: {integrity: sha512-rq9s+JNhf0IChjtDXxllJ7g41oZk5SlXtp0LHwyA5cejwn7vKmKp4pPri6YEePv2PU65sAsegbXtIinmDFDXgQ==}
    peerDependencies:
      acorn: ^6.0.0 || ^7.0.0 || ^8.0.0
    dependencies:
      acorn: 8.11.3

  /acorn-walk@8.3.2:
    resolution: {integrity: sha512-cjkyv4OtNCIeqhHrfS81QWXoCBPExR/J62oyEqepVw8WaQeSqpW2uhuLPh1m9eWhDuOo/jUXVTlifvesOWp/4A==}
    engines: {node: '>=0.4.0'}
    dev: false

  /acorn@8.11.3:
    resolution: {integrity: sha512-Y9rRfJG5jcKOE0CLisYbojUjIrIEE7AGMzA/Sm4BslANhbS+cDMpgBdcPT91oJ7OuJ9hYJBx59RjbhxVnrF8Xg==}
    engines: {node: '>=0.4.0'}
    hasBin: true

  /agent-base@6.0.2:
    resolution: {integrity: sha512-RZNwNclF7+MS/8bDg70amg32dyeZGZxiDuQmZxKLAlQjr3jGyLx+4Kkk58UO7D2QdgFIQCovuSuZESne6RG6XQ==}
    engines: {node: '>= 6.0.0'}
    dependencies:
      debug: 4.3.4(supports-color@8.1.1)
    transitivePeerDependencies:
      - supports-color
    dev: false

  /agent-base@7.1.1:
    resolution: {integrity: sha512-H0TSyFNDMomMNJQBn8wFV5YC/2eJ+VXECwOadZJT554xP6cODZHPX3H9QMQECxvrgiSOP1pHjy1sMWQVYJOUOA==}
    engines: {node: '>= 14'}
    dependencies:
      debug: 4.3.4(supports-color@8.1.1)
    transitivePeerDependencies:
      - supports-color

  /agentkeepalive@4.5.0:
    resolution: {integrity: sha512-5GG/5IbQQpC9FpkRGsSvZI5QYeSCzlJHdpBQntCsuTOxhKD8lqKhrleg2Yi7yvMIf82Ycmmqln9U8V9qwEiJew==}
    engines: {node: '>= 8.0.0'}
    dependencies:
      humanize-ms: 1.2.1
    dev: false

  /aggregate-error@3.1.0:
    resolution: {integrity: sha512-4I7Td01quW/RpocfNayFdFVk1qSuoh0E7JrbRJ16nH01HhKFQ88INq9Sd+nd72zqRySlr9BmDA8xlEJ6vJMrYA==}
    engines: {node: '>=8'}
    dependencies:
      clean-stack: 2.2.0
      indent-string: 4.0.0
    dev: true

  /ajv@6.12.6:
    resolution: {integrity: sha512-j3fVLgvTo527anyYyJOGTYJbG+vnnQYvE0m5mmkc1TK+nxAppkCLMIL0aZ4dblVCNoGShhm+kzE4ZUykBoMg4g==}
    dependencies:
      fast-deep-equal: 3.1.3
      fast-json-stable-stringify: 2.1.0
      json-schema-traverse: 0.4.1
      uri-js: 4.4.1

  /almost-equal@1.1.0:
    resolution: {integrity: sha512-0V/PkoculFl5+0Lp47JoxUcO0xSxhIBvm+BxHdD/OgXNmdRpRHCFnKVuUoWyS9EzQP+otSGv0m9Lb4yVkQBn2A==}

  /amdefine@1.0.1:
    resolution: {integrity: sha512-S2Hw0TtNkMJhIabBwIojKL9YHO5T0n5eNqWJ7Lrlel/zDbftQpxpapi8tZs3X1HWa+u+QeydGmzzNU0m09+Rcg==}
    engines: {node: '>=0.4.2'}
    dev: false

  /ansi-colors@4.1.1:
    resolution: {integrity: sha512-JoX0apGbHaUJBNl6yF+p6JAFYZ666/hhCGKN5t9QFjbJQKUU/g8MNbFDbvfrgKXvI1QpZplPOnwIo99lX/AAmA==}
    engines: {node: '>=6'}

  /ansi-colors@4.1.3:
    resolution: {integrity: sha512-/6w/C21Pm1A7aZitlI5Ni/2J6FFQN8i1Cvz3kHABAAbw93v/NlvKdVOqz7CCWz/3iv/JplRSEEZ83XION15ovw==}
    engines: {node: '>=6'}
    dev: false

  /ansi-escapes@4.3.2:
    resolution: {integrity: sha512-gKXj5ALrKWQLsYG9jlTRmR/xKluxHV+Z9QEwNIgCfM1/uwPMCuzVVnh5mwTd+OuBZcwSIMbqssNWRm1lE51QaQ==}
    engines: {node: '>=8'}
    dependencies:
      type-fest: 0.21.3
    dev: false

  /ansi-escapes@6.2.1:
    resolution: {integrity: sha512-4nJ3yixlEthEJ9Rk4vPcdBRkZvQZlYyu8j4/Mqz5sgIkddmEnH2Yj2ZrnP9S3tQOvSNRUIgVNF/1yPpRAGNRig==}
    engines: {node: '>=14.16'}
    dev: false

  /ansi-regex@3.0.1:
    resolution: {integrity: sha512-+O9Jct8wf++lXxxFc4hc8LsjaSq0HFzzL7cVsw8pRDIPdjKD2mT4ytDZlLuSBZ4cLKZFXIrMGO7DbQCtMJJMKw==}
    engines: {node: '>=4'}

  /ansi-regex@5.0.1:
    resolution: {integrity: sha512-quJQXlTSUGL2LH9SUXo8VwsY4soanhgo6LNSm84E1LBcE8s3O0wpdiRzyR9z/ZZJMlMWv37qOOb9pdJlMUEKFQ==}
    engines: {node: '>=8'}

  /ansi-regex@6.0.1:
    resolution: {integrity: sha512-n5M855fKb2SsfMIiFFoVrABHJC8QtHwVx+mHWP3QcEqBHYienj5dHSgjbxtC0WEZXYt4wcD6zrQElDPhFuZgfA==}
    engines: {node: '>=12'}

  /ansi-sequence-parser@1.1.1:
    resolution: {integrity: sha512-vJXt3yiaUL4UU546s3rPXlsry/RnM730G1+HkpKE012AN0sx1eOrxSu95oKDIonskeLTijMgqWZ3uDEe3NFvyg==}

  /ansi-styles@3.2.1:
    resolution: {integrity: sha512-VT0ZI6kZRdTh8YyJw3SMbYm/u+NqfsAxEpWO0Pf9sq8/e94WxxOpPKx9FR1FlyCtOVDNOQ+8ntlqFxiRc+r5qA==}
    engines: {node: '>=4'}
    dependencies:
      color-convert: 1.9.3

  /ansi-styles@4.3.0:
    resolution: {integrity: sha512-zbB9rCJAT1rbjiVDb2hqKFHNYLxgtk8NURxZ3IZwD3F6NtxbXZQCnnSi1Lkx+IDohdPlFp222wVALIheZJQSEg==}
    engines: {node: '>=8'}
    dependencies:
      color-convert: 2.0.1

  /ansi-styles@5.2.0:
    resolution: {integrity: sha512-Cxwpt2SfTzTtXcfOlzGEee8O+c+MmUgGrNiBcXnuWxuFJHe6a5Hz7qwhwe5OgaSYI0IJvkLqWX1ASG+cJOkEiA==}
    engines: {node: '>=10'}

  /ansi-styles@6.2.1:
    resolution: {integrity: sha512-bN798gFfQX+viw3R7yrGWRqnrN2oRkEkUjjl4JNn4E8GxxbjtG3FbrEIIY3l8/hrwUwIeCZvi4QuOTP4MErVug==}
    engines: {node: '>=12'}

  /ansicolors@0.3.2:
    resolution: {integrity: sha512-QXu7BPrP29VllRxH8GwB7x5iX5qWKAAMLqKQGWTeLWVlNHNOpVMJ91dsxQAIWXpjuW5wqvxu3Jd/nRjrJ+0pqg==}
    dev: false

  /anymatch@3.1.3:
    resolution: {integrity: sha512-KMReFUr0B4t+D+OBkjR3KYqvocp2XaSzO55UcB6mgQMd3KbcE+mWTyvVV7D/zsdEbNnV6acZUutkiHQXvTr1Rw==}
    engines: {node: '>= 8'}
    dependencies:
      normalize-path: 3.0.0
      picomatch: 2.3.1

  /app-module-path@2.2.0:
    resolution: {integrity: sha512-gkco+qxENJV+8vFcDiiFhuoSvRXb2a/QPqpSoWhVz829VNJfOTnELbBmPmNKFxf3xdNnw4DWCkzkDaavcX/1YQ==}
    dev: false

  /append-transform@2.0.0:
    resolution: {integrity: sha512-7yeyCEurROLQJFv5Xj4lEGTy0borxepjFv1g22oAdqFu//SrAlDl1O1Nxx15SH1RoliUml6p8dwJW9jvZughhg==}
    engines: {node: '>=8'}
    dependencies:
      default-require-extensions: 3.0.1
    dev: true

  /archiver-utils@2.1.0:
    resolution: {integrity: sha512-bEL/yUb/fNNiNTuUz979Z0Yg5L+LzLxGJz8x79lYmR54fmTIb6ob/hNQgkQnIUDWIFjZVQwl9Xs356I6BAMHfw==}
    engines: {node: '>= 6'}
    dependencies:
      glob: 7.2.3
      graceful-fs: 4.2.11
      lazystream: 1.0.1
      lodash.defaults: 4.2.0
      lodash.difference: 4.5.0
      lodash.flatten: 4.4.0
      lodash.isplainobject: 4.0.6
      lodash.union: 4.6.0
      normalize-path: 3.0.0
      readable-stream: 2.3.8
    dev: false

  /archiver-utils@3.0.4:
    resolution: {integrity: sha512-KVgf4XQVrTjhyWmx6cte4RxonPLR9onExufI1jhvw/MQ4BB6IsZD5gT8Lq+u/+pRkWna/6JoHpiQioaqFP5Rzw==}
    engines: {node: '>= 10'}
    dependencies:
      glob: 7.2.3
      graceful-fs: 4.2.11
      lazystream: 1.0.1
      lodash.defaults: 4.2.0
      lodash.difference: 4.5.0
      lodash.flatten: 4.4.0
      lodash.isplainobject: 4.0.6
      lodash.union: 4.6.0
      normalize-path: 3.0.0
      readable-stream: 3.6.2
    dev: false

  /archiver@5.3.2:
    resolution: {integrity: sha512-+25nxyyznAXF7Nef3y0EbBeqmGZgeN/BxHX29Rs39djAfaFalmQ89SE6CWyDCHzGL0yt/ycBtNOmGTW0FyGWNw==}
    engines: {node: '>= 10'}
    dependencies:
      archiver-utils: 2.1.0
      async: 3.2.5
      buffer-crc32: 0.2.13
      readable-stream: 3.6.2
      readdir-glob: 1.1.3
      tar-stream: 2.2.0
      zip-stream: 4.1.1
    dev: false

  /archy@1.0.0:
    resolution: {integrity: sha512-Xg+9RwCg/0p32teKdGMPTPnVXKD0w3DfHnFTficozsAgsvq2XenPJq/MYpzzQ/v8zrOyJn6Ds39VA4JIDwFfqw==}
    dev: true

  /are-docs-informative@0.0.2:
    resolution: {integrity: sha512-ixiS0nLNNG5jNQzgZJNoUpBKdo9yTYZMGJ+QgT2jmjR7G7+QHRCc4v6LQ3NgE7EBJq+o0ams3waJwkrlBom8Ig==}
    engines: {node: '>=14'}

  /arg@4.1.3:
    resolution: {integrity: sha512-58S9QDqG0Xx27YwPSt9fJxivjYl432YCwfDMfZ+71RAqUrZef7LrKQZ3LHLOwCS4FLNBplP533Zx895SeOCHvA==}
    dev: false

  /argparse@1.0.10:
    resolution: {integrity: sha512-o5Roy6tNG4SL/FOkCAN6RzjiakZS25RLYFrcMttJqbdd8BWrnA+fGz57iN5Pb06pvBGvl5gQ0B48dJlslXvoTg==}
    dependencies:
      sprintf-js: 1.0.3

  /argparse@2.0.1:
    resolution: {integrity: sha512-8+9WqebbFzpX9OR+Wa6O29asIogeRMzcGtAINdpMHHyAg10f05aSFVBbcEqGf/PXw1EjAZ+q2/bEBg3DvurK3Q==}

  /aria-query@5.1.3:
    resolution: {integrity: sha512-R5iJ5lkuHybztUfuOAznmboyjWq8O6sqNqtK7CLOqdydi54VNbORp49mb14KbWgG1QD3JFO9hJdZ+y4KutfdOQ==}
    dependencies:
      deep-equal: 2.2.3

  /aria-query@5.3.0:
    resolution: {integrity: sha512-b0P0sZPKtyu8HkeRAfCq0IfURZK+SuwMjY1UXGBU27wpAiTwQAIlq56IbIO+ytk/JjS1fMR14ee5WBBfKi5J6A==}
    dependencies:
      dequal: 2.0.3

  /array-buffer-byte-length@1.0.1:
    resolution: {integrity: sha512-ahC5W1xgou+KTXix4sAO8Ki12Q+jf4i0+tmk3sC+zgcynshkHxzpXdImBehiUYKKKDwvfFiJl1tZt6ewscS1Mg==}
    engines: {node: '>= 0.4'}
    dependencies:
      call-bind: 1.0.7
      is-array-buffer: 3.0.4

  /array-flatten@1.1.1:
    resolution: {integrity: sha512-PCVAQswWemu6UdxsDFFX/+gVeYqKAod3D3UVm91jHwynguOwAvYPhx8nNlM++NqRcK6CxxpUafjmhIdKiHibqg==}
    dev: false

  /array-includes@3.1.8:
    resolution: {integrity: sha512-itaWrbYbqpGXkGhZPGUulwnhVf5Hpy1xiCFsGqyIGglbBxmG5vSjxQen3/WGOjPpNEv1RtBLKxbmVXm8HpJStQ==}
    engines: {node: '>= 0.4'}
    dependencies:
      call-bind: 1.0.7
      define-properties: 1.2.1
      es-abstract: 1.23.3
      es-object-atoms: 1.0.0
      get-intrinsic: 1.2.4
      is-string: 1.0.7

  /array-union@2.1.0:
    resolution: {integrity: sha512-HGyxoOTYUyCM6stUe6EJgnd4EoewAI7zMdfqO+kGjnlZmBDz/cR5pf8r/cR4Wq60sL/p0IkcjUEEPwS3GFrIyw==}
    engines: {node: '>=8'}

  /array.prototype.findlast@1.2.5:
    resolution: {integrity: sha512-CVvd6FHg1Z3POpBLxO6E6zr+rSKEQ9L6rZHAaY7lLfhKsWYUBBOuMs0e9o24oopj6H+geRCX0YJ+TJLBK2eHyQ==}
    engines: {node: '>= 0.4'}
    dependencies:
      call-bind: 1.0.7
      define-properties: 1.2.1
      es-abstract: 1.23.3
      es-errors: 1.3.0
      es-object-atoms: 1.0.0
      es-shim-unscopables: 1.0.2

  /array.prototype.findlastindex@1.2.5:
    resolution: {integrity: sha512-zfETvRFA8o7EiNn++N5f/kaCw221hrpGsDmcpndVupkPzEc1Wuf3VgC0qby1BbHs7f5DVYjgtEU2LLh5bqeGfQ==}
    engines: {node: '>= 0.4'}
    dependencies:
      call-bind: 1.0.7
      define-properties: 1.2.1
      es-abstract: 1.23.3
      es-errors: 1.3.0
      es-object-atoms: 1.0.0
      es-shim-unscopables: 1.0.2

  /array.prototype.flat@1.3.2:
    resolution: {integrity: sha512-djYB+Zx2vLewY8RWlNCUdHjDXs2XOgm602S9E7P/UpHgfeHL00cRiIF+IN/G/aUJ7kGPb6yO/ErDI5V2s8iycA==}
    engines: {node: '>= 0.4'}
    dependencies:
      call-bind: 1.0.7
      define-properties: 1.2.1
      es-abstract: 1.23.3
      es-shim-unscopables: 1.0.2

  /array.prototype.flatmap@1.3.2:
    resolution: {integrity: sha512-Ewyx0c9PmpcsByhSW4r+9zDU7sGjFc86qf/kKtuSCRdhfbk0SNLLkaT5qvcHnRGgc5NP/ly/y+qkXkqONX54CQ==}
    engines: {node: '>= 0.4'}
    dependencies:
      call-bind: 1.0.7
      define-properties: 1.2.1
      es-abstract: 1.23.3
      es-shim-unscopables: 1.0.2

  /array.prototype.toreversed@1.1.2:
    resolution: {integrity: sha512-wwDCoT4Ck4Cz7sLtgUmzR5UV3YF5mFHUlbChCzZBQZ+0m2cl/DH3tKgvphv1nKgFsJ48oCSg6p91q2Vm0I/ZMA==}
    dependencies:
      call-bind: 1.0.7
      define-properties: 1.2.1
      es-abstract: 1.23.3
      es-shim-unscopables: 1.0.2

  /array.prototype.tosorted@1.1.3:
    resolution: {integrity: sha512-/DdH4TiTmOKzyQbp/eadcCVexiCb36xJg7HshYOYJnNZFDj33GEv0P7GxsynpShhq4OLYJzbGcBDkLsDt7MnNg==}
    dependencies:
      call-bind: 1.0.7
      define-properties: 1.2.1
      es-abstract: 1.23.3
      es-errors: 1.3.0
      es-shim-unscopables: 1.0.2

  /arraybuffer.prototype.slice@1.0.3:
    resolution: {integrity: sha512-bMxMKAjg13EBSVscxTaYA4mRc5t1UAXa2kXiGTNfZ079HIWXEkKmkgFrh/nJqamaLSrXO5H4WFFkPEaLJWbs3A==}
    engines: {node: '>= 0.4'}
    dependencies:
      array-buffer-byte-length: 1.0.1
      call-bind: 1.0.7
      define-properties: 1.2.1
      es-abstract: 1.23.3
      es-errors: 1.3.0
      get-intrinsic: 1.2.4
      is-array-buffer: 3.0.4
      is-shared-array-buffer: 1.0.3

  /arrify@1.0.1:
    resolution: {integrity: sha512-3CYzex9M9FGQjCGMGyi6/31c8GJbgb0qGyrx5HWxPd0aCwh4cB2YjMb2Xf9UuoogrMrlO9cTqnB5rI5GHZTcUA==}
    engines: {node: '>=0.10.0'}
    dev: false

  /arrivals@2.1.2:
    resolution: {integrity: sha512-g3+rxhxUen2H4+PPBOz6U6pkQ4esBuQPna1rPskgK1jamBdDZeoppyB2vPUM/l0ccunwRrq4r2rKgCvc2FnrFA==}
    dependencies:
      debug: 4.3.4(supports-color@8.1.1)
      nanotimer: 0.3.14
    transitivePeerDependencies:
      - supports-color
    dev: false

  /artillery-engine-playwright@1.7.0:
    resolution: {integrity: sha512-RBZS04k3L65U+G4AlBB0YcYkoNz5czZjhTD3z8dwOqvfZN4mp+ny3He4oS0JznQXGk++YnCq+G1wZRfo2ydFCg==}
    dependencies:
      '@playwright/browser-chromium': 1.43.1
      '@playwright/test': 1.43.1
      debug: 4.3.4(supports-color@8.1.1)
      playwright: 1.43.1
    transitivePeerDependencies:
      - supports-color
    dev: false

  /artillery-plugin-apdex@1.1.0:
    resolution: {integrity: sha512-nIDX+j2pEzQB3X4C0YpuaJoNhkrr1pcS2zlbTbAahqHHgs1nfZBlDqo/SNlHqPdooXkObs2oEtQvC+LJtxb5kQ==}
    dev: false

  /artillery-plugin-ensure@1.4.0:
    resolution: {integrity: sha512-27RqB+KfSJ9pCxwDzj8cGllLzLEqCIKgKc87o6utg20Vzjs4bE3WLZ20bpar/SP87kHq7rRCVOjQqoq8zilA/A==}
    dependencies:
      chalk: 2.4.2
      debug: 4.3.4(supports-color@8.1.1)
      filtrex: 2.2.3
    transitivePeerDependencies:
      - supports-color
    dev: false

  /artillery-plugin-expect@2.4.0:
    resolution: {integrity: sha512-IdbPy9/9qTH4USXw+exPLl9TbxJulDjlKAP4ktluytPJdvtL5pw7rcgdJ+/zKnWcvPso6Wva0Ud9NUVLVUZiVw==}
    engines: {node: '>= 14.17.6'}
    dependencies:
      chalk: 4.1.2
      debug: 4.3.4(supports-color@8.1.1)
      jmespath: 0.16.0
      lodash: 4.17.21
    transitivePeerDependencies:
      - supports-color
    dev: false

  /artillery-plugin-fake-data@1.1.0:
    resolution: {integrity: sha512-ogueNuX9JldqcQ0qwUcqtbxlmircFo9fsTWrsHCrQlrPMMxKxTUE2NBZE6lZlRKPWgZvmZqs0GR0sfv29Bp2yg==}
    dependencies:
      '@ngneat/falso': 7.2.0
    dev: false

  /artillery-plugin-metrics-by-endpoint@1.4.0:
    resolution: {integrity: sha512-+CxKj8W+YjzAXQ6Wra6XlJtPXKty7OPBEbUMc2zJNTuJ2yO4R9Q3LG5fu61uCM8PWfyz/spdoArfYi2ThmqH8w==}
    dependencies:
      debug: 4.3.4(supports-color@8.1.1)
    transitivePeerDependencies:
      - supports-color
    dev: false

  /artillery-plugin-publish-metrics@2.15.0:
    resolution: {integrity: sha512-VuVNV6BXx5Z0wETkTKw03QzvmLIy1nNwb+QC+hkUDNaXlqI0WTkttVb/DNU1dPZY5zgmJUpKtIh5HrRYaV0r7Q==}
    dependencies:
      '@aws-sdk/client-cloudwatch': 3.556.0
      '@opentelemetry/api': 1.8.0
      '@opentelemetry/context-async-hooks': 1.23.0(@opentelemetry/api@1.8.0)
      '@opentelemetry/exporter-metrics-otlp-grpc': 0.41.2(@opentelemetry/api@1.8.0)
      '@opentelemetry/exporter-metrics-otlp-http': 0.41.2(@opentelemetry/api@1.8.0)
      '@opentelemetry/exporter-metrics-otlp-proto': 0.41.2(@opentelemetry/api@1.8.0)
      '@opentelemetry/exporter-trace-otlp-grpc': 0.43.0(@opentelemetry/api@1.8.0)
      '@opentelemetry/exporter-trace-otlp-http': 0.41.2(@opentelemetry/api@1.8.0)
      '@opentelemetry/exporter-trace-otlp-proto': 0.41.2(@opentelemetry/api@1.8.0)
      '@opentelemetry/exporter-zipkin': 1.23.0(@opentelemetry/api@1.8.0)
      '@opentelemetry/resources': 1.23.0(@opentelemetry/api@1.8.0)
      '@opentelemetry/sdk-metrics': 1.23.0(@opentelemetry/api@1.8.0)
      '@opentelemetry/sdk-trace-base': 1.23.0(@opentelemetry/api@1.8.0)
      '@opentelemetry/semantic-conventions': 1.23.0
      async: 2.6.4
      datadog-metrics: 0.9.3
      debug: 4.3.4(supports-color@8.1.1)
      dogapi: 2.8.4
      hot-shots: 6.8.7
      lightstep-tracer: 0.31.2
      mixpanel: 0.13.0
      opentracing: 0.14.7
      prom-client: 14.2.0
      semver: 7.6.0
      uuid: 8.3.2
    transitivePeerDependencies:
      - aws-crt
      - bufferutil
      - supports-color
      - utf-8-validate
    dev: false

  /artillery@2.0.10(@types/node@18.19.31)(typescript@5.4.5):
    resolution: {integrity: sha512-OCRzRKrn86+hHObwXahuWr8UzSGKkIKyLjud/KbjQovVrx248Th2/CgLASqb1dHT80lgZbOpDu6G5piWvhGoHg==}
    engines: {node: '>= 18.16.1'}
    hasBin: true
    dependencies:
      '@artilleryio/int-commons': 2.1.0
      '@artilleryio/int-core': 2.5.0
      '@aws-sdk/credential-providers': 3.556.0
      '@oclif/core': 2.16.0(@types/node@18.19.31)(typescript@5.4.5)
      '@oclif/plugin-help': 5.2.20(@types/node@18.19.31)(typescript@5.4.5)
      '@oclif/plugin-not-found': 2.4.3(@types/node@18.19.31)(typescript@5.4.5)
      archiver: 5.3.2
      artillery-engine-playwright: 1.7.0
      artillery-plugin-apdex: 1.1.0
      artillery-plugin-ensure: 1.4.0
      artillery-plugin-expect: 2.4.0
      artillery-plugin-fake-data: 1.1.0
      artillery-plugin-metrics-by-endpoint: 1.4.0
      artillery-plugin-publish-metrics: 2.15.0
      async: 2.6.4
      aws-sdk: 2.1604.0
      chalk: 2.4.2
      chokidar: 3.6.0
      ci-info: 3.9.0
      cli-table3: 0.6.4
      cross-spawn: 7.0.3
      csv-parse: 4.16.3
      debug: 4.3.4(supports-color@8.1.1)
      dependency-tree: 10.0.9
      detective-es6: 4.0.1
      dotenv: 16.4.5
      driftless: 2.0.3
      esbuild-wasm: 0.19.12
      eventemitter3: 4.0.7
      fs-extra: 10.1.0
      got: 11.8.6
      is-builtin-module: 2.0.0
      joi: 17.13.0
      js-yaml: 3.14.1
      jsonwebtoken: 9.0.2
      lodash: 4.17.21
      moment: 2.30.1
      nanoid: 3.3.7
      ora: 4.1.1
      posthog-node: 3.6.3(debug@4.3.4)
      rc: 1.2.8
      sqs-consumer: 5.8.0
      temp: 0.9.4
      tmp: 0.2.1
      try-require: 1.2.1
      walk-sync: 0.2.7
      yaml-js: 0.2.3
    transitivePeerDependencies:
      - '@swc/core'
      - '@swc/wasm'
      - '@types/node'
      - aws-crt
      - bufferutil
      - supports-color
      - typescript
      - utf-8-validate
    dev: false

  /as-table@1.0.55:
    resolution: {integrity: sha512-xvsWESUJn0JN421Xb9MQw6AsMHRCUknCe0Wjlxvjud80mU4E6hQf1A6NzQKcYNmYw62MfzEtXc+badstZP3JpQ==}
    dependencies:
      printable-characters: 1.0.42
    dev: false

  /assertion-error@1.1.0:
    resolution: {integrity: sha512-jgsaNduz+ndvGyFt3uSuWqvy4lCnIJiovtouQN5JZHOKCS2QuhEdbcQHFhVksz2N2U9hXJo8odG7ETyWlEeuDw==}

  /ast-module-types@5.0.0:
    resolution: {integrity: sha512-JvqziE0Wc0rXQfma0HZC/aY7URXHFuZV84fJRtP8u+lhp0JYCNd5wJzVXP45t0PH0Mej3ynlzvdyITYIu0G4LQ==}
    engines: {node: '>=14'}
    dev: false

  /ast-types-flow@0.0.8:
    resolution: {integrity: sha512-OH/2E5Fg20h2aPrbe+QL8JZQFko0YZaF+j4mnQ7BGhfavO7OpSLa8a0y9sBwomHdSbkhTS8TQNayBfnW5DwbvQ==}

  /astral-regex@2.0.0:
    resolution: {integrity: sha512-Z7tMw1ytTXt5jqMcOP+OQteU1VuNK9Y02uuJtKQ1Sv69jXQKKg5cibLwGJow8yzZP+eAc18EmLGPal0bp36rvQ==}
    engines: {node: '>=8'}
    dev: false

  /async-limiter@1.0.1:
    resolution: {integrity: sha512-csOlWGAcRFJaI6m+F2WKdnMKr4HhdhFVBk0H/QbJFMCr+uO2kwohwXQPxw/9OCxp05r5ghVBFSyioixx3gfkNQ==}
    dev: false

  /async@1.5.0:
    resolution: {integrity: sha512-m9nMwCtLtz29LszVaR0q/FqsJWkrxVoQL95p7JU0us7qUx4WEcySQgwvuneYSGVyvirl81gz7agflS3V1yW14g==}
    dev: false

  /async@2.6.4:
    resolution: {integrity: sha512-mzo5dfJYwAn29PeiJ0zvwTo04zj8HDJj0Mn8TD7sno7q12prdbnasKJHhkm2c1LgrhlJ0teaea8860oxi51mGA==}
    dependencies:
      lodash: 4.17.21
    dev: false

  /async@3.2.5:
    resolution: {integrity: sha512-baNZyqaaLhyLVKm/DlvdW051MSgO6b8eVfIezl9E5PqWxFgzLm/wQntEW4zOytVburDEr0JlALEpdOFwvErLsg==}
    dev: false

  /asynckit@0.4.0:
    resolution: {integrity: sha512-Oei9OH4tRh0YqU3GxhX79dM/mwVgvbZJaSNaRk+bshkj0S5cfHcgYakreBjrHwatXKbz+IoIdYLxrKim2MjW0Q==}

  /available-typed-arrays@1.0.7:
    resolution: {integrity: sha512-wvUjBtSGN7+7SjNpq/9M2Tg350UZD3q62IFZLbRAR1bSMlCo1ZaeW+BJ+D090e4hIIZLBcTDWe4Mh4jvUDajzQ==}
    engines: {node: '>= 0.4'}
    dependencies:
      possible-typed-array-names: 1.0.0

  /aws-sdk@2.1604.0:
    resolution: {integrity: sha512-JSXNwKylbSZR2AL/jczOGJmPCZ/QpTys6SP89rhgy5LN677PJ6weQx5ShpPfGIcczGXjAeJDm8faWT53fYPCCw==}
    engines: {node: '>= 10.0.0'}
    requiresBuild: true
    dependencies:
      buffer: 4.9.2
      events: 1.1.1
      ieee754: 1.1.13
      jmespath: 0.16.0
      querystring: 0.2.0
      sax: 1.2.1
      url: 0.10.3
      util: 0.12.5
      uuid: 8.0.0
      xml2js: 0.6.2
    dev: false

  /axe-core@4.7.0:
    resolution: {integrity: sha512-M0JtH+hlOL5pLQwHOLNYZaXuhqmvS8oExsqB1SBYgA4Dk7u/xx+YdGHXaK5pyUfed5mYXdlYiphWq3G8cRi5JQ==}
    engines: {node: '>=4'}

  /axios@1.6.8(debug@4.3.4):
    resolution: {integrity: sha512-v/ZHtJDU39mDpyBoFVkETcd/uNdxrWRrg3bKpOKzXFA6Bvqopts6ALSMU3y6ijYxbw2B+wPrIv46egTzJXCLGQ==}
    dependencies:
      follow-redirects: 1.15.6(debug@4.3.4)
      form-data: 4.0.0
      proxy-from-env: 1.1.0
    transitivePeerDependencies:
      - debug

  /axobject-query@3.2.1:
    resolution: {integrity: sha512-jsyHu61e6N4Vbz/v18DHwWYKK0bSWLqn47eeDSKPB7m8tqMHF9YJ+mhIk2lVteyZrY8tnSj/jHOv4YiTCuCJgg==}
    dependencies:
      dequal: 2.0.3

  /babel-plugin-macros@3.1.0:
    resolution: {integrity: sha512-Cg7TFGpIr01vOQNODXOOaGz2NpCU5gl8x1qJFbb6hbZxR7XrcE2vtbAsTAbJ7/xwJtUuJEw8K8Zr/AE0LHlesg==}
    engines: {node: '>=10', npm: '>=6'}
    dependencies:
      '@babel/runtime': 7.24.4
      cosmiconfig: 7.1.0
      resolve: 1.22.8
    dev: false

  /balanced-match@1.0.2:
    resolution: {integrity: sha512-3oSeUO0TMV67hN1AmbXsK4yaqU7tjiHlbxRDZOpH0KW9+CeX4bRAaX0Anxt0tx2MrpRpWwQaPwIlISEJhYU5Pw==}

  /base64-js@1.5.1:
    resolution: {integrity: sha512-AKpaYlHn8t4SVbOHCy+b5+KKgvR4vrsD8vbvrbiQJps7fKDTkjkDry6ji0rUJjC0kzbNePLwzxq8iypo41qeWA==}
    dev: false

  /better-path-resolve@1.0.0:
    resolution: {integrity: sha512-pbnl5XzGBdrFU/wT4jqmJVPn2B6UHPBOhzMQkY/SPUPB6QtUXtmBHBIwCbXJol93mOpGMnQyP/+BB19q04xj7g==}
    engines: {node: '>=4'}
    dependencies:
      is-windows: 1.0.2
    dev: false

  /bignumber.js@9.1.2:
    resolution: {integrity: sha512-2/mKyZH9K85bzOEfhXDBFZTGd1CTs+5IHpeFQo9luiBG7hghdC851Pj2WAhb6E3R6b9tZj/XKhbg4fum+Kepug==}
    dev: false

  /binary-extensions@2.3.0:
    resolution: {integrity: sha512-Ceh+7ox5qe7LJuLHoY0feh3pHuUDHAcRUeyL2VYghZwfpkNIy/+8Ocg0a3UuSoYzavmylwuLWQOf3hl0jjMMIw==}
    engines: {node: '>=8'}

  /bindings@1.5.0:
    resolution: {integrity: sha512-p2q/t/mhvuOj/UeLlV6566GD/guowlr0hHxClI0W9m7MWYkL1F0hLo+0Aexs9HSPCtR1SXQ0TD3MMKrXZajbiQ==}
    requiresBuild: true
    dependencies:
      file-uri-to-path: 1.0.0
    dev: false
    optional: true

  /bintrees@1.0.2:
    resolution: {integrity: sha512-VOMgTMwjAaUG580SXn3LacVgjurrbMme7ZZNYGSSV7mmtY6QQRh0Eg3pwIcntQ77DErK1L0NxkbetjcoXzVwKw==}
    dev: false

  /bl@4.1.0:
    resolution: {integrity: sha512-1W07cM9gS6DcLperZfFSj+bWLtaPGSOHWhPiGzXmvVJbRLdG82sH/Kn8EtW1VqWVA54AKf2h5k5BbnIbwF3h6w==}
    dependencies:
      buffer: 5.7.1
      inherits: 2.0.4
      readable-stream: 3.6.2
    dev: false

  /body-parser@1.20.2:
    resolution: {integrity: sha512-ml9pReCu3M61kGlqoTm2umSXTlRTuGTx0bfYj+uIUKKYycG5NtSbeetV3faSU6R7ajOPw0g/J1PvK4qNy7s5bA==}
    engines: {node: '>= 0.8', npm: 1.2.8000 || >= 1.4.16}
    dependencies:
      bytes: 3.1.2
      content-type: 1.0.5
      debug: 2.6.9
      depd: 2.0.0
      destroy: 1.2.0
      http-errors: 2.0.0
      iconv-lite: 0.4.24
      on-finished: 2.4.1
      qs: 6.11.0
      raw-body: 2.5.2
      type-is: 1.6.18
      unpipe: 1.0.0
    transitivePeerDependencies:
      - supports-color
    dev: false

  /boolbase@1.0.0:
    resolution: {integrity: sha512-JZOSA7Mo9sNGB8+UjSgzdLtokWAky1zbztM3WRLCbZ70/3cTANmQmOdR7y2g+J0e2WXywy1yS468tY+IruqEww==}
    dev: false

  /boolean@3.2.0:
    resolution: {integrity: sha512-d0II/GO9uf9lfUHH2BQsjxzRJZBdsjgsBiW4BvhWk/3qoKwQFjIDVN19PfX8F2D/r9PCMTtLWjYVCFrpeYUzsw==}
    requiresBuild: true
    dev: false
    optional: true

  /bowser@2.11.0:
    resolution: {integrity: sha512-AlcaJBi/pqqJBIQ8U9Mcpc9i8Aqxn88Skv5d+xBX006BY5u8N3mGLHa5Lgppa7L/HfwgwLgZ6NYs+Ag6uUmJRA==}
    dev: false

  /brace-expansion@1.1.11:
    resolution: {integrity: sha512-iCuPHDFgrHX7H2vEI/5xpz07zSHB00TpugqhmYtVmMO6518mCuRMoOYFldEBl0g187ufozdaHgWKcYFb61qGiA==}
    dependencies:
      balanced-match: 1.0.2
      concat-map: 0.0.1

  /brace-expansion@2.0.1:
    resolution: {integrity: sha512-XnAIvQ8eM+kC6aULx6wuQiwVsnzsi9d3WxzV3FpWTGA19F621kwdbsAcFKXgKUHZWsy+mY6iL1sHTxWEFCytDA==}
    dependencies:
      balanced-match: 1.0.2

  /braces@3.0.2:
    resolution: {integrity: sha512-b8um+L1RzM3WDSzvhm6gIz1yfTbBt6YTlcEKAvsmqCZZFw46z626lVj9j1yEPW33H5H+lBQpZMP1k8l+78Ha0A==}
    engines: {node: '>=8'}
    dependencies:
      fill-range: 7.0.1

  /breakword@1.0.6:
    resolution: {integrity: sha512-yjxDAYyK/pBvws9H4xKYpLDpYKEH6CzrBPAuXq3x18I+c/2MkVtT3qAr7Oloi6Dss9qNhPVueAAVU1CSeNDIXw==}
    dependencies:
      wcwidth: 1.0.1
    dev: false

  /browser-or-node@1.3.0:
    resolution: {integrity: sha512-0F2z/VSnLbmEeBcUrSuDH5l0HxTXdQQzLjkmBR4cYfvg1zJrKSlmIZFqyFR8oX0NrwPhy3c3HQ6i3OxMbew4Tg==}
    dev: false

  /browser-stdout@1.3.1:
    resolution: {integrity: sha512-qhAVI1+Av2X7qelOfAIYwXONood6XlZE/fXaBSmW/T5SzLAmCgzi+eiWE7fUvbHaeNBQH13UftjpXxsfLkMpgw==}

  /browserslist@4.23.0:
    resolution: {integrity: sha512-QW8HiM1shhT2GuzkvklfjcKDiWFXHOeFCIA/huJPwHsslwcydgk7X+z2zXpEijP98UCY7HbubZt5J2Zgvf0CaQ==}
    engines: {node: ^6 || ^7 || ^8 || ^9 || ^10 || ^11 || ^12 || >=13.7}
    hasBin: true
    dependencies:
      caniuse-lite: 1.0.30001612
      electron-to-chromium: 1.4.746
      node-releases: 2.0.14
      update-browserslist-db: 1.0.13(browserslist@4.23.0)

  /buffer-crc32@0.2.13:
    resolution: {integrity: sha512-VO9Ht/+p3SN7SKWqcrgEzjGbRSJYTx+Q1pTQC0wrWqHx0vpJraQ6GtHx8tvcg1rlK1byhU5gccxgOgj7B0TDkQ==}
    dev: false

  /buffer-equal-constant-time@1.0.1:
    resolution: {integrity: sha512-zRpUiDwd/xk6ADqPMATG8vc9VPrkck7T07OIx0gnjmJAnHnTVXNQG3vfvWNuiZIkwu9KrKdA1iJKfsfTVxE6NA==}
    dev: false

  /buffer@4.9.2:
    resolution: {integrity: sha512-xq+q3SRMOxGivLhBNaUdC64hDTQwejJ+H0T/NB1XMtTVEwNTrfFF3gAxiyW0Bu/xWEGhjVKgUcMhCrUy2+uCWg==}
    dependencies:
      base64-js: 1.5.1
      ieee754: 1.1.13
      isarray: 1.0.0
    dev: false

  /buffer@5.7.1:
    resolution: {integrity: sha512-EHcyIPBQ4BSGlvjB16k5KgAJ27CIsHY/2JBmCRReo48y9rQ3MaUzWX3KVlBa4U7MyX02HdVj0K7C3WaB3ju7FQ==}
    dependencies:
      base64-js: 1.5.1
      ieee754: 1.2.1
    dev: false

  /builtin-modules@2.0.0:
    resolution: {integrity: sha512-3U5kUA5VPsRUA3nofm/BXX7GVHKfxz0hOBAPxXrIvHzlDRkQVqEn6yi8QJegxl4LzOHLdvb7XF5dVawa/VVYBg==}
    engines: {node: '>=4'}
    dev: false

  /builtin-modules@3.3.0:
    resolution: {integrity: sha512-zhaCDicdLuWN5UbN5IMnFqNMhNfo919sH85y2/ea+5Yg9TsTkeZxpL+JLbp6cgYFS4sRLp3YV4S6yDuqVWHYOw==}
    engines: {node: '>=6'}

  /bytes@3.1.2:
    resolution: {integrity: sha512-/Nf7TyzTx6S3yRJObOAV7956r8cr2+Oj8AC5dt8wSP3BQAoeX58NoHyCU8P8zGkNXStjTSi6fzO6F0pBdcYbEg==}
    engines: {node: '>= 0.8'}
    dev: false

  /cacheable-lookup@5.0.4:
    resolution: {integrity: sha512-2/kNscPhpcxrOigMZzbiWF7dz8ilhb/nIHU3EyZiXWXpeq/au8qJ8VhdftMkty3n7Gj6HIGalQG8oiBNB3AJgA==}
    engines: {node: '>=10.6.0'}
    dev: false

  /cacheable-request@7.0.4:
    resolution: {integrity: sha512-v+p6ongsrp0yTGbJXjgxPow2+DL93DASP4kXCDKb8/bwRtt9OEF3whggkkDkGNzgcWy2XaF4a8nZglC7uElscg==}
    engines: {node: '>=8'}
    dependencies:
      clone-response: 1.0.3
      get-stream: 5.2.0
      http-cache-semantics: 4.1.1
      keyv: 4.5.4
      lowercase-keys: 2.0.0
      normalize-url: 6.1.0
      responselike: 2.0.1
    dev: false

  /caching-transform@4.0.0:
    resolution: {integrity: sha512-kpqOvwXnjjN44D89K5ccQC+RUrsy7jB/XLlRrx0D7/2HNcTPqzsb6XgYoErwko6QsV184CA2YgS1fxDiiDZMWA==}
    engines: {node: '>=8'}
    dependencies:
      hasha: 5.2.2
      make-dir: 3.1.0
      package-hash: 4.0.0
      write-file-atomic: 3.0.3
    dev: true

  /call-bind@1.0.7:
    resolution: {integrity: sha512-GHTSNSYICQ7scH7sZ+M2rFopRoLh8t2bLSW6BbgrtLsahOIB5iyAVJf9GjWK3cYTDaMj4XdBpM1cA6pIS0Kv2w==}
    engines: {node: '>= 0.4'}
    dependencies:
      es-define-property: 1.0.0
      es-errors: 1.3.0
      function-bind: 1.1.2
      get-intrinsic: 1.2.4
      set-function-length: 1.2.2

  /callsites@3.1.0:
    resolution: {integrity: sha512-P8BjAsXvZS+VIDUI11hHCQEv74YT67YUi5JJFNWIqL235sBmjX4+qx9Muvls5ivyNENctx46xQLQ3aTuE7ssaQ==}
    engines: {node: '>=6'}

  /camelcase-keys@6.2.2:
    resolution: {integrity: sha512-YrwaA0vEKazPBkn0ipTiMpSajYDSe+KjQfrjhcBMxJt/znbvlHd8Pw/Vamaz5EB4Wfhs3SUR3Z9mwRu/P3s3Yg==}
    engines: {node: '>=8'}
    dependencies:
      camelcase: 5.3.1
      map-obj: 4.3.0
      quick-lru: 4.0.1
    dev: false

  /camelcase@5.3.1:
    resolution: {integrity: sha512-L28STB170nwWS63UjtlEOE3dldQApaJXZkOI1uMFfzf3rRuPegHaHesyee+YxQ+W6SvRDQV6UrdOdRiR153wJg==}
    engines: {node: '>=6'}

  /camelcase@6.3.0:
    resolution: {integrity: sha512-Gmy6FhYlCY7uOElZUSbxo2UCDH8owEk996gkbrpsgGtrJLM3J7jGxl9Ic7Qwwj4ivOE5AWZWRMecDdF7hqGjFA==}
    engines: {node: '>=10'}

  /caniuse-lite@1.0.30001612:
    resolution: {integrity: sha512-lFgnZ07UhaCcsSZgWW0K5j4e69dK1u/ltrL9lTUiFOwNHs12S3UMIEYgBV0Z6C6hRDev7iRnMzzYmKabYdXF9g==}

  /cardinal@2.1.1:
    resolution: {integrity: sha512-JSr5eOgoEymtYHBjNWyjrMqet9Am2miJhlfKNdqLp6zoeAh0KN5dRAcxlecj5mAJrmQomgiOBj35xHLrFjqBpw==}
    hasBin: true
    dependencies:
      ansicolors: 0.3.2
      redeyed: 2.1.1
    dev: false

  /chai-as-promised@7.1.1(chai@4.4.1):
    resolution: {integrity: sha512-azL6xMoi+uxu6z4rhWQ1jbdUhOMhis2PvscD/xjLqNMkv3BPPp2JyyuTHOrf9BOosGpNQ11v6BKv/g57RXbiaA==}
    peerDependencies:
      chai: '>= 2.1.2 < 5'
    dependencies:
      chai: 4.4.1
      check-error: 1.0.3
    dev: true

  /chai-jest-snapshot@2.0.0(chai@4.4.1):
    resolution: {integrity: sha512-u8jZZjw/0G1t5A8wDfH6K7DAVfMg3g0dsw9wKQURNUyrZX96VojHNrFMmLirq1m0kOvC5icgL/Qh/fu1MZyvUw==}
    peerDependencies:
      chai: '>=1.9.0'
    dependencies:
      chai: 4.4.1
      jest-snapshot: 21.2.1
      lodash.values: 4.3.0

  /chai-subset@1.6.0:
    resolution: {integrity: sha512-K3d+KmqdS5XKW5DWPd5sgNffL3uxdDe+6GdnJh3AYPhwnBGRY5urfvfcbRtWIvvpz+KxkL9FeBB6MZewLUNwug==}
    engines: {node: '>=4'}

  /chai@4.4.1:
    resolution: {integrity: sha512-13sOfMv2+DWduEU+/xbun3LScLoqN17nBeTLUsmDfKdoiC1fr0n9PU4guu4AhRcOVFk/sW8LyZWHuhWtQZiF+g==}
    engines: {node: '>=4'}
    dependencies:
      assertion-error: 1.1.0
      check-error: 1.0.3
      deep-eql: 4.1.3
      get-func-name: 2.0.2
      loupe: 2.3.7
      pathval: 1.1.1
      type-detect: 4.0.8

  /chalk@2.4.2:
    resolution: {integrity: sha512-Mti+f9lpJNcwF4tWV8/OrTTtF1gZi+f8FqlyAdouralcFWFQWF2+NgCHShjkCb+IFBLq9buZwE1xckQU4peSuQ==}
    engines: {node: '>=4'}
    dependencies:
      ansi-styles: 3.2.1
      escape-string-regexp: 1.0.5
      supports-color: 5.5.0

  /chalk@3.0.0:
    resolution: {integrity: sha512-4D3B6Wf41KOYRFdszmDqMCGq5VV/uMAB273JILmO+3jAlh8X4qDtdtgCR3fxtbLEMzSx22QdhnDcJvu2u1fVwg==}
    engines: {node: '>=8'}
    dependencies:
      ansi-styles: 4.3.0
      supports-color: 7.2.0

  /chalk@4.1.2:
    resolution: {integrity: sha512-oKnbhFyRIXpUuez8iBMmyEa4nbj4IOQyuhc/wy9kY7/WVPcwIO9VA668Pu8RkO7+0G76SLROeyw9CpQ061i4mA==}
    engines: {node: '>=10'}
    dependencies:
      ansi-styles: 4.3.0
      supports-color: 7.2.0

  /chalk@5.3.0:
    resolution: {integrity: sha512-dLitG79d+GV1Nb/VYcCDFivJeK1hiukt9QjRNVOsUtTy1rR1YJsmpGGTZ3qJos+uw7WmWF4wUwBd9jxjocFC2w==}
    engines: {node: ^12.17.0 || ^14.13 || >=16.0.0}
    dev: false

  /chardet@0.7.0:
    resolution: {integrity: sha512-mT8iDcrh03qDGRRmoA2hmBJnxpllMR+0/0qlzjqZES6NdiWDcZkCNAk4rPFZ9Q85r27unkiNNg8ZOiwZXBHwcA==}
    dev: false

  /charenc@0.0.2:
    resolution: {integrity: sha512-yrLQ/yVUFXkzg7EDQsPieE/53+0RlaWTs+wBrvW36cyilJ2SaDWfl4Yj7MtLTXleV9uEKefbAGUPv2/iWSooRA==}

  /check-error@1.0.3:
    resolution: {integrity: sha512-iKEoDYaRmd1mxM90a2OEfWhjsjPpYPuQ+lMYsoxB126+t8fw7ySEO48nmDg5COTjxDI65/Y2OWpeEHk3ZOe8zg==}
    dependencies:
      get-func-name: 2.0.2

  /cheerio-select@2.1.0:
    resolution: {integrity: sha512-9v9kG0LvzrlcungtnJtpGNxY+fzECQKhK4EGJX2vByejiMX84MFNQw4UxPJl3bFbTMw+Dfs37XaIkCwTZfLh4g==}
    dependencies:
      boolbase: 1.0.0
      css-select: 5.1.0
      css-what: 6.1.0
      domelementtype: 2.3.0
      domhandler: 5.0.3
      domutils: 3.1.0
    dev: false

  /cheerio@1.0.0-rc.12:
    resolution: {integrity: sha512-VqR8m68vM46BNnuZ5NtnGBKIE/DfN0cRIzg9n40EIq9NOv90ayxLBXA8fXC5gquFRGJSTRqBq25Jt2ECLR431Q==}
    engines: {node: '>= 6'}
    dependencies:
      cheerio-select: 2.1.0
      dom-serializer: 2.0.0
      domhandler: 5.0.3
      domutils: 3.1.0
      htmlparser2: 8.0.2
      parse5: 7.1.2
      parse5-htmlparser2-tree-adapter: 7.0.0
    dev: false

  /chokidar@3.5.3:
    resolution: {integrity: sha512-Dr3sfKRP6oTcjf2JmUmFJfeVMvXBdegxB0iVQ5eb2V10uFJUCAS8OByZdVAyVb8xXNz3GjjTgj9kLWsZTqE6kw==}
    engines: {node: '>= 8.10.0'}
    dependencies:
      anymatch: 3.1.3
      braces: 3.0.2
      glob-parent: 5.1.2
      is-binary-path: 2.1.0
      is-glob: 4.0.3
      normalize-path: 3.0.0
      readdirp: 3.6.0
    optionalDependencies:
      fsevents: 2.3.3

  /chokidar@3.6.0:
    resolution: {integrity: sha512-7VT13fmjotKpGipCW9JEQAusEPE+Ei8nl6/g4FBAmIm0GOOLMua9NDDo/DWp0ZAxCr3cPq5ZpBqmPAQgDda2Pw==}
    engines: {node: '>= 8.10.0'}
    dependencies:
      anymatch: 3.1.3
      braces: 3.0.2
      glob-parent: 5.1.2
      is-binary-path: 2.1.0
      is-glob: 4.0.3
      normalize-path: 3.0.0
      readdirp: 3.6.0
    optionalDependencies:
      fsevents: 2.3.3
    dev: false

  /ci-info@3.9.0:
    resolution: {integrity: sha512-NIxF55hv4nSqQswkAeiOi1r83xy8JldOFDTWiug55KBu9Jnblncd2U6ViHmYgHf01TPZS77NJBhBMKdWj9HQMQ==}
    engines: {node: '>=8'}
    dev: false

  /cjs-module-lexer@1.2.3:
    resolution: {integrity: sha512-0TNiGstbQmCFwt4akjjBg5pLRTSyj/PkWQ1ZoO2zntmg9yLqSRxwEa4iCfQLGjqhiqBfOJa7W/E8wfGrTDmlZQ==}
    dev: false

  /classnames@2.3.1:
    resolution: {integrity: sha512-OlQdbZ7gLfGarSqxesMesDa5uz7KFbID8Kpq/SxIoNGDqY8lSYs0D+hhtBXhcdB3rcbXArFr7vlHheLk1voeNA==}

  /classnames@2.5.1:
    resolution: {integrity: sha512-saHYOzhIQs6wy2sVxTM6bUDsQO4F50V9RQ22qBpEdCW+I+/Wmke2HOl6lS6dTpdxVhb88/I6+Hs+438c3lfUow==}

  /clean-stack@2.2.0:
    resolution: {integrity: sha512-4diC9HaTE+KRAMWhDhrGOECgWZxoevMc5TlkObMqNSsVU62PYzXZ/SMTjzyGAFF1YusgxGcSWTEXBhp0CPwQ1A==}
    engines: {node: '>=6'}
    dev: true

  /clean-stack@3.0.1:
    resolution: {integrity: sha512-lR9wNiMRcVQjSB3a7xXGLuz4cr4wJuuXlaAEbRutGowQTmlp7R72/DOgN21e8jdwblMWl9UOJMJXarX94pzKdg==}
    engines: {node: '>=10'}
    dependencies:
      escape-string-regexp: 4.0.0
    dev: false

  /cli-cursor@3.1.0:
    resolution: {integrity: sha512-I/zHAwsKf9FqGoXM4WWRACob9+SNukZTd94DWF57E4toouRulbCxcUh6RKUEOQlYTHJnzkPMySvPNaaSLNfLZw==}
    engines: {node: '>=8'}
    dependencies:
      restore-cursor: 3.1.0
    dev: false

  /cli-cursor@4.0.0:
    resolution: {integrity: sha512-VGtlMu3x/4DOtIUwEkRezxUZ2lBacNJCHash0N0WeZDBS+7Ux1dm3XWAgWYxLJFMMdOeXMHXorshEFhbMSGelg==}
    engines: {node: ^12.20.0 || ^14.13.1 || >=16.0.0}
    dependencies:
      restore-cursor: 4.0.0
    dev: false

  /cli-progress@3.12.0:
    resolution: {integrity: sha512-tRkV3HJ1ASwm19THiiLIXLO7Im7wlTuKnvkYaTkyoAPefqjNg7W7DHKUlGRxy9vxDvbyCYQkQozvptuMkGCg8A==}
    engines: {node: '>=4'}
    dependencies:
      string-width: 4.2.3
    dev: false

  /cli-spinners@2.9.2:
    resolution: {integrity: sha512-ywqV+5MmyL4E7ybXgKys4DugZbX0FC6LnwrhjuykIjnK9k8OQacQ7axGKnjDXWNhns0xot3bZI5h55H8yo9cJg==}
    engines: {node: '>=6'}
    dev: false

  /cli-table3@0.6.4:
    resolution: {integrity: sha512-Lm3L0p+/npIQWNIiyF/nAn7T5dnOwR3xNTHXYEBFBFVPXzCVNZ5lqEC/1eo/EVfpDsQ1I+TX4ORPQgp+UI0CRw==}
    engines: {node: 10.* || >= 12.*}
    dependencies:
      string-width: 4.2.3
    optionalDependencies:
      '@colors/colors': 1.5.0
    dev: false

  /cli-truncate@4.0.0:
    resolution: {integrity: sha512-nPdaFdQ0h/GEigbPClz11D0v/ZJEwxmeVZGeMo3Z5StPtUTkA9o1lD6QwoirYiSDzbcwn2XcjwmCp68W1IS4TA==}
    engines: {node: '>=18'}
    dependencies:
      slice-ansi: 5.0.0
      string-width: 7.1.0
    dev: false

  /cliui@6.0.0:
    resolution: {integrity: sha512-t6wbgtoCXvAzst7QgXxJYqPt0usEfbgQdftEPbLL/cvv6HPE5VgvqCuAIDR0NgU52ds6rFwqrgakNLrHEjCbrQ==}
    dependencies:
      string-width: 4.2.3
      strip-ansi: 6.0.1
      wrap-ansi: 6.2.0

  /cliui@7.0.4:
    resolution: {integrity: sha512-OcRE68cOsVMXp1Yvonl/fzkQOyjLSu/8bhPDfQt0e0/Eb283TKP20Fs2MqoPsr9SwA595rRCA+QMzYc9nBP+JQ==}
    dependencies:
      string-width: 4.2.3
      strip-ansi: 6.0.1
      wrap-ansi: 7.0.0

  /cliui@8.0.1:
    resolution: {integrity: sha512-BSeNnyus75C4//NQ9gQt1/csTXyo/8Sb+afLAkzAptFuMsod9HFokGNudZpi/oQV73hnVK+sR+5PVRMd+Dr7YQ==}
    engines: {node: '>=12'}
    dependencies:
      string-width: 4.2.3
      strip-ansi: 6.0.1
      wrap-ansi: 7.0.0

  /clone-response@1.0.3:
    resolution: {integrity: sha512-ROoL94jJH2dUVML2Y/5PEDNaSHgeOdSDicUyS7izcF63G6sTc/FTjLub4b8Il9S8S0beOfYt0TaA5qvFK+w0wA==}
    dependencies:
      mimic-response: 1.0.1
    dev: false

  /clone@1.0.4:
    resolution: {integrity: sha512-JQHZ2QMW6l3aH/j6xCqQThY/9OH4D/9ls34cgkUBiEeocRTU04tHfKPBsUK1PqZCUQM7GiA0IIXJSuXHI64Kbg==}
    engines: {node: '>=0.8'}
    dev: false

  /co@4.6.0:
    resolution: {integrity: sha512-QVb0dM5HvG+uaxitm8wONl7jltx8dqhfU33DcqtOZcLSVIKSDDLDi7+0LbAKiyI8hD9u42m2YxXSkMGWThaecQ==}
    engines: {iojs: '>= 1.0.0', node: '>= 0.12.0'}

  /color-convert@1.9.3:
    resolution: {integrity: sha512-QfAUtd+vFdAtFQcC8CCyYt1fYWxSqAiK2cSD6zDB8N3cpsEBAvRxp9zOGg6G/SHHJYAT88/az/IuDGALsNVbGg==}
    dependencies:
      color-name: 1.1.3

  /color-convert@2.0.1:
    resolution: {integrity: sha512-RRECPsj7iu/xb5oKYcsFHSppFNnsj/52OVTRKb4zP5onXwVF3zVmmToNcOfGC+CRDpfK/U584fMg38ZHCaElKQ==}
    engines: {node: '>=7.0.0'}
    dependencies:
      color-name: 1.1.4

  /color-name@1.1.3:
    resolution: {integrity: sha512-72fSenhMw2HZMTVHeCA9KCmpEIbzWiQsjN+BHcBbS9vr1mtt+vJjPdksIBNUmKAW8TFUDPJK5SUU3QhE9NEXDw==}

  /color-name@1.1.4:
    resolution: {integrity: sha512-dOy+3AuW3a2wNbZHIuMZpTcgjGuLU/uBL/ubcZF9OXbDo8ff4O8yVp5Bf0efS8uEoYo5q4Fx7dY9OgQGXgAsQA==}

  /colorette@2.0.20:
    resolution: {integrity: sha512-IfEDxwoWIjkeXL1eXcDiow4UbKjhLdq6/EuSVR9GMN7KVH3r9gQ83e73hsz1Nd1T3ijd5xv1wcWRYO+D6kCI2w==}
    dev: false

  /colors@1.2.5:
    resolution: {integrity: sha512-erNRLao/Y3Fv54qUa0LBB+//Uf3YwMUmdJinN20yMXm9zdKKqH9wt7R9IIVZ+K7ShzfpLV/Zg8+VyrBJYB4lpg==}
    engines: {node: '>=0.1.90'}

  /combined-stream@1.0.8:
    resolution: {integrity: sha512-FQN4MRfuJeHf7cBbBMJFXhKSDq+2kAArBlmRBvcvFE5BB1HZKXtSFASDhdlz9zOYwxh8lDdnvmMOe/+5cdoEdg==}
    engines: {node: '>= 0.8'}
    dependencies:
      delayed-stream: 1.0.0

  /commander@10.0.1:
    resolution: {integrity: sha512-y4Mg2tXshplEbSGzx7amzPwKKOCGuoSRP/CjEdwwk0FOGlUbq6lKuoyDZTNZkmxHdJtp54hdfY/JUrdL7Xfdug==}
    engines: {node: '>=14'}
    dev: false

  /commander@11.1.0:
    resolution: {integrity: sha512-yPVavfyCcRhmorC7rWlkHn15b4wDVgVmBA7kV4QVBsF7kv/9TKJAbAXVTxvTnwP8HHKjRCJDClKbciiYS7p0DQ==}
    engines: {node: '>=16'}
    dev: false

  /commander@9.5.0:
    resolution: {integrity: sha512-KRs7WVDKg86PWiuAqhDrAQnTXZKraVcCc6vFdL14qrZ/DcWwuRo7VoiYXalXO7S5GKpqYiVEwCbgFDfxNHKJBQ==}
    engines: {node: ^12.20.0 || >=14}
    requiresBuild: true
    optional: true

  /comment-parser@1.4.1:
    resolution: {integrity: sha512-buhp5kePrmda3vhc5B9t7pUQXAb2Tnd0qgpkIhPhkHXxJpiPJ11H0ZEU0oBpJ2QztSbzG/ZxMj/CHsYJqRHmyg==}
    engines: {node: '>= 12.0.0'}

  /commondir@1.0.1:
    resolution: {integrity: sha512-W9pAhw0ja1Edb5GVdIF1mjZw/ASI0AlShXM83UUGe2DVr5TdAPEA1OA8m/g8zWp9x6On7gqufY+FatDbC3MDQg==}
    dev: true

  /compress-commons@4.1.2:
    resolution: {integrity: sha512-D3uMHtGc/fcO1Gt1/L7i1e33VOvD4A9hfQLP+6ewd+BvG/gQ84Yh4oftEhAdjSMgBgwGL+jsppT7JYNpo6MHHg==}
    engines: {node: '>= 10'}
    dependencies:
      buffer-crc32: 0.2.13
      crc32-stream: 4.0.3
      normalize-path: 3.0.0
      readable-stream: 3.6.2
    dev: false

  /concat-map@0.0.1:
    resolution: {integrity: sha512-/Srv4dswyQNBfohGpz9o6Yb3Gz3SrUDqBH5rTuhGR7ahtlbYKnVxw2bCFMRljaA7EXHaXZ8wsHdodFvbkhKmqg==}

  /content-disposition@0.5.4:
    resolution: {integrity: sha512-FveZTNuGw04cxlAiWbzi6zTAL/lhehaWbTtgluJh4/E95DqMwTmha3KZN1aAWA8cFIhHzMZUvLevkw5Rqk+tSQ==}
    engines: {node: '>= 0.6'}
    dependencies:
      safe-buffer: 5.2.1
    dev: false

  /content-type@1.0.5:
    resolution: {integrity: sha512-nTjqfcBFEipKdXCv4YDQWCfmcLZKm81ldF0pAopTvyrFGVbcR6P/VAAd5G7N+0tTr8QqiU0tFadD6FK4NtJwOA==}
    engines: {node: '>= 0.6'}
    dev: false

  /convert-source-map@1.9.0:
    resolution: {integrity: sha512-ASFBup0Mz1uyiIjANan1jzLQami9z1PoYSZCiiYW2FczPbenXc45FZdBZLzOT+r6+iciuEModtmCti+hjaAk0A==}

  /convert-source-map@2.0.0:
    resolution: {integrity: sha512-Kvp459HrV2FEJ1CAsi1Ku+MY3kasH19TFykTz2xWmMeq6bk2NU3XXvfJ+Q61m0xktWwt+1HSYf3JZsTms3aRJg==}

  /cookie-parser@1.4.6:
    resolution: {integrity: sha512-z3IzaNjdwUC2olLIB5/ITd0/setiaFMLYiZJle7xg5Fe9KWAceil7xszYfHHBtDFYLSgJduS2Ty0P1uJdPDJeA==}
    engines: {node: '>= 0.8.0'}
    dependencies:
      cookie: 0.4.1
      cookie-signature: 1.0.6
    dev: false

  /cookie-signature@1.0.6:
    resolution: {integrity: sha512-QADzlaHc8icV8I7vbaJXJwod9HWYp8uCqf1xa4OfNu1T7JVxQIrUgOWtHdNDtPiywmFbiS12VjotIXLrKM3orQ==}
    dev: false

  /cookie@0.4.1:
    resolution: {integrity: sha512-ZwrFkGJxUR3EIoXtO+yVE69Eb7KlixbaeAWfBQB9vVsNn/o+Yw69gBWSSDK825hQNdN+wF8zELf3dFNl/kxkUA==}
    engines: {node: '>= 0.6'}
    dev: false

  /cookie@0.6.0:
    resolution: {integrity: sha512-U71cyTamuh1CRNCfpGY6to28lxvNwPG4Guz/EVjgf3Jmzv0vlDp1atT9eS5dDjMYHucpHbWns6Lwf3BKz6svdw==}
    engines: {node: '>= 0.6'}
    dev: false

  /core-util-is@1.0.3:
    resolution: {integrity: sha512-ZQBvi1DcpJ4GDqanjucZ2Hj3wEO5pZDS89BWbkcrvdxksJorwUDDZamX9ldFkp9aw2lmBDLgkObEA4DWNJ9FYQ==}
    dev: false

  /cosmiconfig@7.1.0:
    resolution: {integrity: sha512-AdmX6xUzdNASswsFtmwSt7Vj8po9IuqXm0UXz7QKPuEUmPB4XyjGfaAr2PSuELMwkRMVH1EpIkX5bTZGRB3eCA==}
    engines: {node: '>=10'}
    dependencies:
      '@types/parse-json': 4.0.2
      import-fresh: 3.3.0
      parse-json: 5.2.0
      path-type: 4.0.0
      yaml: 1.10.2
    dev: false

  /cpx2@3.0.2:
    resolution: {integrity: sha512-xVmdulZJVGSV+c8KkZ9IQY+RgyL9sGeVqScI2e7NtsEY9SVKcQXM4v0/9OLU0W0YtL9nmmqrtWjs5rpvgHn9Hg==}
    engines: {node: '>=6.5'}
    hasBin: true
    dependencies:
      co: 4.6.0
      debounce: 1.2.1
      debug: 4.3.4(supports-color@8.1.1)
      duplexer: 0.1.2
      fs-extra: 10.1.0
      glob: 7.2.3
      glob2base: 0.0.12
      minimatch: 3.1.2
      resolve: 1.22.8
      safe-buffer: 5.2.1
      shell-quote: 1.8.1
      subarg: 1.0.0
    transitivePeerDependencies:
      - supports-color

  /cpx2@7.0.1:
    resolution: {integrity: sha512-ZgK/DRvPFM5ATZ5DQ5UzY6ajkBrI/p9Uc7VyLHc7b4OSFeBO4yOQz/GEmccc4Om6capGYlY4K1XX+BtYQiPPIA==}
    engines: {node: '>=18', npm: '>=10'}
    hasBin: true
    dependencies:
      debounce: 2.0.0
      debug: 4.3.4(supports-color@8.1.1)
      duplexer: 0.1.2
      fs-extra: 11.2.0
      glob: 10.3.12
      glob2base: 0.0.12
      ignore: 5.3.1
      minimatch: 9.0.4
      p-map: 6.0.0
      resolve: 1.22.8
      safe-buffer: 5.2.1
      shell-quote: 1.8.1
      subarg: 1.0.0
    transitivePeerDependencies:
      - supports-color

  /crc-32@1.2.2:
    resolution: {integrity: sha512-ROmzCKrTnOwybPcJApAA6WBWij23HVfGVNKqqrZpuyZOHqK2CwHSvpGuyt/UNNvaIjEd8X5IFGp4Mh+Ie1IHJQ==}
    engines: {node: '>=0.8'}
    hasBin: true
    dev: false

  /crc32-stream@4.0.3:
    resolution: {integrity: sha512-NT7w2JVU7DFroFdYkeq8cywxrgjPHWkdX1wjpRQXPX5Asews3tA+Ght6lddQO5Mkumffp3X7GEqku3epj2toIw==}
    engines: {node: '>= 10'}
    dependencies:
      crc-32: 1.2.2
      readable-stream: 3.6.2
    dev: false

  /create-require@1.1.1:
    resolution: {integrity: sha512-dcKFX3jn0MpIaXjisoRvexIJVEKzaq7z2rZKxf+MSr9TkdmHmsU4m2lcLojrj/FHl8mk5VxMmYA+ftRkP/3oKQ==}
    dev: false

  /cross-env@7.0.3:
    resolution: {integrity: sha512-+/HKd6EgcQCJGh2PSjZuUitQBQynKor4wrFbRg4DtAgS1aWO+gU52xpH7M9ScGgXSYmAVS9bIJ8EzuaGw0oNAw==}
    engines: {node: '>=10.14', npm: '>=6', yarn: '>=1'}
    hasBin: true
    dependencies:
      cross-spawn: 7.0.3

  /cross-fetch@3.1.5:
    resolution: {integrity: sha512-lvb1SBsI0Z7GDwmuid+mU3kWVBwTVUbe7S0H52yaaAdQOXq2YktTCZdlAcNKFzE6QtRz0snpw9bNiPeOIkkQvw==}
    dependencies:
      node-fetch: 2.6.7
    transitivePeerDependencies:
      - encoding

  /cross-spawn@5.1.0:
    resolution: {integrity: sha512-pTgQJ5KC0d2hcY8eyL1IzlBPYjTkyH72XRZPnLyKus2mBfNjQs3klqbJU2VILqZryAZUt9JOb3h/mWMy23/f5A==}
    dependencies:
      lru-cache: 4.1.5
      shebang-command: 1.2.0
      which: 1.3.1
    dev: false

  /cross-spawn@6.0.5:
    resolution: {integrity: sha512-eTVLrBSt7fjbDygz805pMnstIs2VTBNkRm0qxZd+M7A5XDdxVRWO5MxGBXZhjY4cqLYLdtrGqRf8mBPmzwSpWQ==}
    engines: {node: '>=4.8'}
    dependencies:
      nice-try: 1.0.5
      path-key: 2.0.1
      semver: 5.7.2
      shebang-command: 1.2.0
      which: 1.3.1
    dev: false

  /cross-spawn@7.0.3:
    resolution: {integrity: sha512-iRDPJKUPVEND7dHPO8rkbOnPpyDygcDFtWjpeWNCgy8WP2rXcxXL8TskReQl6OrB2G7+UJrags1q15Fudc7G6w==}
    engines: {node: '>= 8'}
    dependencies:
      path-key: 3.1.1
      shebang-command: 2.0.0
      which: 2.0.2

  /crypt@0.0.2:
    resolution: {integrity: sha512-mCxBlsHFYh9C+HVpiEacem8FEBnMXgU9gy4zmNC+SXAZNB/1idgp/aulFJ4FgCi7GPEVbfyng092GqL2k2rmow==}

  /css-select@5.1.0:
    resolution: {integrity: sha512-nwoRF1rvRRnnCqqY7updORDsuqKzqYJ28+oSMaJMMgOauh3fvwHqMS7EZpIPqK8GL+g9mKxF1vP/ZjSeNjEVHg==}
    dependencies:
      boolbase: 1.0.0
      css-what: 6.1.0
      domhandler: 5.0.3
      domutils: 3.1.0
      nth-check: 2.1.1
    dev: false

  /css-what@6.1.0:
    resolution: {integrity: sha512-HTUrgRJ7r4dsZKU6GjmpfRK1O76h97Z8MfS1G0FozR+oF2kG6Vfe8JE6zwrkbxigziPHinCJ+gCPjA9EaBDtRw==}
    engines: {node: '>= 6'}
    dev: false

  /cssstyle@4.0.1:
    resolution: {integrity: sha512-8ZYiJ3A/3OkDd093CBT/0UKDWry7ak4BdPTFP2+QEP7cmhouyq/Up709ASSj2cK02BbZiMgk7kYjZNS4QP5qrQ==}
    engines: {node: '>=18'}
    dependencies:
      rrweb-cssom: 0.6.0

  /csstype@3.1.2:
    resolution: {integrity: sha512-I7K1Uu0MBPzaFKg4nI5Q7Vs2t+3gWWW648spaF+Rg7pI9ds18Ugn+lvg4SHczUdKlHI5LWBXyqfS8+DufyBsgQ==}

  /csv-generate@3.4.3:
    resolution: {integrity: sha512-w/T+rqR0vwvHqWs/1ZyMDWtHHSJaN06klRqJXBEpDJaM/+dZkso0OKh1VcuuYvK3XM53KysVNq8Ko/epCK8wOw==}
    dev: false

  /csv-parse@4.16.3:
    resolution: {integrity: sha512-cO1I/zmz4w2dcKHVvpCr7JVRu8/FymG5OEpmvsZYlccYolPBLoVGKUHgNoc4ZGkFeFlWGEDmMyBM+TTqRdW/wg==}
    dev: false

  /csv-stringify@5.6.5:
    resolution: {integrity: sha512-PjiQ659aQ+fUTQqSrd1XEDnOr52jh30RBurfzkscaE2tPaFsDH5wOAHJiw8XAHphRknCwMUE9KRayc4K/NbO8A==}
    dev: false

  /csv@5.5.3:
    resolution: {integrity: sha512-QTaY0XjjhTQOdguARF0lGKm5/mEq9PD9/VhZZegHDIBq2tQwgNpHc3dneD4mGo2iJs+fTKv5Bp0fZ+BRuY3Z0g==}
    engines: {node: '>= 0.1.90'}
    dependencies:
      csv-generate: 3.4.3
      csv-parse: 4.16.3
      csv-stringify: 5.6.5
      stream-transform: 2.1.3
    dev: false

  /damerau-levenshtein@1.0.8:
    resolution: {integrity: sha512-sdQSFB7+llfUcQHUQO3+B8ERRj0Oa4w9POWMI/puGtuf7gFywGmkaLCElnudfTiKZV+NvHqL0ifzdrI8Ro7ESA==}

  /data-urls@5.0.0:
    resolution: {integrity: sha512-ZYP5VBHshaDAiVZxjbRVcFJpc+4xGgT0bK3vzy1HLN8jTO975HEbuYzZJcHoQEY5K1a0z8YayJkyVETa08eNTg==}
    engines: {node: '>=18'}
    dependencies:
      whatwg-mimetype: 4.0.0
      whatwg-url: 14.0.0

  /data-view-buffer@1.0.1:
    resolution: {integrity: sha512-0lht7OugA5x3iJLOWFhWK/5ehONdprk0ISXqVFn/NFrDu+cuc8iADFrGQz5BnRK7LLU3JmkbXSxaqX+/mXYtUA==}
    engines: {node: '>= 0.4'}
    dependencies:
      call-bind: 1.0.7
      es-errors: 1.3.0
      is-data-view: 1.0.1

  /data-view-byte-length@1.0.1:
    resolution: {integrity: sha512-4J7wRJD3ABAzr8wP+OcIcqq2dlUKp4DVflx++hs5h5ZKydWMI6/D/fAot+yh6g2tHh8fLFTvNOaVN357NvSrOQ==}
    engines: {node: '>= 0.4'}
    dependencies:
      call-bind: 1.0.7
      es-errors: 1.3.0
      is-data-view: 1.0.1

  /data-view-byte-offset@1.0.0:
    resolution: {integrity: sha512-t/Ygsytq+R995EJ5PZlD4Cu56sWa8InXySaViRzw9apusqsOO2bQP+SbYzAhR0pFKoB+43lYy8rWban9JSuXnA==}
    engines: {node: '>= 0.4'}
    dependencies:
      call-bind: 1.0.7
      es-errors: 1.3.0
      is-data-view: 1.0.1

  /datadog-metrics@0.9.3:
    resolution: {integrity: sha512-BVsBX2t+4yA3tHs7DnB5H01cHVNiGJ/bHA8y6JppJDyXG7s2DLm6JaozPGpgsgVGd42Is1CHRG/yMDQpt877Xg==}
    dependencies:
      debug: 3.1.0
      dogapi: 2.8.4
    transitivePeerDependencies:
      - supports-color
    dev: false

  /debounce@1.2.1:
    resolution: {integrity: sha512-XRRe6Glud4rd/ZGQfiV1ruXSfbvfJedlV9Y6zOlP+2K04vBYiJEte6stfFkCP03aMnY5tsipamumUjL14fofug==}

  /debounce@2.0.0:
    resolution: {integrity: sha512-xRetU6gL1VJbs85Mc4FoEGSjQxzpdxRyFhe3lmWFyy2EzydIcD4xzUvRJMD+NPDfMwKNhxa3PvsIOU32luIWeA==}
    engines: {node: '>=18'}

  /debug@2.6.9:
    resolution: {integrity: sha512-bC7ElrdJaJnPbAP+1EotYvqZsb3ecl5wi6Bfi6BJTUcNowp6cvspg0jXznRTKDjm/E7AdgFBVeAPVMNcKGsHMA==}
    peerDependencies:
      supports-color: '*'
    peerDependenciesMeta:
      supports-color:
        optional: true
    dependencies:
      ms: 2.0.0
    dev: false

  /debug@3.1.0:
    resolution: {integrity: sha512-OX8XqP7/1a9cqkxYw2yXss15f26NKWBpDXQd0/uK/KPqdQhxbPa994hnzjcE2VqQpDslf55723cKPUOGSmMY3g==}
    peerDependencies:
      supports-color: '*'
    peerDependenciesMeta:
      supports-color:
        optional: true
    dependencies:
      ms: 2.0.0
    dev: false

  /debug@3.2.7:
    resolution: {integrity: sha512-CFjzYYAi4ThfiQvizrFQevTTXHtnCqWfe7x1AhgEscTz6ZbLbfoLRLPugTQyBth6f8ZERVUSyWHFD/7Wu4t1XQ==}
    peerDependencies:
      supports-color: '*'
    peerDependenciesMeta:
      supports-color:
        optional: true
    dependencies:
      ms: 2.1.3

  /debug@4.3.4(supports-color@8.1.1):
    resolution: {integrity: sha512-PRWFHuSU3eDtQJPvnNY7Jcket1j0t5OuOsFzPPzsekD52Zl8qUfFIPEiswXqIvHWGVHOgX+7G/vCNNhehwxfkQ==}
    engines: {node: '>=6.0'}
    peerDependencies:
      supports-color: '*'
    peerDependenciesMeta:
      supports-color:
        optional: true
    dependencies:
      ms: 2.1.2
      supports-color: 8.1.1

  /decamelize-keys@1.1.1:
    resolution: {integrity: sha512-WiPxgEirIV0/eIOMcnFBA3/IJZAZqKnwAwWyvvdi4lsr1WCN22nhdf/3db3DoZcUjTV2SqfzIwNyp6y2xs3nmg==}
    engines: {node: '>=0.10.0'}
    dependencies:
      decamelize: 1.2.0
      map-obj: 1.0.1
    dev: false

  /decamelize@1.2.0:
    resolution: {integrity: sha512-z2S+W9X73hAUUki+N+9Za2lBlun89zigOyGrsax+KUQ6wKW4ZoWpEYBkGhQjwAjjDCkWxhY0VKEhk8wzY7F5cA==}
    engines: {node: '>=0.10.0'}

  /decamelize@4.0.0:
    resolution: {integrity: sha512-9iE1PgSik9HeIIw2JO94IidnE3eBoQrFJ3w7sFuzSX4DpmZ3v5sZpUiV5Swcf6mQEF+Y0ru8Neo+p+nyh2J+hQ==}
    engines: {node: '>=10'}

  /decimal.js@10.4.3:
    resolution: {integrity: sha512-VBBaLc1MgL5XpzgIP7ny5Z6Nx3UrRkIViUkPUdtl9aya5amy3De1gsUUSB1g3+3sExYNjCAsAznmukyxCb1GRA==}

  /decompress-response@6.0.0:
    resolution: {integrity: sha512-aW35yZM6Bb/4oJlZncMH2LCoZtJXTRxES17vE3hoRiowU2kWHaJKFkSBDnDR+cm9J+9QhXmREyIfv0pji9ejCQ==}
    engines: {node: '>=10'}
    dependencies:
      mimic-response: 3.1.0
    dev: false

  /deep-eql@4.1.3:
    resolution: {integrity: sha512-WaEtAOpRA1MQ0eohqZjpGD8zdI0Ovsm8mmFhaDN8dvDZzyoUMcYDnf5Y6iu7HTXxf8JDS23qWa4a+hKCDyOPzw==}
    engines: {node: '>=6'}
    dependencies:
      type-detect: 4.0.8

  /deep-equal@2.2.3:
    resolution: {integrity: sha512-ZIwpnevOurS8bpT4192sqAowWM76JDKSHYzMLty3BZGSswgq6pBaH3DhCSW5xVAZICZyKdOBPjwww5wfgT/6PA==}
    engines: {node: '>= 0.4'}
    dependencies:
      array-buffer-byte-length: 1.0.1
      call-bind: 1.0.7
      es-get-iterator: 1.1.3
      get-intrinsic: 1.2.4
      is-arguments: 1.1.1
      is-array-buffer: 3.0.4
      is-date-object: 1.0.5
      is-regex: 1.1.4
      is-shared-array-buffer: 1.0.3
      isarray: 2.0.5
      object-is: 1.1.6
      object-keys: 1.1.1
      object.assign: 4.1.5
      regexp.prototype.flags: 1.5.2
      side-channel: 1.0.6
      which-boxed-primitive: 1.0.2
      which-collection: 1.0.2
      which-typed-array: 1.1.15

  /deep-extend@0.6.0:
    resolution: {integrity: sha512-LOHxIOaPYdHlJRtCQfDIVZtfw/ufM8+rVj649RIHzcm/vGwQRXFt6OPqIFWsm2XEMrNIEtWR64sY1LEKD2vAOA==}
    engines: {node: '>=4.0.0'}
    dev: false

  /deep-for-each@3.0.0:
    resolution: {integrity: sha512-pPN+0f8jlnNP+z90qqOdxGghJU5XM6oBDhvAR+qdQzjCg5pk/7VPPvKK1GqoXEFkHza6ZS+Otzzvmr0g3VUaKw==}
    dependencies:
      lodash.isplainobject: 4.0.6
    dev: false

  /deep-is@0.1.4:
    resolution: {integrity: sha512-oIPzksmTg4/MriiaYGO+okXDT7ztn/w3Eptv/+gSIdMdKsJo0u4CfYNFJPy+4SKMuCqGw2wxnA+URMg3t8a/bQ==}

  /default-require-extensions@3.0.1:
    resolution: {integrity: sha512-eXTJmRbm2TIt9MgWTsOH1wEuhew6XGZcMeGKCtLedIg/NCsg1iBePXkceTdK4Fii7pzmN9tGsZhKzZ4h7O/fxw==}
    engines: {node: '>=8'}
    dependencies:
      strip-bom: 4.0.0
    dev: true

  /defaults@1.0.4:
    resolution: {integrity: sha512-eFuaLoy/Rxalv2kr+lqMlUnrDWV+3j4pljOIJgLIhI058IQfWJ7vXhyEIHu+HtC738klGALYxOKDO0bQP3tg8A==}
    dependencies:
      clone: 1.0.4
    dev: false

  /defer-to-connect@2.0.1:
    resolution: {integrity: sha512-4tvttepXG1VaYGrRibk5EwJd1t4udunSOVMdLSAL6mId1ix438oPwPZMALY41FCijukO1L0twNcGsdzS7dHgDg==}
    engines: {node: '>=10'}
    dev: false

  /define-data-property@1.1.4:
    resolution: {integrity: sha512-rBMvIzlpA8v6E+SJZoo++HAYqsLrkg7MSfIinMPFhmkorw7X+dOXVJQs+QT69zGkzMyfDnIMN2Wid1+NbL3T+A==}
    engines: {node: '>= 0.4'}
    dependencies:
      es-define-property: 1.0.0
      es-errors: 1.3.0
      gopd: 1.0.1

  /define-properties@1.2.1:
    resolution: {integrity: sha512-8QmQKqEASLd5nx0U1B1okLElbUuuttJ/AnYmRXbbbGDWh6uS208EjD4Xqq/I9wK7u0v6O08XhTWnt5XtEbR6Dg==}
    engines: {node: '>= 0.4'}
    dependencies:
      define-data-property: 1.1.4
      has-property-descriptors: 1.0.2
      object-keys: 1.1.1

  /delayed-stream@1.0.0:
    resolution: {integrity: sha512-ZySD7Nf91aLB0RxL4KGrKHBXl7Eds1DAmEdcoVawXnLD7SDhpNgtuII2aAkg7a7QS41jxPSZ17p4VdGnMHk3MQ==}
    engines: {node: '>=0.4.0'}

  /depd@1.1.2:
    resolution: {integrity: sha512-7emPTl6Dpo6JRXOXjLRxck+FlLRX5847cLKEn00PLAgc3g2hTZZgr+e4c2v6QpSmLeFP3n5yUo7ft6avBK/5jQ==}
    engines: {node: '>= 0.6'}

  /depd@2.0.0:
    resolution: {integrity: sha512-g7nH6P6dyDioJogAAGprGpCtVImJhpPk/roCzdb3fIh61/s/nPsfR6onyMwkCAR/OlC3yBC0lESvUoQEAssIrw==}
    engines: {node: '>= 0.8'}
    dev: false

  /dependency-tree@10.0.9:
    resolution: {integrity: sha512-dwc59FRIsht+HfnTVM0BCjJaEWxdq2YAvEDy4/Hn6CwS3CBWMtFnL3aZGAkQn3XCYxk/YcTDE4jX2Q7bFTwCjA==}
    engines: {node: '>=14'}
    hasBin: true
    dependencies:
      commander: 10.0.1
      filing-cabinet: 4.2.0
      precinct: 11.0.5
      typescript: 5.4.5
    transitivePeerDependencies:
      - supports-color
    dev: false

  /dequal@2.0.3:
    resolution: {integrity: sha512-0je+qPKHEMohvfRTCEo3CrPG6cAzAYgmzKyxRiYSSDkS6eGJdyVJm7WaYA5ECaAD9wLB2T4EEeymA5aFVcYXCA==}
    engines: {node: '>=6'}

  /destroy@1.2.0:
    resolution: {integrity: sha512-2sJGJTaXIIaR1w4iJSNoN0hnMY7Gpc/n8D4qSCJw8QqFWXf7cuAgnEHxBpweaVcPevC2l3KpjYCx3NypQQgaJg==}
    engines: {node: '>= 0.8', npm: 1.2.8000 || >= 1.4.16}
    dev: false

  /detect-indent@6.1.0:
    resolution: {integrity: sha512-reYkTUJAZb9gUuZ2RvVCNhVHdg62RHnJ7WJl8ftMi4diZ6NWlciOzQN88pUhSELEwflJht4oQDv0F0BMlwaYtA==}
    engines: {node: '>=8'}
    dev: false

  /detect-node@2.1.0:
    resolution: {integrity: sha512-T0NIuQpnTvFDATNuHN5roPwSBG83rFsuO+MXXH9/3N1eFbn4wcPjttvjMLEPWJ0RGUYgQE7cGgS3tNxbqCGM7g==}
    requiresBuild: true
    dev: false
    optional: true

  /detective-amd@5.0.2:
    resolution: {integrity: sha512-XFd/VEQ76HSpym80zxM68ieB77unNuoMwopU2TFT/ErUk5n4KvUTwW4beafAVUugrjV48l4BmmR0rh2MglBaiA==}
    engines: {node: '>=14'}
    hasBin: true
    dependencies:
      ast-module-types: 5.0.0
      escodegen: 2.1.0
      get-amd-module-type: 5.0.1
      node-source-walk: 6.0.2
    dev: false

  /detective-cjs@5.0.1:
    resolution: {integrity: sha512-6nTvAZtpomyz/2pmEmGX1sXNjaqgMplhQkskq2MLrar0ZAIkHMrDhLXkRiK2mvbu9wSWr0V5/IfiTrZqAQMrmQ==}
    engines: {node: '>=14'}
    dependencies:
      ast-module-types: 5.0.0
      node-source-walk: 6.0.2
    dev: false

  /detective-es6@4.0.1:
    resolution: {integrity: sha512-k3Z5tB4LQ8UVHkuMrFOlvb3GgFWdJ9NqAa2YLUU/jTaWJIm+JJnEh4PsMc+6dfT223Y8ACKOaC0qcj7diIhBKw==}
    engines: {node: '>=14'}
    dependencies:
      node-source-walk: 6.0.2
    dev: false

  /detective-postcss@6.1.3:
    resolution: {integrity: sha512-7BRVvE5pPEvk2ukUWNQ+H2XOq43xENWbH0LcdCE14mwgTBEAMoAx+Fc1rdp76SmyZ4Sp48HlV7VedUnP6GA1Tw==}
    engines: {node: ^12.0.0 || ^14.0.0 || >=16.0.0}
    dependencies:
      is-url: 1.2.4
      postcss: 8.4.38
      postcss-values-parser: 6.0.2(postcss@8.4.38)
    dev: false

  /detective-sass@5.0.3:
    resolution: {integrity: sha512-YsYT2WuA8YIafp2RVF5CEfGhhyIVdPzlwQgxSjK+TUm3JoHP+Tcorbk3SfG0cNZ7D7+cYWa0ZBcvOaR0O8+LlA==}
    engines: {node: '>=14'}
    dependencies:
      gonzales-pe: 4.3.0
      node-source-walk: 6.0.2
    dev: false

  /detective-scss@4.0.3:
    resolution: {integrity: sha512-VYI6cHcD0fLokwqqPFFtDQhhSnlFWvU614J42eY6G0s8c+MBhi9QAWycLwIOGxlmD8I/XvGSOUV1kIDhJ70ZPg==}
    engines: {node: '>=14'}
    dependencies:
      gonzales-pe: 4.3.0
      node-source-walk: 6.0.2
    dev: false

  /detective-stylus@4.0.0:
    resolution: {integrity: sha512-TfPotjhszKLgFBzBhTOxNHDsutIxx9GTWjrL5Wh7Qx/ydxKhwUrlSFeLIn+ZaHPF+h0siVBkAQSuy6CADyTxgQ==}
    engines: {node: '>=14'}
    dev: false

  /detective-typescript@11.2.0:
    resolution: {integrity: sha512-ARFxjzizOhPqs1fYC/2NMC3N4jrQ6HvVflnXBTRqNEqJuXwyKLRr9CrJwkRcV/SnZt1sNXgsF6FPm0x57Tq0rw==}
    engines: {node: ^14.14.0 || >=16.0.0}
    dependencies:
      '@typescript-eslint/typescript-estree': 5.62.0(typescript@5.4.5)
      ast-module-types: 5.0.0
      node-source-walk: 6.0.2
      typescript: 5.4.5
    transitivePeerDependencies:
      - supports-color
    dev: false

  /diff@3.5.0:
    resolution: {integrity: sha512-A46qtFgd+g7pDZinpnwiRJtxbC1hpgf0uzP3iG89scHk0AUC7A1TGxf5OiiOUv/JMZR8GOt8hL900hV0bOy5xA==}
    engines: {node: '>=0.3.1'}

  /diff@4.0.2:
    resolution: {integrity: sha512-58lmxKSA4BNyLz+HHMUzlOEpg09FV+ev6ZMe3vJihgdxzgcwZ8VoEEPmALCZG9LmqfVoNMMKpttIYTVG6uDY7A==}
    engines: {node: '>=0.3.1'}
    dev: false

  /diff@5.0.0:
    resolution: {integrity: sha512-/VTCrvm5Z0JGty/BWHljh+BAiw3IK+2j87NGMu8Nwc/f48WoDAC395uomO9ZD117ZOBaHmkX1oyLvkVM/aIT3w==}
    engines: {node: '>=0.3.1'}

  /diff@5.2.0:
    resolution: {integrity: sha512-uIFDxqpRZGZ6ThOk84hEfqWoHx2devRFvpTZcTHur85vImfaxUbTW9Ryh4CpCuDnToOP1CEtXKIgytHBPVff5A==}
    engines: {node: '>=0.3.1'}

  /dir-glob@3.0.1:
    resolution: {integrity: sha512-WkrWp9GR4KXfKGYzOLmTuGVi1UWFfws377n9cc55/tb6DuqyF6pcQ5AbiHEshaDpY9v6oaSr2XCDidGmMwdzIA==}
    engines: {node: '>=8'}
    dependencies:
      path-type: 4.0.0

  /doctrine@2.1.0:
    resolution: {integrity: sha512-35mSku4ZXK0vfCuHEDAwt55dg2jNajHZ1odvF+8SSr82EsZY4QmXfuWso8oEd8zRhVObSN18aM0CjSdoBX7zIw==}
    engines: {node: '>=0.10.0'}
    dependencies:
      esutils: 2.0.3

  /doctrine@3.0.0:
    resolution: {integrity: sha512-yS+Q5i3hBf7GBkd4KG8a7eBNNWNGLTaEwwYWUijIYM7zrlYDM0BFXHjjPWlWZ1Rg7UaddZeIDmi9jF3HmqiQ2w==}
    engines: {node: '>=6.0.0'}
    dependencies:
      esutils: 2.0.3

  /dogapi@2.8.4:
    resolution: {integrity: sha512-065fsvu5dB0o4+ENtLjZILvXMClDNH/yA9H6L8nsdcNiz9l0Hzpn7aQaCOPYXxqyzq4CRPOdwkFXUjDOXfRGbg==}
    hasBin: true
    dependencies:
      extend: 3.0.2
      json-bigint: 1.0.0
      lodash: 4.17.21
      minimist: 1.2.8
      rc: 1.2.8
    dev: false

  /dom-accessibility-api@0.5.16:
    resolution: {integrity: sha512-X7BJ2yElsnOJ30pZF4uIIDfBEVgF4XEBxL9Bxhy6dnrm5hkzqmsWHGTiHqRiITNhMyFLyAiWndIJP7Z1NTteDg==}

  /dom-helpers@5.2.1:
    resolution: {integrity: sha512-nRCa7CK3VTrM2NmGkIy4cbK7IZlgBE/PYMn55rrXefr5xXDP0LdtfPnblFDoVdcAfslJ7or6iqAUnx0CCGIWQA==}
    dependencies:
      '@babel/runtime': 7.24.4
      csstype: 3.1.2

  /dom-serializer@2.0.0:
    resolution: {integrity: sha512-wIkAryiqt/nV5EQKqQpo3SToSOV9J0DnbJqwK7Wv/Trc92zIAYZ4FlMu+JPFW1DfGFt81ZTCGgDEabffXeLyJg==}
    dependencies:
      domelementtype: 2.3.0
      domhandler: 5.0.3
      entities: 4.5.0
    dev: false

  /domelementtype@2.3.0:
    resolution: {integrity: sha512-OLETBj6w0OsagBwdXnPdN0cnMfF9opN69co+7ZrbfPGrdpPVNBUj02spi6B1N7wChLQiPn4CSH/zJvXw56gmHw==}
    dev: false

  /domhandler@5.0.3:
    resolution: {integrity: sha512-cgwlv/1iFQiFnU96XXgROh8xTeetsnJiDsTc7TYCLFd9+/WNkIqPTxiM/8pSd8VIrhXGTf1Ny1q1hquVqDJB5w==}
    engines: {node: '>= 4'}
    dependencies:
      domelementtype: 2.3.0
    dev: false

  /dompurify@2.5.0:
    resolution: {integrity: sha512-5RXhAXSCrKTqt9pSbobT9PVRX+oPpENplTZqCiK1l0ya+ZOzwo9kqsGLbYRsAhzIiLCwKEy99XKSSrqnRTLVcw==}

  /domutils@3.1.0:
    resolution: {integrity: sha512-H78uMmQtI2AhgDJjWeQmHwJJ2bLPD3GMmO7Zja/ZZh84wkm+4ut+IUnUdRa8uCGX88DiVx1j6FRe1XfxEgjEZA==}
    dependencies:
      dom-serializer: 2.0.0
      domelementtype: 2.3.0
      domhandler: 5.0.3
    dev: false

  /dotenv@16.4.5:
    resolution: {integrity: sha512-ZmdL2rui+eB2YwhsWzjInR8LldtZHGDoQ1ugH85ppHKwpUHL7j7rN0Ti9NCnGiQbhaZ11FpR+7ao1dNsmduNUg==}
    engines: {node: '>=12'}
    dev: false

  /draco3d@1.5.5:
    resolution: {integrity: sha512-JVuNV0EJzD3LBYhGyIXJLeBID/EVtmFO1ZNhAYflTgiMiAJlbhXQmRRda/azjc8MRVMHh0gqGhiqHUo5dIXM8Q==}

  /driftless@2.0.3:
    resolution: {integrity: sha512-hSDKsQphnL4O0XLAiyWQ8EiM9suXH0Qd4gMtwF86b5wygGV8r95w0JcA38FOmx9N3LjFCIHLG2winLPNken4Tg==}
    dependencies:
      present: 0.0.3
    dev: false

  /duplexer@0.1.2:
    resolution: {integrity: sha512-jtD6YG370ZCIi/9GTaJKQxWTZD045+4R4hTk/x1UyoqadyJ9x9CgSi1RlVDQF8U2sxLLSnFkCaMihqljHIWgMg==}

  /eastasianwidth@0.2.0:
    resolution: {integrity: sha512-I88TYZWc9XiYHRQ4/3c5rjjfgkjhLyW2luGIheGERbNQ6OY7yTybanSpDXZa8y7VUP9YmDcYa+eyq4ca7iLqWA==}

  /ecdsa-sig-formatter@1.0.11:
    resolution: {integrity: sha512-nagl3RYrbNv6kQkeJIpt6NJZy8twLB/2vtz6yN9Z4vRKHN4/QZJIEbqohALSgwKdnksuY3k5Addp5lg8sVoVcQ==}
    dependencies:
      safe-buffer: 5.2.1
    dev: false

  /ee-first@1.1.1:
    resolution: {integrity: sha512-WMwm9LhRUo+WUaRN+vRuETqG89IgZphVSNkdFgeb6sS/E4OrDIN7t48CAewSHXc6C8lefD8KKfr5vY61brQlow==}
    dev: false

  /ejs@3.1.10:
    resolution: {integrity: sha512-UeJmFfOrAQS8OJWPZ4qtgHyWExa088/MtK5UEyoJGFH67cDEXkZSviOiKRCZ4Xij0zxI3JECgYs3oKx+AizQBA==}
    engines: {node: '>=0.10.0'}
    hasBin: true
    dependencies:
      jake: 10.8.7
    dev: false

  /electron-to-chromium@1.4.746:
    resolution: {integrity: sha512-jeWaIta2rIG2FzHaYIhSuVWqC6KJYo7oSBX4Jv7g+aVujKztfvdpf+n6MGwZdC5hQXbax4nntykLH2juIQrfPg==}

  /electron@28.3.1:
    resolution: {integrity: sha512-aF9fONuhVDJlctJS7YOw76ynxVAQdfIWmlhRMKits24tDcdSL0eMHUS0wWYiRfGWbQnUKB6V49Rf17o32f4/fg==}
    engines: {node: '>= 12.20.55'}
    hasBin: true
    requiresBuild: true
    dependencies:
      '@electron/get': 2.0.3
      '@types/node': 18.19.31
      extract-zip: 2.0.1
    transitivePeerDependencies:
      - supports-color
    dev: false

  /emoji-regex@10.3.0:
    resolution: {integrity: sha512-QpLs9D9v9kArv4lfDEgg1X/gN5XLnf/A6l9cs8SPZLRZR3ZkY9+kwIQTxm+fsSej5UMYGE8fdoaZVIBlqG0XTw==}
    dev: false

  /emoji-regex@8.0.0:
    resolution: {integrity: sha512-MSjYzcWNOA0ewAHpz0MxpYFvwg6yjy1NG3xteoqz644VCo/RPgnr1/GGt+ic3iJTzQ8Eu3TdM14SawnVUmGE6A==}

  /emoji-regex@9.2.2:
    resolution: {integrity: sha512-L18DaJsXSUk2+42pv8mLs5jJT2hqFkFE4j21wOmgbUqsZ2hL72NsUU785g9RXgo3s0ZNgVl42TiHp3ZtOv/Vyg==}

  /encodeurl@1.0.2:
    resolution: {integrity: sha512-TPJXq8JqFaVYm2CWmPvnP2Iyo4ZSM7/QKcSmuMLDObfpH5fi7RUGmd/rTDf+rut/saiDiQEeVTNgAmJEdAOx0w==}
    engines: {node: '>= 0.8'}
    dev: false

  /end-of-stream@1.4.4:
    resolution: {integrity: sha512-+uw1inIHVPQoaVuHzRyXd21icM+cnt4CzD5rW+NC1wjOUSTOs+Te7FOv7AhN7vS9x/oIyhLP5PR1H+phQAHu5Q==}
    dependencies:
      once: 1.4.0
    dev: false

  /engine.io-client@6.5.3:
    resolution: {integrity: sha512-9Z0qLB0NIisTRt1DZ/8U2k12RJn8yls/nXMZLn+/N8hANT3TcYjKFKcwbw5zFQiN4NTde3TSY9zb79e1ij6j9Q==}
    dependencies:
      '@socket.io/component-emitter': 3.1.1
      debug: 4.3.4(supports-color@8.1.1)
      engine.io-parser: 5.2.2
      ws: 8.11.0
      xmlhttprequest-ssl: 2.0.0
    transitivePeerDependencies:
      - bufferutil
      - supports-color
      - utf-8-validate
    dev: false

  /engine.io-parser@5.2.2:
    resolution: {integrity: sha512-RcyUFKA93/CXH20l4SoVvzZfrSDMOTUS3bWVpTt2FuFP+XYrL8i8oonHP7WInRyVHXh0n/ORtoeiE1os+8qkSw==}
    engines: {node: '>=10.0.0'}
    dev: false

  /enhanced-resolve@5.16.0:
    resolution: {integrity: sha512-O+QWCviPNSSLAD9Ucn8Awv+poAkqn3T1XY5/N7kR7rQO9yfSGWkYZDwpJ+iKF7B8rxaQKWngSqACpgzeapSyoA==}
    engines: {node: '>=10.13.0'}
    dependencies:
      graceful-fs: 4.2.11
      tapable: 2.2.1
    dev: false

  /enquirer@2.4.1:
    resolution: {integrity: sha512-rRqJg/6gd538VHvR3PSrdRBb/1Vy2YfzHqzvbhGIQpDRKIa4FgV/54b5Q1xYSxOOwKvjXweS26E0Q+nAMwp2pQ==}
    engines: {node: '>=8.6'}
    dependencies:
      ansi-colors: 4.1.3
      strip-ansi: 6.0.1
    dev: false

  /ensure-posix-path@1.1.1:
    resolution: {integrity: sha512-VWU0/zXzVbeJNXvME/5EmLuEj2TauvoaTz6aFYK1Z92JCBlDlZ3Gu0tuGR42kpW1754ywTs+QB0g5TP0oj9Zaw==}
    dev: false

  /entities@4.5.0:
    resolution: {integrity: sha512-V0hjH4dGPh9Ao5p0MoRY6BVqtwCjhz6vI5LT8AJ55H+4g9/4vbHx1I54fS0XuclLhDHArPQCiMjDxjaL8fPxhw==}
    engines: {node: '>=0.12'}

  /env-paths@2.2.1:
    resolution: {integrity: sha512-+h1lkLKhZMTYjog1VEpJNG7NZJWcuc2DDk/qsqSTRRCOXiLjeQ1d1/udrUGhqMxUgAlwKNZ0cf2uqan5GLuS2A==}
    engines: {node: '>=6'}
    dev: false

  /error-ex@1.3.2:
    resolution: {integrity: sha512-7dFHNmqeFSEt2ZBsCriorKnn3Z2pj+fd9kmI6QoWw4//DL+icEBfc0U7qJCisqrTsKTjw4fNFy2pW9OqStD84g==}
    dependencies:
      is-arrayish: 0.2.1
    dev: false

  /es-abstract@1.23.3:
    resolution: {integrity: sha512-e+HfNH61Bj1X9/jLc5v1owaLYuHdeHHSQlkhCBiTK8rBvKaULl/beGMxwrMXjpYrv4pz22BlY570vVePA2ho4A==}
    engines: {node: '>= 0.4'}
    dependencies:
      array-buffer-byte-length: 1.0.1
      arraybuffer.prototype.slice: 1.0.3
      available-typed-arrays: 1.0.7
      call-bind: 1.0.7
      data-view-buffer: 1.0.1
      data-view-byte-length: 1.0.1
      data-view-byte-offset: 1.0.0
      es-define-property: 1.0.0
      es-errors: 1.3.0
      es-object-atoms: 1.0.0
      es-set-tostringtag: 2.0.3
      es-to-primitive: 1.2.1
      function.prototype.name: 1.1.6
      get-intrinsic: 1.2.4
      get-symbol-description: 1.0.2
      globalthis: 1.0.3
      gopd: 1.0.1
      has-property-descriptors: 1.0.2
      has-proto: 1.0.3
      has-symbols: 1.0.3
      hasown: 2.0.2
      internal-slot: 1.0.7
      is-array-buffer: 3.0.4
      is-callable: 1.2.7
      is-data-view: 1.0.1
      is-negative-zero: 2.0.3
      is-regex: 1.1.4
      is-shared-array-buffer: 1.0.3
      is-string: 1.0.7
      is-typed-array: 1.1.13
      is-weakref: 1.0.2
      object-inspect: 1.13.1
      object-keys: 1.1.1
      object.assign: 4.1.5
      regexp.prototype.flags: 1.5.2
      safe-array-concat: 1.1.2
      safe-regex-test: 1.0.3
      string.prototype.trim: 1.2.9
      string.prototype.trimend: 1.0.8
      string.prototype.trimstart: 1.0.8
      typed-array-buffer: 1.0.2
      typed-array-byte-length: 1.0.1
      typed-array-byte-offset: 1.0.2
      typed-array-length: 1.0.6
      unbox-primitive: 1.0.2
      which-typed-array: 1.1.15

  /es-define-property@1.0.0:
    resolution: {integrity: sha512-jxayLKShrEqqzJ0eumQbVhTYQM27CfT1T35+gCgDFoL82JLsXqTJ76zv6A0YLOgEnLUMvLzsDsGIrl8NFpT2gQ==}
    engines: {node: '>= 0.4'}
    dependencies:
      get-intrinsic: 1.2.4

  /es-errors@1.3.0:
    resolution: {integrity: sha512-Zf5H2Kxt2xjTvbJvP2ZWLEICxA6j+hAmMzIlypy4xcBg1vKVnx89Wy0GbS+kf5cwCVFFzdCFh2XSCFNULS6csw==}
    engines: {node: '>= 0.4'}

  /es-get-iterator@1.1.3:
    resolution: {integrity: sha512-sPZmqHBe6JIiTfN5q2pEi//TwxmAFHwj/XEuYjTuse78i8KxaqMTTzxPoFKuzRpDpTJ+0NAbpfenkmH2rePtuw==}
    dependencies:
      call-bind: 1.0.7
      get-intrinsic: 1.2.4
      has-symbols: 1.0.3
      is-arguments: 1.1.1
      is-map: 2.0.3
      is-set: 2.0.3
      is-string: 1.0.7
      isarray: 2.0.5
      stop-iteration-iterator: 1.0.0

  /es-iterator-helpers@1.0.18:
    resolution: {integrity: sha512-scxAJaewsahbqTYrGKJihhViaM6DDZDDoucfvzNbK0pOren1g/daDQ3IAhzn+1G14rBG7w+i5N+qul60++zlKA==}
    engines: {node: '>= 0.4'}
    dependencies:
      call-bind: 1.0.7
      define-properties: 1.2.1
      es-abstract: 1.23.3
      es-errors: 1.3.0
      es-set-tostringtag: 2.0.3
      function-bind: 1.1.2
      get-intrinsic: 1.2.4
      globalthis: 1.0.3
      has-property-descriptors: 1.0.2
      has-proto: 1.0.3
      has-symbols: 1.0.3
      internal-slot: 1.0.7
      iterator.prototype: 1.1.2
      safe-array-concat: 1.1.2

  /es-object-atoms@1.0.0:
    resolution: {integrity: sha512-MZ4iQ6JwHOBQjahnjwaC1ZtIBH+2ohjamzAO3oaHcXYup7qxjF2fixyH+Q71voWHeOkI2q/TnJao/KfXYIZWbw==}
    engines: {node: '>= 0.4'}
    dependencies:
      es-errors: 1.3.0

  /es-set-tostringtag@2.0.3:
    resolution: {integrity: sha512-3T8uNMC3OQTHkFUsFq8r/BwAXLHvU/9O9mE0fBc/MY5iq/8H7ncvO947LmYA6ldWw9Uh8Yhf25zu6n7nML5QWQ==}
    engines: {node: '>= 0.4'}
    dependencies:
      get-intrinsic: 1.2.4
      has-tostringtag: 1.0.2
      hasown: 2.0.2

  /es-shim-unscopables@1.0.2:
    resolution: {integrity: sha512-J3yBRXCzDu4ULnQwxyToo/OjdMx6akgVC7K6few0a7F/0wLtmKKN7I73AH5T2836UuXRqN7Qg+IIUw/+YJksRw==}
    dependencies:
      hasown: 2.0.2

  /es-to-primitive@1.2.1:
    resolution: {integrity: sha512-QCOllgZJtaUo9miYBcLChTUaHNjJF3PYs1VidD7AwiEj1kYxKeQTctLAezAOH5ZKRH0g2IgPn6KwB4IT8iRpvA==}
    engines: {node: '>= 0.4'}
    dependencies:
      is-callable: 1.2.7
      is-date-object: 1.0.5
      is-symbol: 1.0.4

  /es6-error@4.1.1:
    resolution: {integrity: sha512-Um/+FxMr9CISWh0bi5Zv0iOD+4cFh5qLeks1qhAopKVAJw3drgKbKySikp7wGhDL0HPeaja0P5ULZrxLkniUVg==}

  /es6-promise@4.2.8:
    resolution: {integrity: sha512-HJDGx5daxeIvxdBxvG2cb9g4tEvwIk3i8+nhX0yGrYmZUzbkdg8QbDevheDB8gd0//uPj4c1EQua8Q+MViT0/w==}

  /esbuild-wasm@0.19.12:
    resolution: {integrity: sha512-Zmc4hk6FibJZBcTx5/8K/4jT3/oG1vkGTEeKJUQFCUQKimD6Q7+adp/bdVQyYJFolMKaXkQnVZdV4O5ZaTYmyQ==}
    engines: {node: '>=12'}
    hasBin: true
    dev: false

  /esbuild@0.20.2:
    resolution: {integrity: sha512-WdOOppmUNU+IbZ0PaDiTst80zjnrOkyJNHoKupIcVyU8Lvla3Ugx94VzkQ32Ijqd7UhHJy75gNWDMUekcrSJ6g==}
    engines: {node: '>=12'}
    hasBin: true
    requiresBuild: true
    optionalDependencies:
      '@esbuild/aix-ppc64': 0.20.2
      '@esbuild/android-arm': 0.20.2
      '@esbuild/android-arm64': 0.20.2
      '@esbuild/android-x64': 0.20.2
      '@esbuild/darwin-arm64': 0.20.2
      '@esbuild/darwin-x64': 0.20.2
      '@esbuild/freebsd-arm64': 0.20.2
      '@esbuild/freebsd-x64': 0.20.2
      '@esbuild/linux-arm': 0.20.2
      '@esbuild/linux-arm64': 0.20.2
      '@esbuild/linux-ia32': 0.20.2
      '@esbuild/linux-loong64': 0.20.2
      '@esbuild/linux-mips64el': 0.20.2
      '@esbuild/linux-ppc64': 0.20.2
      '@esbuild/linux-riscv64': 0.20.2
      '@esbuild/linux-s390x': 0.20.2
      '@esbuild/linux-x64': 0.20.2
      '@esbuild/netbsd-x64': 0.20.2
      '@esbuild/openbsd-x64': 0.20.2
      '@esbuild/sunos-x64': 0.20.2
      '@esbuild/win32-arm64': 0.20.2
      '@esbuild/win32-ia32': 0.20.2
      '@esbuild/win32-x64': 0.20.2
    dev: false

  /escalade@3.1.2:
    resolution: {integrity: sha512-ErCHMCae19vR8vQGe50xIsVomy19rg6gFu3+r3jkEO46suLMWBksvVyoGgQV+jOfl84ZSOSlmv6Gxa89PmTGmA==}
    engines: {node: '>=6'}

  /escape-html@1.0.3:
    resolution: {integrity: sha512-NiSupZ4OeuGwr68lGIeym/ksIZMJodUGOSCZ/FSnTxcrekbvqrgdUxlJOMpijaKZVjAJrWrGs/6Jy8OMuyj9ow==}
    dev: false

  /escape-string-regexp@1.0.5:
    resolution: {integrity: sha512-vbRorB5FUQWvla16U8R/qgaFIya2qGzwDrNmCZuYKrbdSUMG6I1ZCGQRefkRVhuOkIGVne7BQ35DSfo1qvJqFg==}
    engines: {node: '>=0.8.0'}

  /escape-string-regexp@4.0.0:
    resolution: {integrity: sha512-TtpcNJ3XAzx3Gq8sWRzJaVajRs0uVxA2YAkdb1jm2YkPz4G6egUFAyA3n5vtEIZefPk5Wa4UXbKuS5fKkJWdgA==}
    engines: {node: '>=10'}

  /escodegen@2.1.0:
    resolution: {integrity: sha512-2NlIDTwUWJN0mRPQOdtQBzbUHvdGY2P1VXSyU83Q3xKxM7WHX2Ql8dKq782Q9TgQUNOLEzEYu9bzLNj1q88I5w==}
    engines: {node: '>=6.0'}
    hasBin: true
    dependencies:
      esprima: 4.0.1
      estraverse: 5.3.0
      esutils: 2.0.3
    optionalDependencies:
      source-map: 0.6.1
    dev: false

  /eslint-config-prettier@9.1.0(eslint@8.57.0):
    resolution: {integrity: sha512-NSWl5BFQWEPi1j4TjVNItzYV7dZXZ+wP6I6ZhrBGpChQhZRUaElihE9uRRkcbRnNb76UMKDF3r+WTmNcGPKsqw==}
    hasBin: true
    peerDependencies:
      eslint: '>=7.0.0'
    dependencies:
      eslint: 8.57.0
    dev: false

  /eslint-import-resolver-node@0.3.9:
    resolution: {integrity: sha512-WFj2isz22JahUv+B788TlO3N6zL3nNJGU8CcZbPZvVEkBPaJdCV4vy5wyghty5ROFbCRnm132v8BScu5/1BQ8g==}
    dependencies:
      debug: 3.2.7
      is-core-module: 2.13.1
      resolve: 1.22.8
    transitivePeerDependencies:
      - supports-color

  /eslint-module-utils@2.8.1(@typescript-eslint/parser@7.0.2)(eslint-import-resolver-node@0.3.9)(eslint@8.57.0):
    resolution: {integrity: sha512-rXDXR3h7cs7dy9RNpUlQf80nX31XWJEyGq1tRMo+6GsO5VmTe4UTwtmonAD4ZkAsrfMVDA2wlGJ3790Ys+D49Q==}
    engines: {node: '>=4'}
    peerDependencies:
      '@typescript-eslint/parser': '*'
      eslint: '*'
      eslint-import-resolver-node: '*'
      eslint-import-resolver-typescript: '*'
      eslint-import-resolver-webpack: '*'
    peerDependenciesMeta:
      '@typescript-eslint/parser':
        optional: true
      eslint:
        optional: true
      eslint-import-resolver-node:
        optional: true
      eslint-import-resolver-typescript:
        optional: true
      eslint-import-resolver-webpack:
        optional: true
    dependencies:
      '@typescript-eslint/parser': 7.0.2(eslint@8.57.0)(typescript@5.4.5)
      debug: 3.2.7
      eslint: 8.57.0
      eslint-import-resolver-node: 0.3.9
    transitivePeerDependencies:
      - supports-color

  /eslint-plugin-deprecation@2.0.0(eslint@8.57.0)(typescript@5.4.5):
    resolution: {integrity: sha512-OAm9Ohzbj11/ZFyICyR5N6LbOIvQMp7ZU2zI7Ej0jIc8kiGUERXPNMfw2QqqHD1ZHtjMub3yPZILovYEYucgoQ==}
    peerDependencies:
      eslint: ^7.0.0 || ^8.0.0
      typescript: ^4.2.4 || ^5.0.0
    dependencies:
      '@typescript-eslint/utils': 6.21.0(eslint@8.57.0)(typescript@5.4.5)
      eslint: 8.57.0
      tslib: 2.6.2
      tsutils: 3.21.0(typescript@5.4.5)
      typescript: 5.4.5
    transitivePeerDependencies:
      - supports-color

  /eslint-plugin-import@2.29.1(@typescript-eslint/parser@7.0.2)(eslint@8.57.0):
    resolution: {integrity: sha512-BbPC0cuExzhiMo4Ff1BTVwHpjjv28C5R+btTOGaCRC7UEz801up0JadwkeSk5Ued6TG34uaczuVuH6qyy5YUxw==}
    engines: {node: '>=4'}
    peerDependencies:
      '@typescript-eslint/parser': '*'
      eslint: ^2 || ^3 || ^4 || ^5 || ^6 || ^7.2.0 || ^8
    peerDependenciesMeta:
      '@typescript-eslint/parser':
        optional: true
    dependencies:
      '@typescript-eslint/parser': 7.0.2(eslint@8.57.0)(typescript@5.4.5)
      array-includes: 3.1.8
      array.prototype.findlastindex: 1.2.5
      array.prototype.flat: 1.3.2
      array.prototype.flatmap: 1.3.2
      debug: 3.2.7
      doctrine: 2.1.0
      eslint: 8.57.0
      eslint-import-resolver-node: 0.3.9
      eslint-module-utils: 2.8.1(@typescript-eslint/parser@7.0.2)(eslint-import-resolver-node@0.3.9)(eslint@8.57.0)
      hasown: 2.0.2
      is-core-module: 2.13.1
      is-glob: 4.0.3
      minimatch: 3.1.2
      object.fromentries: 2.0.8
      object.groupby: 1.0.3
      object.values: 1.2.0
      semver: 6.3.1
      tsconfig-paths: 3.15.0
    transitivePeerDependencies:
      - eslint-import-resolver-typescript
      - eslint-import-resolver-webpack
      - supports-color

  /eslint-plugin-jam3@0.2.3:
    resolution: {integrity: sha512-aW1L8C96fsRji0c8ZAgqtJVIu5p2IaNbeT2kuHNS6p5tontAVK1yP1W4ECjq3BHOv/GgAWvBVIx7kQI0kG2Rew==}
    engines: {node: '>=4'}
    dependencies:
      doctrine: 2.1.0
      has: 1.0.4
      requireindex: 1.1.0

  /eslint-plugin-jsdoc@48.2.3(eslint@8.57.0):
    resolution: {integrity: sha512-r9DMAmFs66VNvNqRLLjHejdnJtILrt3xGi+Qx0op0oRfFGVpOR1Hb3BC++MacseHx93d8SKYPhyrC9BS7Os2QA==}
    engines: {node: '>=18'}
    peerDependencies:
      eslint: ^7.0.0 || ^8.0.0 || ^9.0.0
    dependencies:
      '@es-joy/jsdoccomment': 0.42.0
      are-docs-informative: 0.0.2
      comment-parser: 1.4.1
      debug: 4.3.4(supports-color@8.1.1)
      escape-string-regexp: 4.0.0
      eslint: 8.57.0
      esquery: 1.5.0
      is-builtin-module: 3.2.1
      semver: 7.6.0
      spdx-expression-parse: 4.0.0
    transitivePeerDependencies:
      - supports-color

  /eslint-plugin-jsx-a11y@6.8.0(eslint@8.57.0):
    resolution: {integrity: sha512-Hdh937BS3KdwwbBaKd5+PLCOmYY6U4f2h9Z2ktwtNKvIdIEu137rjYbcb9ApSbVJfWxANNuiKTD/9tOKjK9qOA==}
    engines: {node: '>=4.0'}
    peerDependencies:
      eslint: ^3 || ^4 || ^5 || ^6 || ^7 || ^8
    dependencies:
      '@babel/runtime': 7.24.4
      aria-query: 5.3.0
      array-includes: 3.1.8
      array.prototype.flatmap: 1.3.2
      ast-types-flow: 0.0.8
      axe-core: 4.7.0
      axobject-query: 3.2.1
      damerau-levenshtein: 1.0.8
      emoji-regex: 9.2.2
      es-iterator-helpers: 1.0.18
      eslint: 8.57.0
      hasown: 2.0.2
      jsx-ast-utils: 3.3.5
      language-tags: 1.0.9
      minimatch: 3.1.2
      object.entries: 1.1.8
      object.fromentries: 2.0.8

  /eslint-plugin-prefer-arrow@1.2.3(eslint@8.57.0):
    resolution: {integrity: sha512-J9I5PKCOJretVuiZRGvPQxCbllxGAV/viI20JO3LYblAodofBxyMnZAJ+WGeClHgANnSJberTNoFWWjrWKBuXQ==}
    peerDependencies:
      eslint: '>=2.0.0'
    dependencies:
      eslint: 8.57.0

  /eslint-plugin-react-hooks@4.6.0(eslint@8.57.0):
    resolution: {integrity: sha512-oFc7Itz9Qxh2x4gNHStv3BqJq54ExXmfC+a1NjAta66IAN87Wu0R/QArgIS9qKzX3dXKPI9H5crl9QchNMY9+g==}
    engines: {node: '>=10'}
    peerDependencies:
      eslint: ^3.0.0 || ^4.0.0 || ^5.0.0 || ^6.0.0 || ^7.0.0 || ^8.0.0-0
    dependencies:
      eslint: 8.57.0

  /eslint-plugin-react@7.34.1(eslint@8.57.0):
    resolution: {integrity: sha512-N97CxlouPT1AHt8Jn0mhhN2RrADlUAsk1/atcT2KyA/l9Q/E6ll7OIGwNumFmWfZ9skV3XXccYS19h80rHtgkw==}
    engines: {node: '>=4'}
    peerDependencies:
      eslint: ^3 || ^4 || ^5 || ^6 || ^7 || ^8
    dependencies:
      array-includes: 3.1.8
      array.prototype.findlast: 1.2.5
      array.prototype.flatmap: 1.3.2
      array.prototype.toreversed: 1.1.2
      array.prototype.tosorted: 1.1.3
      doctrine: 2.1.0
      es-iterator-helpers: 1.0.18
      eslint: 8.57.0
      estraverse: 5.3.0
      jsx-ast-utils: 3.3.5
      minimatch: 3.1.2
      object.entries: 1.1.8
      object.fromentries: 2.0.8
      object.hasown: 1.1.4
      object.values: 1.2.0
      prop-types: 15.8.1
      resolve: 2.0.0-next.5
      semver: 6.3.1
      string.prototype.matchall: 4.0.11

  /eslint-scope@7.2.2:
    resolution: {integrity: sha512-dOt21O7lTMhDM+X9mB4GX+DZrZtCUJPL/wlcTqxyrx5IvO0IYtILdtrQGQp+8n5S0gwSVmOf9NQrjMOgfQZlIg==}
    engines: {node: ^12.22.0 || ^14.17.0 || >=16.0.0}
    dependencies:
      esrecurse: 4.3.0
      estraverse: 5.3.0

  /eslint-visitor-keys@3.4.3:
    resolution: {integrity: sha512-wpc+LXeiyiisxPlEkUzU6svyS1frIO3Mgxj1fdy7Pm8Ygzguax2N3Fa/D/ag1WqbOprdI+uY6wMUl8/a2G+iag==}
    engines: {node: ^12.22.0 || ^14.17.0 || >=16.0.0}

  /eslint@8.57.0:
    resolution: {integrity: sha512-dZ6+mexnaTIbSBZWgou51U6OmzIhYM2VcNdtiTtI7qPNZm35Akpr0f6vtw3w1Kmn5PYo+tZVfh13WrhpS6oLqQ==}
    engines: {node: ^12.22.0 || ^14.17.0 || >=16.0.0}
    hasBin: true
    dependencies:
      '@eslint-community/eslint-utils': 4.4.0(eslint@8.57.0)
      '@eslint-community/regexpp': 4.10.0
      '@eslint/eslintrc': 2.1.4
      '@eslint/js': 8.57.0
      '@humanwhocodes/config-array': 0.11.14
      '@humanwhocodes/module-importer': 1.0.1
      '@nodelib/fs.walk': 1.2.8
      '@ungap/structured-clone': 1.2.0
      ajv: 6.12.6
      chalk: 4.1.2
      cross-spawn: 7.0.3
      debug: 4.3.4(supports-color@8.1.1)
      doctrine: 3.0.0
      escape-string-regexp: 4.0.0
      eslint-scope: 7.2.2
      eslint-visitor-keys: 3.4.3
      espree: 9.6.1
      esquery: 1.5.0
      esutils: 2.0.3
      fast-deep-equal: 3.1.3
      file-entry-cache: 6.0.1
      find-up: 5.0.0
      glob-parent: 6.0.2
      globals: 13.24.0
      graphemer: 1.4.0
      ignore: 5.3.1
      imurmurhash: 0.1.4
      is-glob: 4.0.3
      is-path-inside: 3.0.3
      js-yaml: 4.1.0
      json-stable-stringify-without-jsonify: 1.0.1
      levn: 0.4.1
      lodash.merge: 4.6.2
      minimatch: 3.1.2
      natural-compare: 1.4.0
      optionator: 0.9.3
      strip-ansi: 6.0.1
      text-table: 0.2.0
    transitivePeerDependencies:
      - supports-color

  /espree@9.6.1:
    resolution: {integrity: sha512-oruZaFkjorTpF32kDSI5/75ViwGeZginGGy2NoOSg3Q9bnwlnmDm4HLnkl0RE3n+njDXR037aY1+x58Z/zFdwQ==}
    engines: {node: ^12.22.0 || ^14.17.0 || >=16.0.0}
    dependencies:
      acorn: 8.11.3
      acorn-jsx: 5.3.2(acorn@8.11.3)
      eslint-visitor-keys: 3.4.3

  /esprima@4.0.1:
    resolution: {integrity: sha512-eGuFFw7Upda+g4p+QHvnW0RyTX/SVeJBDM/gCtMARO0cLuT2HcEKnTPvhjV6aGeqrCB/sbNop0Kszm0jsaWU4A==}
    engines: {node: '>=4'}
    hasBin: true

  /esquery@1.5.0:
    resolution: {integrity: sha512-YQLXUplAwJgCydQ78IMJywZCceoqk1oH01OERdSAJc/7U2AylwjhSCLDEtqwg811idIS/9fIU5GjG73IgjKMVg==}
    engines: {node: '>=0.10'}
    dependencies:
      estraverse: 5.3.0

  /esrecurse@4.3.0:
    resolution: {integrity: sha512-KmfKL3b6G+RXvP8N1vr3Tq1kL/oCFgn2NYXEtqP8/L3pKapUA4G8cFVaoF3SU323CD4XypR/ffioHmkti6/Tag==}
    engines: {node: '>=4.0'}
    dependencies:
      estraverse: 5.3.0

  /estraverse@5.3.0:
    resolution: {integrity: sha512-MMdARuVEQziNTeJD8DgMqmhwR11BRQ/cBP+pLtYdSTnf3MIO8fFeiINEbX36ZdNlfU/7A9f3gUw49B3oQsvwBA==}
    engines: {node: '>=4.0'}

  /esutils@2.0.3:
    resolution: {integrity: sha512-kVscqXk4OCp68SZ0dkgEKVi6/8ij300KBWTJq32P/dYeWTSwK41WyTxalN1eRmA5Z9UU/LX9D7FWSmV9SAYx6g==}
    engines: {node: '>=0.10.0'}

  /etag@1.8.1:
    resolution: {integrity: sha512-aIL5Fx7mawVa300al2BnEE4iNvo1qETxLrPI/o05L7z6go7fCw1J6EQmbK4FmJ2AS7kgVF/KEZWufBfdClMcPg==}
    engines: {node: '>= 0.6'}
    dev: false

  /eventemitter3@1.1.1:
    resolution: {integrity: sha512-idmH3G0vJjQv2a5N74b+oXcOUKYBqSGJGN1eVV6ELGdUnesAO8RZsU74eaS3VfldRet8N9pFupxppBUKztrBdQ==}
    dev: false

  /eventemitter3@4.0.7:
    resolution: {integrity: sha512-8guHBZCwKnFhYdHr2ysuRWErTwhoN2X8XELRlrRwpmfeY2jjuUN4taQMsULKUVo1K4DvZl+0pgfyoysHxvmvEw==}
    dev: false

  /eventemitter3@5.0.1:
    resolution: {integrity: sha512-GWkBvjiSZK87ELrYOSESUYeVIc9mvLLf/nXalMOS5dYrgZq9o5OVkbZAVM06CVxYsCwH9BDZFPlQTlPA1j4ahA==}
    dev: false

  /events@1.1.1:
    resolution: {integrity: sha512-kEcvvCBByWXGnZy6JUlgAp2gBIUjfCAV6P6TgT1/aaQKcmuAEC4OZTV1I4EWQLz2gxZw76atuVyvHhTxvi0Flw==}
    engines: {node: '>=0.4.x'}
    dev: false

  /events@3.3.0:
    resolution: {integrity: sha512-mQw+2fkQbALzQ7V0MY0IqdnXNOeTtP4r0lN9z7AAawCXgqea7bDii20AYrIBrFd/Hx0M2Ocz6S111CaFkUcb0Q==}
    engines: {node: '>=0.8.x'}

  /execa@1.0.0:
    resolution: {integrity: sha512-adbxcyWV46qiHyvSp50TKt05tB4tK3HcmF7/nxfAdhnox83seTDbwnaqKO4sXRy7roHAIFqJP/Rw/AuEbX61LA==}
    engines: {node: '>=6'}
    dependencies:
      cross-spawn: 6.0.5
      get-stream: 4.1.0
      is-stream: 1.1.0
      npm-run-path: 2.0.2
      p-finally: 1.0.0
      signal-exit: 3.0.7
      strip-eof: 1.0.0
    dev: false

  /execa@8.0.1:
    resolution: {integrity: sha512-VyhnebXciFV2DESc+p6B+y0LjSm0krU4OgJN44qFAhBY0TJ+1V61tYD2+wHusZ6F9n5K+vl8k0sTy7PEfV4qpg==}
    engines: {node: '>=16.17'}
    dependencies:
      cross-spawn: 7.0.3
      get-stream: 8.0.1
      human-signals: 5.0.0
      is-stream: 3.0.0
      merge-stream: 2.0.0
      npm-run-path: 5.3.0
      onetime: 6.0.0
      signal-exit: 4.1.0
      strip-final-newline: 3.0.0
    dev: false

  /express-ws@5.0.2(express@4.19.2):
    resolution: {integrity: sha512-0uvmuk61O9HXgLhGl3QhNSEtRsQevtmbL94/eILaliEADZBHZOQUAiHFrGPrgsjikohyrmSG5g+sCfASTt0lkQ==}
    engines: {node: '>=4.5.0'}
    peerDependencies:
      express: ^4.0.0 || ^5.0.0-alpha.1
    dependencies:
      express: 4.19.2
      ws: 7.5.9
    transitivePeerDependencies:
      - bufferutil
      - utf-8-validate
    dev: false

  /express@4.19.2:
    resolution: {integrity: sha512-5T6nhjsT+EOMzuck8JjBHARTHfMht0POzlA60WV2pMD3gyXw2LZnZ+ueGdNxG+0calOJcWKbpFcuzLZ91YWq9Q==}
    engines: {node: '>= 0.10.0'}
    dependencies:
      accepts: 1.3.8
      array-flatten: 1.1.1
      body-parser: 1.20.2
      content-disposition: 0.5.4
      content-type: 1.0.5
      cookie: 0.6.0
      cookie-signature: 1.0.6
      debug: 2.6.9
      depd: 2.0.0
      encodeurl: 1.0.2
      escape-html: 1.0.3
      etag: 1.8.1
      finalhandler: 1.2.0
      fresh: 0.5.2
      http-errors: 2.0.0
      merge-descriptors: 1.0.1
      methods: 1.1.2
      on-finished: 2.4.1
      parseurl: 1.3.3
      path-to-regexp: 0.1.7
      proxy-addr: 2.0.7
      qs: 6.11.0
      range-parser: 1.2.1
      safe-buffer: 5.2.1
      send: 0.18.0
      serve-static: 1.15.0
      setprototypeof: 1.2.0
      statuses: 2.0.1
      type-is: 1.6.18
      utils-merge: 1.0.1
      vary: 1.1.2
    transitivePeerDependencies:
      - supports-color
    dev: false

  /extend@3.0.2:
    resolution: {integrity: sha512-fjquC59cD7CyW6urNXK0FBufkZcoiGG80wTuPujX590cB5Ttln20E2UB4S/WARVqhXffZl2LNgS+gQdPIIim/g==}
    dev: false

  /extendable-error@0.1.7:
    resolution: {integrity: sha512-UOiS2in6/Q0FK0R0q6UY9vYpQ21mr/Qn1KOnte7vsACuNJf514WvCCUHSRCPcgjPT2bAhNIJdlE6bVap1GKmeg==}
    dev: false

  /external-editor@3.1.0:
    resolution: {integrity: sha512-hMQ4CX1p1izmuLYyZqLMO/qGNw10wSv9QDCPfzXfyFrOaCSSoRfqE1Kf1s5an66J5JZC62NewG+mK49jOCtQew==}
    engines: {node: '>=4'}
    dependencies:
      chardet: 0.7.0
      iconv-lite: 0.4.24
      tmp: 0.0.33
    dev: false

  /extract-zip@2.0.1:
    resolution: {integrity: sha512-GDhU9ntwuKyGXdZBUgTIe+vXnWj0fppUEtMDL0+idd5Sta8TGpHssn/eusA9mrPr9qNDym6SxAYZjNvCn/9RBg==}
    engines: {node: '>= 10.17.0'}
    hasBin: true
    dependencies:
      debug: 4.3.4(supports-color@8.1.1)
      get-stream: 5.2.0
      yauzl: 2.10.0
    optionalDependencies:
      '@types/yauzl': 2.10.3
    transitivePeerDependencies:
      - supports-color
    dev: false

  /fast-deep-equal@3.1.3:
    resolution: {integrity: sha512-f3qQ9oQy9j2AhBe/H9VC91wLmKBCCU/gDOnKNAYG5hswO7BLKj09Hc5HYNz9cGI++xlpDCIgDaitVs03ATR84Q==}

  /fast-glob@3.3.2:
    resolution: {integrity: sha512-oX2ruAFQwf/Orj8m737Y5adxDQO0LAB7/S5MnxCdTNDd4p6BsyIVsv9JQsATbTSq8KHRpLwIHbVlUNatxd+1Ow==}
    engines: {node: '>=8.6.0'}
    dependencies:
      '@nodelib/fs.stat': 2.0.5
      '@nodelib/fs.walk': 1.2.8
      glob-parent: 5.1.2
      merge2: 1.4.1
      micromatch: 4.0.5

  /fast-json-stable-stringify@2.1.0:
    resolution: {integrity: sha512-lhd/wF+Lk98HZoTCtlVraHtfh5XYijIjalXck7saUtuanSDyLMxnHhSXEDJqHxD7msR8D0uCmqlkwjCV8xvwHw==}

  /fast-levenshtein@2.0.6:
    resolution: {integrity: sha512-DCXu6Ifhqcks7TZKY3Hxp3y6qphY5SJZmrWMDrKcERSOXWQdMhU9Ig/PYrzyw/ul9jOIyh0N4M0tbC5hodg8dw==}

  /fast-levenshtein@3.0.0:
    resolution: {integrity: sha512-hKKNajm46uNmTlhHSyZkmToAc56uZJwYq7yrciZjqOxnlfQwERDQJmHPUp7m1m9wx8vgOe8IaCKZ5Kv2k1DdCQ==}
    dependencies:
      fastest-levenshtein: 1.0.16
    dev: false

  /fast-sort@3.4.0:
    resolution: {integrity: sha512-c/cMBGA5mH3OYjaXedtLIM3hQjv+KuZuiD2QEH5GofNOZeQVDIYIN7Okc2AW1KPhk44g5PTZnXp8t2lOMl8qhQ==}
    dev: false

  /fast-xml-parser@4.2.5:
    resolution: {integrity: sha512-B9/wizE4WngqQftFPmdaMYlXoJlJOYxGQOanC77fq9k8+Z0v5dDSVh+3glErdIROP//s/jgb7ZuxKfB8nVyo0g==}
    hasBin: true
    dependencies:
      strnum: 1.0.5
    dev: false

  /fast-xml-parser@4.3.6:
    resolution: {integrity: sha512-M2SovcRxD4+vC493Uc2GZVcZaj66CCJhWurC4viynVSTvrpErCShNcDz1lAho6n9REQKvL/ll4A4/fw6Y9z8nw==}
    hasBin: true
    dependencies:
      strnum: 1.0.5
    dev: false

  /fastest-levenshtein@1.0.16:
    resolution: {integrity: sha512-eRnCtTTtGZFpQCwhJiUOuxPQWRXVKYDn0b2PeHfXL6/Zi53SLAzAHfVhVWK2AryC/WH05kGfxhFIPvTF0SXQzg==}
    engines: {node: '>= 4.9.1'}
    dev: false

  /fastq@1.17.1:
    resolution: {integrity: sha512-sRVD3lWVIXWg6By68ZN7vho9a1pQcN/WBFaAAsDDFzlJjvoGx0P8z7V1t72grFJfJhu3YPZBuu25f7Kaw2jN1w==}
    dependencies:
      reusify: 1.0.4

  /fd-slicer@1.1.0:
    resolution: {integrity: sha512-cE1qsB/VwyQozZ+q1dGxR8LBYNZeofhEdUNGSMbQD3Gw2lAzX9Zb3uIU6Ebc/Fmyjo9AWWfnn0AUCHqtevs/8g==}
    dependencies:
      pend: 1.2.0
    dev: false

  /fflate@0.8.1:
    resolution: {integrity: sha512-/exOvEuc+/iaUm105QIiOt4LpBdMTWsXxqR0HDF35vx3fmaKzw7354gTilCh5rkzEt8WYyG//ku3h3nRmd7CHQ==}
    dev: false

  /file-entry-cache@6.0.1:
    resolution: {integrity: sha512-7Gps/XWymbLk2QLYK4NzpMOrYjMhdIxXuIvy2QBsLE6ljuodKvdkWs/cpyJJ3CVIVpH0Oi1Hvg1ovbMzLdFBBg==}
    engines: {node: ^10.12.0 || >=12.0.0}
    dependencies:
      flat-cache: 3.2.0

  /file-uri-to-path@1.0.0:
    resolution: {integrity: sha512-0Zt+s3L7Vf1biwWZ29aARiVYLx7iMGnEUl9x33fbB/j3jR81u/O2LbqK+Bm1CDSNDKVtJ/YjwY7TUd5SkeLQLw==}
    requiresBuild: true
    dev: false
    optional: true

  /filelist@1.0.4:
    resolution: {integrity: sha512-w1cEuf3S+DrLCQL7ET6kz+gmlJdbq9J7yXCSjK/OZCPA+qEN1WyF4ZAf0YYJa4/shHJra2t/d/r8SV4Ji+x+8Q==}
    dependencies:
      minimatch: 5.1.6
    dev: false

  /filing-cabinet@4.2.0:
    resolution: {integrity: sha512-YZ21ryzRcyqxpyKggdYSoXx//d3sCJzM3lsYoaeg/FyXdADGJrUl+BW1KIglaVLJN5BBcMtWylkygY8zBp2MrQ==}
    engines: {node: '>=14'}
    hasBin: true
    dependencies:
      app-module-path: 2.2.0
      commander: 10.0.1
      enhanced-resolve: 5.16.0
      is-relative-path: 1.0.2
      module-definition: 5.0.1
      module-lookup-amd: 8.0.5
      resolve: 1.22.8
      resolve-dependency-path: 3.0.2
      sass-lookup: 5.0.1
      stylus-lookup: 5.0.1
      tsconfig-paths: 4.2.0
      typescript: 5.4.5
    dev: false

  /fill-range@7.0.1:
    resolution: {integrity: sha512-qOo9F+dMUmC2Lcb4BbVvnKJxTPjCm+RRpe4gDuGrzkL7mEVl/djYSu2OdQ2Pa302N4oqkSg9ir6jaLWJ2USVpQ==}
    engines: {node: '>=8'}
    dependencies:
      to-regex-range: 5.0.1

  /filtrex@0.5.4:
    resolution: {integrity: sha512-2phGAjWOYRf96Al6s+w/hMjObP1cRyQ95hoZApjeFO75DXN4Flh9uuUAtL3LI4fkryLa2QWdA8MArvt0GMU0pA==}
    dev: false

  /filtrex@2.2.3:
    resolution: {integrity: sha512-TL12R6SckvJdZLibXqyp4D//wXZNyCalVYGqaWwQk9zucq9dRxmrJV4oyuRq4PHFHCeV5ZdzncIc/Ybqv1Lr6Q==}
    dev: false

  /finalhandler@1.2.0:
    resolution: {integrity: sha512-5uXcUVftlQMFnWC9qu/svkWv3GTd2PfUhK/3PLkYNAe7FbqJMt3515HaxE6eRL74GdsriiwujiawdaB1BpEISg==}
    engines: {node: '>= 0.8'}
    dependencies:
      debug: 2.6.9
      encodeurl: 1.0.2
      escape-html: 1.0.3
      on-finished: 2.4.1
      parseurl: 1.3.3
      statuses: 2.0.1
      unpipe: 1.0.0
    transitivePeerDependencies:
      - supports-color
    dev: false

  /find-cache-dir@3.3.2:
    resolution: {integrity: sha512-wXZV5emFEjrridIgED11OoUKLxiYjAcqot/NJdAkOhlJ+vGzwhOAfcG5OX1jP+S0PcjEn8bdMJv+g2jwQ3Onig==}
    engines: {node: '>=8'}
    dependencies:
      commondir: 1.0.1
      make-dir: 3.1.0
      pkg-dir: 4.2.0
    dev: true

  /find-index@0.1.1:
    resolution: {integrity: sha512-uJ5vWrfBKMcE6y2Z8834dwEZj9mNGxYa3t3I53OwFeuZ8D9oc2E5zcsrkuhX6h4iYrjhiv0T3szQmxlAV9uxDg==}

  /find-root@1.1.0:
    resolution: {integrity: sha512-NKfW6bec6GfKc0SGx1e07QZY9PE99u0Bft/0rzSD5k3sO/vwkVUpDUKVm5Gpp5Ue3YfShPFTX2070tDs5kB9Ng==}
    dev: false

  /find-up@4.1.0:
    resolution: {integrity: sha512-PpOwAdQ/YlXQ2vj8a3h8IipDuYRi3wceVQQGYWxNINccq40Anw7BlsEXCMbt1Zt+OLA6Fq9suIpIWD0OsnISlw==}
    engines: {node: '>=8'}
    dependencies:
      locate-path: 5.0.0
      path-exists: 4.0.0

  /find-up@5.0.0:
    resolution: {integrity: sha512-78/PXT1wlLLDgTzDs7sjq9hzz0vXD+zn+7wypEe4fXQxCmdmqfGsEPQxmiCSQI3ajFV91bVSsvNtrJRiW6nGng==}
    engines: {node: '>=10'}
    dependencies:
      locate-path: 6.0.0
      path-exists: 4.0.0

  /find-yarn-workspace-root2@1.2.16:
    resolution: {integrity: sha512-hr6hb1w8ePMpPVUK39S4RlwJzi+xPLuVuG8XlwXU3KD5Yn3qgBWVfy3AzNlDhWvE1EORCE65/Qm26rFQt3VLVA==}
    dependencies:
      micromatch: 4.0.5
      pkg-dir: 4.2.0
    dev: false

  /flat-cache@3.2.0:
    resolution: {integrity: sha512-CYcENa+FtcUKLmhhqyctpclsq7QF38pKjZHsGNiSQF5r4FtoKDWabFDl3hzaEQMvT1LHEysw5twgLvpYYb4vbw==}
    engines: {node: ^10.12.0 || >=12.0.0}
    dependencies:
      flatted: 3.3.1
      keyv: 4.5.4
      rimraf: 3.0.2

  /flat@5.0.2:
    resolution: {integrity: sha512-b6suED+5/3rTpUBdG1gupIl8MPFCAMA0QXwmljLhvCUKcUvdE4gWky9zpuGCcXHOsz4J9wPGNWq6OKpmIzz3hQ==}
    hasBin: true

  /flatbuffers@1.12.0:
    resolution: {integrity: sha512-c7CZADjRcl6j0PlvFy0ZqXQ67qSEZfrVPynmnL+2zPc+NtMvrF8Y0QceMo7QqnSPc7+uWjUIAbvCQ5WIKlMVdQ==}

  /flatted@3.3.1:
    resolution: {integrity: sha512-X8cqMLLie7KsNUDSdzeN8FYK9rEt4Dt67OsG/DNGnYTSDBG4uFAJFBnUeiV+zCVAvwFy56IjM9sH51jVaEhNxw==}

  /follow-redirects@1.15.6(debug@4.3.4):
    resolution: {integrity: sha512-wWN62YITEaOpSK584EZXJafH1AGpO8RVgElfkuXbTOrPX4fIfOyEpW/CsiNd8JdYrAoOvafRTOEnvsO++qCqFA==}
    engines: {node: '>=4.0'}
    peerDependencies:
      debug: '*'
    peerDependenciesMeta:
      debug:
        optional: true
    dependencies:
      debug: 4.3.4(supports-color@8.1.1)

  /for-each@0.3.3:
    resolution: {integrity: sha512-jqYfLp7mo9vIyQf8ykW2v7A+2N4QjeCeI5+Dz9XraiO1ign81wjiH7Fb9vSOWvQfNtmSa4H2RoQTrrXivdUZmw==}
    dependencies:
      is-callable: 1.2.7

  /foreground-child@2.0.0:
    resolution: {integrity: sha512-dCIq9FpEcyQyXKCkyzmlPTFNgrCzPudOe+mhvJU5zAtlBnGVy2yKxtfsxK2tQBThwq225jcvBjpw1Gr40uzZCA==}
    engines: {node: '>=8.0.0'}
    dependencies:
      cross-spawn: 7.0.3
      signal-exit: 3.0.7
    dev: true

  /foreground-child@3.1.1:
    resolution: {integrity: sha512-TMKDUnIte6bfb5nWv7V/caI169OHgvwjb7V4WkeUvbQQdjr5rWKqHFiKWb/fcOwB+CzBT+qbWjvj+DVwRskpIg==}
    engines: {node: '>=14'}
    dependencies:
      cross-spawn: 7.0.3
      signal-exit: 4.1.0

  /form-data@2.5.1:
    resolution: {integrity: sha512-m21N3WOmEEURgk6B9GLOE4RuWOFf28Lhh9qGYeNlGq4VDXUlJy2th2slBNU8Gp8EzloYZOibZJ7t5ecIrFSjVA==}
    engines: {node: '>= 0.12'}
    dependencies:
      asynckit: 0.4.0
      combined-stream: 1.0.8
      mime-types: 2.1.35

  /form-data@3.0.1:
    resolution: {integrity: sha512-RHkBKtLWUVwd7SqRIvCZMEvAMoGUp0XU+seQiZejj0COz3RI3hWP4sCv3gZWWLjJTd7rGwcsF5eKZGii0r/hbg==}
    engines: {node: '>= 6'}
    dependencies:
      asynckit: 0.4.0
      combined-stream: 1.0.8
      mime-types: 2.1.35
    dev: false

  /form-data@4.0.0:
    resolution: {integrity: sha512-ETEklSGi5t0QMZuiXoA/Q6vcnxcLQP5vdugSpuAyi6SVGi2clPPp+xgEhuMaHC+zGgn31Kd235W35f7Hykkaww==}
    engines: {node: '>= 6'}
    dependencies:
      asynckit: 0.4.0
      combined-stream: 1.0.8
      mime-types: 2.1.35

  /forwarded@0.2.0:
    resolution: {integrity: sha512-buRG0fpBtRHSTCOASe6hD258tEubFoRLb4ZNA6NxMVHNw2gOcwHo9wyablzMzOA5z9xA9L1KNjk/Nt6MT9aYow==}
    engines: {node: '>= 0.6'}
    dev: false

  /fresh@0.5.2:
    resolution: {integrity: sha512-zJ2mQYM18rEFOudeV4GShTGIQ7RbzA7ozbU9I/XBpm7kqgMywgmylMwXHxZJmkVoYkna9d2pVXVXPdYTP9ej8Q==}
    engines: {node: '>= 0.6'}
    dev: false

  /fromentries@1.3.2:
    resolution: {integrity: sha512-cHEpEQHUg0f8XdtZCc2ZAhrHzKzT0MrFUTcvx+hfxYu7rGMDc5SKoXFh+n4YigxsHXRzc6OrCshdR1bWH6HHyg==}
    dev: true

  /fs-constants@1.0.0:
    resolution: {integrity: sha512-y6OAwoSIf7FyjMIv94u+b5rdheZEjzR63GTyZJm5qh4Bi+2YgwLCcI/fPFZkL5PSixOt6ZNKm+w+Hfp/Bciwow==}
    dev: false

  /fs-extra@10.1.0:
    resolution: {integrity: sha512-oRXApq54ETRj4eMiFzGnHWGy+zo5raudjuxN0b8H7s/RU2oW0Wvsx9O0ACRN/kRq9E8Vu/ReskGB5o3ji+FzHQ==}
    engines: {node: '>=12'}
    dependencies:
      graceful-fs: 4.2.11
      jsonfile: 6.1.0
      universalify: 2.0.1

  /fs-extra@11.2.0:
    resolution: {integrity: sha512-PmDi3uwK5nFuXh7XDTlVnS17xJS7vW36is2+w3xcv8SVxiB4NyATf4ctkVY5bkSjX0Y4nbvZCq1/EjtEyr9ktw==}
    engines: {node: '>=14.14'}
    dependencies:
      graceful-fs: 4.2.11
      jsonfile: 6.1.0
      universalify: 2.0.1

  /fs-extra@7.0.1:
    resolution: {integrity: sha512-YJDaCJZEnBmcbw13fvdAM9AwNOJwOzrE4pqMqBq5nFiEqXUqHwlK4B+3pUw6JNvfSPtX05xFHtYy/1ni01eGCw==}
    engines: {node: '>=6 <7 || >=8'}
    dependencies:
      graceful-fs: 4.2.11
      jsonfile: 4.0.0
      universalify: 0.1.2

  /fs-extra@8.1.0:
    resolution: {integrity: sha512-yhlQgA6mnOJUKOsRUFsgJdQCvkKhcz8tlZG5HBQfReYZy46OwLcY+Zia0mtdHsOo9y/hP+CxMN0TU9QxoOtG4g==}
    engines: {node: '>=6 <7 || >=8'}
    dependencies:
      graceful-fs: 4.2.11
      jsonfile: 4.0.0
      universalify: 0.1.2

  /fs.realpath@1.0.0:
    resolution: {integrity: sha512-OO0pH2lK6a0hZnAdau5ItzHPI6pUlvI7jMVnxUQRtw4owF2wk8lOSabtGDCTP4Ggrg2MbGnWO9X8K1t4+fGMDw==}

  /fsevents@2.3.2:
    resolution: {integrity: sha512-xiqMQR4xAeHTuB9uWm+fFRcIOgKBMiOBP+eXiyT7jsgVCq1bkVygt00oASowB7EdtpOHaaPgKt812P9ab+DDKA==}
    engines: {node: ^8.16.0 || ^10.6.0 || >=11.0.0}
    os: [darwin]
    requiresBuild: true
    dev: false
    optional: true

  /fsevents@2.3.3:
    resolution: {integrity: sha512-5xoDfX+fL7faATnagmWPpbFtwh/R77WmMMqqHGS65C3vvB0YHrgF+B1YmZ3441tMj5n63k0212XNoJwzlhffQw==}
    engines: {node: ^8.16.0 || ^10.6.0 || >=11.0.0}
    os: [darwin]
    requiresBuild: true
    optional: true

  /function-bind@1.1.2:
    resolution: {integrity: sha512-7XHNxH7qX9xG5mIwxkhumTox/MIRNcOgDrxWsMt2pAr23WHp6MrRlN7FBSFpCpr+oVO0F744iUgR82nJMfG2SA==}

  /function.prototype.name@1.1.6:
    resolution: {integrity: sha512-Z5kx79swU5P27WEayXM1tBi5Ze/lbIyiNgU3qyXUOf9b2rgXYyF9Dy9Cx+IQv/Lc8WCG6L82zwUPpSS9hGehIg==}
    engines: {node: '>= 0.4'}
    dependencies:
      call-bind: 1.0.7
      define-properties: 1.2.1
      es-abstract: 1.23.3
      functions-have-names: 1.2.3

  /functions-have-names@1.2.3:
    resolution: {integrity: sha512-xckBUXyTIqT97tq2x2AMb+g163b5JFysYk0x4qxNFwbfQkmNZoiRHb6sPzI9/QV33WeuvVYBUIiD4NzNIyqaRQ==}

  /fuse.js@3.6.1:
    resolution: {integrity: sha512-hT9yh/tiinkmirKrlv4KWOjztdoZo1mx9Qh4KvWqC7isoXwdUY3PNWUxceF4/qO9R6riA2C29jdTOeQOIROjgw==}
    engines: {node: '>=6'}

  /gensync@1.0.0-beta.2:
    resolution: {integrity: sha512-3hN7NaskYvMDLQY55gnW3NQ+mesEAepTqlg+VEbj7zzqEMBVNhzcGYYeqFo/TlYz6eQiFcp1HcsCZO+nGgS8zg==}
    engines: {node: '>=6.9.0'}

  /get-amd-module-type@5.0.1:
    resolution: {integrity: sha512-jb65zDeHyDjFR1loOVk0HQGM5WNwoGB8aLWy3LKCieMKol0/ProHkhO2X1JxojuN10vbz1qNn09MJ7tNp7qMzw==}
    engines: {node: '>=14'}
    dependencies:
      ast-module-types: 5.0.0
      node-source-walk: 6.0.2
    dev: false

  /get-caller-file@2.0.5:
    resolution: {integrity: sha512-DyFP3BM/3YHTQOCUL/w0OZHR0lpKeGrxotcHWcqNEdnltqFwXVfhEBQ94eIo34AfQpo0rGki4cyIiftY06h2Fg==}
    engines: {node: 6.* || 8.* || >= 10.*}

  /get-east-asian-width@1.2.0:
    resolution: {integrity: sha512-2nk+7SIVb14QrgXFHcm84tD4bKQz0RxPuMT8Ag5KPOq7J5fEmAg0UbXdTOSHqNuHSU28k55qnceesxXRZGzKWA==}
    engines: {node: '>=18'}
    dev: false

  /get-func-name@2.0.2:
    resolution: {integrity: sha512-8vXOvuE167CtIc3OyItco7N/dpRtBbYOsPsXCz7X/PMnlGjYjSGuZJgM1Y7mmew7BKf9BqvLX2tnOVy1BBUsxQ==}

  /get-intrinsic@1.2.4:
    resolution: {integrity: sha512-5uYhsJH8VJBTv7oslg4BznJYhDoRI6waYCxMmCdnTrcCrHA/fCFKoTFz2JKKE0HdDFUF7/oQuhzumXJK7paBRQ==}
    engines: {node: '>= 0.4'}
    dependencies:
      es-errors: 1.3.0
      function-bind: 1.1.2
      has-proto: 1.0.3
      has-symbols: 1.0.3
      hasown: 2.0.2

  /get-own-enumerable-property-symbols@3.0.2:
    resolution: {integrity: sha512-I0UBV/XOz1XkIJHEUDMZAbzCThU/H8DxmSfmdGcKPnVhu2VfFqr34jr9777IyaTYvxjedWhqVIilEDsCdP5G6g==}
    dev: false

  /get-package-type@0.1.0:
    resolution: {integrity: sha512-pjzuKtY64GYfWizNAJ0fr9VqttZkNiK2iS430LtIHzjBEr6bX8Am2zm4sW4Ro5wjWW5cAlRL1qAMTcXbjNAO2Q==}
    engines: {node: '>=8.0.0'}

  /get-stream@4.1.0:
    resolution: {integrity: sha512-GMat4EJ5161kIy2HevLlr4luNjBgvmj413KaQA7jt4V8B4RDsfpHk7WQ9GVqfYyyx8OS/L66Kox+rJRNklLK7w==}
    engines: {node: '>=6'}
    dependencies:
      pump: 3.0.0
    dev: false

  /get-stream@5.2.0:
    resolution: {integrity: sha512-nBF+F1rAZVCu/p7rjzgA+Yb4lfYXrpl7a6VmJrU8wF9I1CKvP/QwPNZHnOlwbTkY6dvtFIzFMSyQXbLoTQPRpA==}
    engines: {node: '>=8'}
    dependencies:
      pump: 3.0.0
    dev: false

  /get-stream@8.0.1:
    resolution: {integrity: sha512-VaUJspBffn/LMCJVoMvSAdmscJyS1auj5Zulnn5UoYcY531UWmdwhRWkcGKnGU93m5HSXP9LP2usOryrBtQowA==}
    engines: {node: '>=16'}
    dev: false

  /get-symbol-description@1.0.2:
    resolution: {integrity: sha512-g0QYk1dZBxGwk+Ngc+ltRH2IBp2f7zBkBMBJZCDerh6EhlhSR6+9irMCuT/09zD6qkarHUSn529sK/yL4S27mg==}
    engines: {node: '>= 0.4'}
    dependencies:
      call-bind: 1.0.7
      es-errors: 1.3.0
      get-intrinsic: 1.2.4

  /git-up@7.0.0:
    resolution: {integrity: sha512-ONdIrbBCFusq1Oy0sC71F5azx8bVkvtZtMJAsv+a6lz5YAmbNnLD6HAB4gptHZVLPR8S2/kVN6Gab7lryq5+lQ==}
    dependencies:
      is-ssh: 1.4.0
      parse-url: 8.1.0

  /git-url-parse@13.1.1:
    resolution: {integrity: sha512-PCFJyeSSdtnbfhSNRw9Wk96dDCNx+sogTe4YNXeXSJxt7xz5hvXekuRn9JX7m+Mf4OscCu8h+mtAl3+h5Fo8lQ==}
    dependencies:
      git-up: 7.0.0

  /glob-hasher-darwin-arm64@1.3.0:
    resolution: {integrity: sha512-xJk+chXLeVBamYQ2fo1Plk0uqoUkv42o7PYZBVr7lSy9eoBAqXKCcf23godpA1BoUfz2cWpvzhI0Nl+MQsJX6g==}
    engines: {node: '>= 10'}
    cpu: [arm64]
    os: [darwin]
    requiresBuild: true
    dev: false
    optional: true

  /glob-hasher-darwin-x64@1.3.0:
    resolution: {integrity: sha512-RpXjO136MYGi+GyQgYgDqsBmyrLUhSJTwsEZx8mhF/3JcH5/RW/RVhr9PSB9Mt/FU1MH099Ln03G+u3OEDK46g==}
    engines: {node: '>= 10'}
    cpu: [x64]
    os: [darwin]
    requiresBuild: true
    dev: false
    optional: true

  /glob-hasher-linux-x64-gnu@1.3.0:
    resolution: {integrity: sha512-B8woNLpg+JEdyD9Lfqvmm0rWDn2aYrh04SthIw2i1hdXwBm53JgsNIcdMnkhW9ZZtRI8LH5uTcQgPmC46lCE4w==}
    engines: {node: '>= 10'}
    cpu: [x64]
    os: [linux]
    requiresBuild: true
    dev: false
    optional: true

  /glob-hasher-win32-arm64-msvc@1.3.0:
    resolution: {integrity: sha512-mndlrg8lgXoHjzZooHh5aBkS5vOKRzVYBQkNKhqXmeSK6uV4VPnDYE3I/G7ucyNJc1CcAjQ9YTktwXNJkshLVg==}
    engines: {node: '>= 10'}
    cpu: [arm64]
    os: [win32]
    requiresBuild: true
    dev: false
    optional: true

  /glob-hasher-win32-x64-msvc@1.3.0:
    resolution: {integrity: sha512-Gs4y0ZX4bJzLA2F9zAafvUJEZEEYYEDREEhdec3KB+a3pPxxjlVtNgH0hVOgXfzv8WRqUdFIff7a1vyem+y2NQ==}
    engines: {node: '>= 10'}
    cpu: [x64]
    os: [win32]
    requiresBuild: true
    dev: false
    optional: true

  /glob-hasher@1.3.0:
    resolution: {integrity: sha512-kwtzRkuYcF1FfO5h7rwMtklwI2wtAXh4BreHxgSSvoFQ4XGdtIIxkXUEmmvIsCrVr2NVBSNyCmcCXxkddtUv9w==}
    engines: {node: '>= 10'}
    optionalDependencies:
      glob-hasher-darwin-arm64: 1.3.0
      glob-hasher-darwin-x64: 1.3.0
      glob-hasher-linux-x64-gnu: 1.3.0
      glob-hasher-win32-arm64-msvc: 1.3.0
      glob-hasher-win32-x64-msvc: 1.3.0
    dev: false

  /glob-parent@5.1.2:
    resolution: {integrity: sha512-AOIgSQCepiJYwP3ARnGx+5VnTu2HBYdzbGP45eLw1vr3zB3vZLeyed1sC9hnbcOc9/SrMyM5RPQrkGz4aS9Zow==}
    engines: {node: '>= 6'}
    dependencies:
      is-glob: 4.0.3

  /glob-parent@6.0.2:
    resolution: {integrity: sha512-XxwI8EOhVQgWp6iDL+3b0r86f4d6AX6zSU55HfB4ydCEuXLXc5FcYeOu+nnGftS4TEju/11rt4KJPTMgbfmv4A==}
    engines: {node: '>=10.13.0'}
    dependencies:
      is-glob: 4.0.3

  /glob2base@0.0.12:
    resolution: {integrity: sha512-ZyqlgowMbfj2NPjxaZZ/EtsXlOch28FRXgMd64vqZWk1bT9+wvSRLYD1om9M7QfQru51zJPAT17qXm4/zd+9QA==}
    engines: {node: '>= 0.10'}
    dependencies:
      find-index: 0.1.1

  /glob@10.3.12:
    resolution: {integrity: sha512-TCNv8vJ+xz4QiqTpfOJA7HvYv+tNIRHKfUWw/q+v2jdgN4ebz+KY9tGx5J4rHP0o84mNP+ApH66HRX8us3Khqg==}
    engines: {node: '>=16 || 14 >=14.17'}
    hasBin: true
    dependencies:
      foreground-child: 3.1.1
      jackspeak: 2.3.6
      minimatch: 9.0.4
      minipass: 7.0.4
      path-scurry: 1.10.2

  /glob@7.2.3:
    resolution: {integrity: sha512-nFR0zLpU2YCaRxwoCJvL6UvCH2JFyFVIvwTLsIf21AuHlMskA1hhTdk+LlYJtOlYt9v6dvszD2BGRqBL+iQK9Q==}
    dependencies:
      fs.realpath: 1.0.0
      inflight: 1.0.6
      inherits: 2.0.4
      minimatch: 3.1.2
      once: 1.4.0
      path-is-absolute: 1.0.1

  /glob@8.1.0:
    resolution: {integrity: sha512-r8hpEjiQEYlF2QU0df3dS+nxxSIreXQS1qRhMJM0Q5NDdR386C7jb7Hwwod8Fgiuex+k0GFjgft18yvxm5XoCQ==}
    engines: {node: '>=12'}
    dependencies:
      fs.realpath: 1.0.0
      inflight: 1.0.6
      inherits: 2.0.4
      minimatch: 5.0.1
      once: 1.4.0

  /global-agent@3.0.0:
    resolution: {integrity: sha512-PT6XReJ+D07JvGoxQMkT6qji/jVNfX/h364XHZOWeRzy64sSFr+xJ5OX7LI3b4MPQzdL4H8Y8M0xzPpsVMwA8Q==}
    engines: {node: '>=10.0'}
    requiresBuild: true
    dependencies:
      boolean: 3.2.0
      es6-error: 4.1.1
      matcher: 3.0.0
      roarr: 2.15.4
      semver: 7.6.0
      serialize-error: 7.0.1
    dev: false
    optional: true

  /global-jsdom@24.0.0(jsdom@24.0.0):
    resolution: {integrity: sha512-CARBUWkqZ3O9VOc2PIVE5kQpdQeJh9eF9kQ7zSeNtmqx5vAFDKMr9XnDt1epVMMrz1s9uK/yFCa4HLwpa6TcPA==}
    engines: {node: '>=18'}
    peerDependencies:
      jsdom: '>=24 <25'
    dependencies:
      jsdom: 24.0.0

  /globals@11.12.0:
    resolution: {integrity: sha512-WOBp/EEGUiIsJSp7wcv/y6MO+lV9UoncWqxuFfm8eBwzWNgyfBd6Gz+IeKQ9jCmyhoH99g15M3T+QaVHFjizVA==}
    engines: {node: '>=4'}

  /globals@13.24.0:
    resolution: {integrity: sha512-AhO5QUcj8llrbG09iWhPU2B204J1xnPeL8kQmVorSsy+Sjj1sk8gIyh6cUocGmH4L0UuhAJy+hJMRA4mgA4mFQ==}
    engines: {node: '>=8'}
    dependencies:
      type-fest: 0.20.2

  /globalthis@1.0.3:
    resolution: {integrity: sha512-sFdI5LyBiNTHjRd7cGPWapiHWMOXKyuBNX/cWJ3NfzrZQVa8GI/8cofCl74AOVqq9W5kNmguTIzJ/1s2gyI9wA==}
    engines: {node: '>= 0.4'}
    dependencies:
      define-properties: 1.2.1

  /globby@11.1.0:
    resolution: {integrity: sha512-jhIXaOzy1sb8IyocaruWSn1TjmnBVs8Ayhcy83rmxNJ8q2uWKCAj3CnJY+KpGSXCueAPc0i05kVvVKtP1t9S3g==}
    engines: {node: '>=10'}
    dependencies:
      array-union: 2.1.0
      dir-glob: 3.0.1
      fast-glob: 3.3.2
      ignore: 5.3.1
      merge2: 1.4.1
      slash: 3.0.0

  /gonzales-pe@4.3.0:
    resolution: {integrity: sha512-otgSPpUmdWJ43VXyiNgEYE4luzHCL2pz4wQ0OnDluC6Eg4Ko3Vexy/SrSynglw/eR+OhkzmqFCZa/OFa/RgAOQ==}
    engines: {node: '>=0.6.0'}
    hasBin: true
    dependencies:
      minimist: 1.2.8
    dev: false

  /google-protobuf@3.6.1:
    resolution: {integrity: sha512-SJYemeX5GjDLPnadcmCNQePQHCS4Hl5fOcI/JawqDIYFhCmrtYAjcx/oTQx/Wi8UuCuZQhfvftbmPePPAYHFtA==}
    dev: false

  /gopd@1.0.1:
    resolution: {integrity: sha512-d65bNlIadxvpb/A2abVdlqKqV563juRnZ1Wtk6s1sIR8uNsXR70xqIzVqxVf1eTqDunwT2MkczEeaezCKTZhwA==}
    dependencies:
      get-intrinsic: 1.2.4

  /got@11.8.6:
    resolution: {integrity: sha512-6tfZ91bOr7bOXnK7PRDCGBLa1H4U080YHNaAQ2KsMGlLEzRbk44nsZF2E1IeRc3vtJHPVbKCYgdFbaGO2ljd8g==}
    engines: {node: '>=10.19.0'}
    dependencies:
      '@sindresorhus/is': 4.6.0
      '@szmarczak/http-timer': 4.0.6
      '@types/cacheable-request': 6.0.3
      '@types/responselike': 1.0.3
      cacheable-lookup: 5.0.4
      cacheable-request: 7.0.4
      decompress-response: 6.0.0
      http2-wrapper: 1.0.3
      lowercase-keys: 2.0.0
      p-cancelable: 2.1.1
      responselike: 2.0.1
    dev: false

  /graceful-fs@4.2.11:
    resolution: {integrity: sha512-RbJ5/jmFcNNCcDV5o9eTnBLJ/HszWV0P73bc+Ff4nS/rJj+YaS6IGyiOL0VoBYX+l1Wrl3k63h/KrH+nhJ0XvQ==}

  /grapheme-splitter@1.0.4:
    resolution: {integrity: sha512-bzh50DW9kTPM00T8y4o8vQg89Di9oLJVLW/KaOGIXJWP/iqCN6WKYkbNOF04vFLJhwcpYUh9ydh/+5vpOqV4YQ==}
    dev: false

  /graphemer@1.4.0:
    resolution: {integrity: sha512-EtKwoO6kxCL9WO5xipiHTZlSzBm7WLT627TqC/uVRd0HKmq8NXyebnNYxDoBi7wt8eTWrUrKXCOVaFq9x1kgag==}

  /hard-rejection@2.1.0:
    resolution: {integrity: sha512-VIZB+ibDhx7ObhAe7OVtoEbuP4h/MuOTHJ+J8h/eBXotJYl0fBgR72xDFCKgIh22OJZIOVNxBMWuhAr10r8HdA==}
    engines: {node: '>=6'}
    dev: false

  /has-bigints@1.0.2:
    resolution: {integrity: sha512-tSvCKtBr9lkF0Ex0aQiP9N+OpV4zi2r/Nee5VkRDbaqv35RLYMzbwQfFSZZH0kR+Rd6302UJZ2p/bJCEoR3VoQ==}

  /has-flag@3.0.0:
    resolution: {integrity: sha512-sKJf1+ceQBr4SMkvQnBDNDtf4TXpVhVGateu0t918bl30FnbE2m4vNLX+VWe/dpjlb+HugGYzW7uQXH98HPEYw==}
    engines: {node: '>=4'}

  /has-flag@4.0.0:
    resolution: {integrity: sha512-EykJT/Q1KjTWctppgIAgfSO0tKVuZUjhgMr17kqTumMl6Afv3EISleU7qZUzoXDFTAHTDC4NOoG/ZxU3EvlMPQ==}
    engines: {node: '>=8'}

  /has-property-descriptors@1.0.2:
    resolution: {integrity: sha512-55JNKuIW+vq4Ke1BjOTjM2YctQIvCT7GFzHwmfZPGo5wnrgkid0YQtnAleFSqumZm4az3n2BS+erby5ipJdgrg==}
    dependencies:
      es-define-property: 1.0.0

  /has-proto@1.0.3:
    resolution: {integrity: sha512-SJ1amZAJUiZS+PhsVLf5tGydlaVB8EdFpaSO4gmiUKUOxk8qzn5AIy4ZeJUmh22znIdk/uMAUT2pl3FxzVUH+Q==}
    engines: {node: '>= 0.4'}

  /has-symbols@1.0.3:
    resolution: {integrity: sha512-l3LCuF6MgDNwTDKkdYGEihYjt5pRPbEg46rtlmnSPlUbgmB8LOIrKJbYYFBSbnPaJexMKtiPO8hmeRjRz2Td+A==}
    engines: {node: '>= 0.4'}

  /has-tostringtag@1.0.2:
    resolution: {integrity: sha512-NqADB8VjPFLM2V0VvHUewwwsw0ZWBaIdgo+ieHtK3hasLz4qeCRjYcqfB6AQrBggRKppKF8L52/VqdVsO47Dlw==}
    engines: {node: '>= 0.4'}
    dependencies:
      has-symbols: 1.0.3

  /has@1.0.4:
    resolution: {integrity: sha512-qdSAmqLF6209RFj4VVItywPMbm3vWylknmB3nvNiUIs72xAimcM8nVYxYr7ncvZq5qzk9MKIZR8ijqD/1QuYjQ==}
    engines: {node: '>= 0.4.0'}

  /hasha@5.2.2:
    resolution: {integrity: sha512-Hrp5vIK/xr5SkeN2onO32H0MgNZ0f17HRNH39WfL0SYUNOTZ5Lz1TJ8Pajo/87dYGEFlLMm7mIc/k/s6Bvz9HQ==}
    engines: {node: '>=8'}
    dependencies:
      is-stream: 2.0.1
      type-fest: 0.8.1
    dev: true

  /hasown@2.0.2:
    resolution: {integrity: sha512-0hJU9SCPvmMzIBdZFqNPXWa6dqh7WdH0cII9y+CyS8rG3nL48Bclra9HmKhVVUHyPWNH5Y7xDwAB7bfgSjkUMQ==}
    engines: {node: '>= 0.4'}
    dependencies:
      function-bind: 1.1.2

  /he@1.2.0:
    resolution: {integrity: sha512-F/1DnUGPopORZi0ni+CvrCgHQ5FyEAHRLSApuYWMmrbSwoN2Mn/7k+Gl38gJnR7yyDZk6WLXwiGod1JOWNDKGw==}
    hasBin: true

  /hex2dec@1.0.1:
    resolution: {integrity: sha512-F9QO0+ZI8r1VZudxw21bD/U5pb2Y9LZY3TsnVqCPaijvw5mIhH5jsH29acLPijl5fECfD8FetJtgX8GN5YPM9Q==}
    dev: false

  /highlight-words-core@1.2.2:
    resolution: {integrity: sha512-BXUKIkUuh6cmmxzi5OIbUJxrG8OAk2MqoL1DtO3Wo9D2faJg2ph5ntyuQeLqaHJmzER6H5tllCDA9ZnNe9BVGg==}

  /hoist-non-react-statics@3.3.2:
    resolution: {integrity: sha512-/gGivxi8JPKWNm/W0jSmzcMPpfpPLc3dY/6GxhX2hQ9iGj3aDfklV4ET7NjKpSinLpJ5vafa9iiGIEZg10SfBw==}
    dependencies:
      react-is: 16.13.1
    dev: false

  /hosted-git-info@2.8.9:
    resolution: {integrity: sha512-mxIDAb9Lsm6DoOJ7xH+5+X4y1LU/4Hi50L9C5sIswK3JzULS4bwk1FvjdBgvYR4bzT4tuUQiC15FE2f5HbLvYw==}
    dev: false

  /hot-shots@6.8.7:
    resolution: {integrity: sha512-XH8iezBSZgVw2jegu96pUfF1Zv0VZ/iXjb7L5yE3F7mn7/bdhf4qeniXjO0wQWeefe433rhOsazNKLxM+XMI9w==}
    engines: {node: '>=6.0.0'}
    optionalDependencies:
      unix-dgram: 2.0.6
    dev: false

  /hpagent@0.1.2:
    resolution: {integrity: sha512-ePqFXHtSQWAFXYmj+JtOTHr84iNrII4/QRlAAPPE+zqnKy4xJo7Ie1Y4kC7AdB+LxLxSTTzBMASsEcy0q8YyvQ==}
    dev: false

  /html-encoding-sniffer@4.0.0:
    resolution: {integrity: sha512-Y22oTqIU4uuPgEemfz7NDJz6OeKf12Lsu+QC+s3BVpda64lTiMYCyGwg5ki4vFxkMwQdeZDl2adZoqUgdFuTgQ==}
    engines: {node: '>=18'}
    dependencies:
      whatwg-encoding: 3.1.1

  /html-escaper@2.0.2:
    resolution: {integrity: sha512-H2iMtd0I4Mt5eYiapRdIDjp+XzelXQ0tFE4JS7YFwFevXXMmOp9myNrUvCg0D6ws8iqkRPBfKHgbwig1SmlLfg==}
    dev: true

  /htmlparser2@8.0.2:
    resolution: {integrity: sha512-GYdjWKDkbRLkZ5geuHs5NY1puJ+PXwP7+fHPRz06Eirsb9ugf6d8kkXav6ADhcODhFFPMIXyxkxSuMf3D6NCFA==}
    dependencies:
      domelementtype: 2.3.0
      domhandler: 5.0.3
      domutils: 3.1.0
      entities: 4.5.0
    dev: false

  /http-cache-semantics@4.1.1:
    resolution: {integrity: sha512-er295DKPVsV82j5kw1Gjt+ADA/XYHsajl82cGNQG2eyoPkvgUhX+nDIyelzhIWbbsXP39EHcI6l5tYs2FYqYXQ==}
    dev: false

  /http-errors@1.8.1:
    resolution: {integrity: sha512-Kpk9Sm7NmI+RHhnj6OIWDI1d6fIoFAtFt9RLaTMRlg/8w49juAStsrBgp0Dp4OdxdVbRIeKhtCUvoi/RuAhO4g==}
    engines: {node: '>= 0.6'}
    dependencies:
      depd: 1.1.2
      inherits: 2.0.4
      setprototypeof: 1.2.0
      statuses: 1.5.0
      toidentifier: 1.0.1

  /http-errors@2.0.0:
    resolution: {integrity: sha512-FtwrG/euBzaEjYeRqOgly7G0qviiXoJWnvEH2Z1plBdXgbyjv34pHTSb9zoeHMyDy33+DWy5Wt9Wo+TURtOYSQ==}
    engines: {node: '>= 0.8'}
    dependencies:
      depd: 2.0.0
      inherits: 2.0.4
      setprototypeof: 1.2.0
      statuses: 2.0.1
      toidentifier: 1.0.1
    dev: false

  /http-proxy-agent@7.0.2:
    resolution: {integrity: sha512-T1gkAiYYDWYx3V5Bmyu7HcfcvL7mUrTWiM6yOfa3PIphViJ/gFPbvidQ+veqSOHci/PxBcDabeUNCzpOODJZig==}
    engines: {node: '>= 14'}
    dependencies:
      agent-base: 7.1.1
      debug: 4.3.4(supports-color@8.1.1)
    transitivePeerDependencies:
      - supports-color

  /http2-wrapper@1.0.3:
    resolution: {integrity: sha512-V+23sDMr12Wnz7iTcDeJr3O6AIxlnvT/bmaAAAP/Xda35C90p9599p0F1eHR/N1KILWSoWVAiOMFjBBXaXSMxg==}
    engines: {node: '>=10.19.0'}
    dependencies:
      quick-lru: 5.1.1
      resolve-alpn: 1.2.1
    dev: false

  /https-proxy-agent@5.0.0:
    resolution: {integrity: sha512-EkYm5BcKUGiduxzSt3Eppko+PiNWNEpa4ySk9vTC6wDsQJW9rHSa+UhGNJoRYp7bz6Ht1eaRIa6QaJqO5rCFbA==}
    engines: {node: '>= 6'}
    dependencies:
      agent-base: 6.0.2
      debug: 4.3.4(supports-color@8.1.1)
    transitivePeerDependencies:
      - supports-color
    dev: false

  /https-proxy-agent@5.0.1:
    resolution: {integrity: sha512-dFcAjpTQFgoLMzC2VwU+C/CbS7uRL0lWmxDITmqm7C+7F0Odmj6s9l6alZc6AELXhrnggM2CeWSXHGOdX2YtwA==}
    engines: {node: '>= 6'}
    dependencies:
      agent-base: 6.0.2
      debug: 4.3.4(supports-color@8.1.1)
    transitivePeerDependencies:
      - supports-color
    dev: false

  /https-proxy-agent@7.0.4:
    resolution: {integrity: sha512-wlwpilI7YdjSkWaQ/7omYBMTliDcmCN8OLihO6I9B86g06lMyAoqgoDpV0XqoaPOKj+0DIdAvnsWfyAAhmimcg==}
    engines: {node: '>= 14'}
    dependencies:
      agent-base: 7.1.1
      debug: 4.3.4(supports-color@8.1.1)
    transitivePeerDependencies:
      - supports-color

  /human-id@1.0.2:
    resolution: {integrity: sha512-UNopramDEhHJD+VR+ehk8rOslwSfByxPIZyJRfV739NDhN5LF1fa1MqnzKm2lGTQRjNrjK19Q5fhkgIfjlVUKw==}
    dev: false

  /human-signals@5.0.0:
    resolution: {integrity: sha512-AXcZb6vzzrFAUE61HnN4mpLqd/cSIwNQjtNWR0euPm6y0iqx3G4gOXaIDdtdDwZmhwe82LA6+zinmW4UBWVePQ==}
    engines: {node: '>=16.17.0'}
    dev: false

  /humanize-ms@1.2.1:
    resolution: {integrity: sha512-Fl70vYtsAFb/C06PTS9dZBo7ihau+Tu/DNCk/OyHhea07S+aeMWpFFkUaXRa8fI+ScZbEI8dfSxwY7gxZ9SAVQ==}
    dependencies:
      ms: 2.1.3
    dev: false

  /husky@9.0.11:
    resolution: {integrity: sha512-AB6lFlbwwyIqMdHYhwPe+kjOC3Oc5P3nThEoW/AaO2BX3vJDjWPFxYLxokUZOo6RNX20He3AaT8sESs9NJcmEw==}
    engines: {node: '>=18'}
    hasBin: true
    dev: false

  /hyperlinker@1.0.0:
    resolution: {integrity: sha512-Ty8UblRWFEcfSuIaajM34LdPXIhbs1ajEX/BBPv24J+enSVaEVY63xQ6lTO9VRYS5LAoghIG0IDJ+p+IPzKUQQ==}
    engines: {node: '>=4'}
    dev: false

  /i18next-browser-languagedetector@6.1.8:
    resolution: {integrity: sha512-Svm+MduCElO0Meqpj1kJAriTC6OhI41VhlT/A0UPjGoPZBhAHIaGE5EfsHlTpgdH09UVX7rcc72pSDDBeKSQQA==}
    dependencies:
      '@babel/runtime': 7.24.4

  /i18next-http-backend@1.4.5:
    resolution: {integrity: sha512-tLuHWuLWl6CmS07o+UB6EcQCaUjrZ1yhdseIN7sfq0u7phsMePJ8pqlGhIAdRDPF/q7ooyo5MID5DRFBCH+x5w==}
    dependencies:
      cross-fetch: 3.1.5
    transitivePeerDependencies:
      - encoding

  /i18next@21.10.0:
    resolution: {integrity: sha512-YeuIBmFsGjUfO3qBmMOc0rQaun4mIpGKET5WDwvu8lU7gvwpcariZLNtL0Fzj+zazcHUrlXHiptcFhBMFaxzfg==}
    dependencies:
      '@babel/runtime': 7.24.4

  /iconv-lite@0.4.24:
    resolution: {integrity: sha512-v3MXnZAcvnywkTUEZomIActle7RXXeedOR31wwl7VlyoXO4Qi9arvSenNQWne1TcRwhCL1HwLI21bEqdpj8/rA==}
    engines: {node: '>=0.10.0'}
    dependencies:
      safer-buffer: 2.1.2
    dev: false

  /iconv-lite@0.6.3:
    resolution: {integrity: sha512-4fCk79wshMdzMp2rH06qWrJE4iolqLhCUH+OiuIgU++RB0+94NlDL81atO7GX55uUKueo0txHNtvEyI6D7WdMw==}
    engines: {node: '>=0.10.0'}
    dependencies:
      safer-buffer: 2.1.2

  /ieee754@1.1.13:
    resolution: {integrity: sha512-4vf7I2LYV/HaWerSo3XmlMkp5eZ83i+/CDluXi/IGTs/O1sejBNhTtnxzmRZfvOUqj7lZjqHkeTvpgSFDlWZTg==}
    dev: false

  /ieee754@1.2.1:
    resolution: {integrity: sha512-dcyqhDvX1C46lXZcVqCpK+FtMRQVdIMN6/Df5js2zouUsqG7I6sFxitIC+7KYK29KdXOLHdu9zL4sFnoVQnqaA==}
    dev: false

  /ignore-styles@5.0.1:
    resolution: {integrity: sha512-gQQmIznCETPLEzfg1UH4Cs2oRq+HBPl8quroEUNXT8oybEG7/0lqI3dGgDSRry6B9HcCXw3PVkFFS0FF3CMddg==}

  /ignore@5.3.1:
    resolution: {integrity: sha512-5Fytz/IraMjqpwfd34ke28PTVMjZjJG2MPn5t7OE4eUCUNf8BAa7b5WUS9/Qvr6mwOQS7Mk6vdsMno5he+T8Xw==}
    engines: {node: '>= 4'}

  /immer@10.0.4:
    resolution: {integrity: sha512-cuBuGK40P/sk5IzWa9QPUaAdvPHjkk1c+xYsd9oZw+YQQEV+10G0P5uMpGctZZKnyQ+ibRO08bD25nWLmYi2pw==}
    dev: false

  /immer@9.0.6:
    resolution: {integrity: sha512-G95ivKpy+EvVAnAab4fVa4YGYn24J1SpEktnJX7JJ45Bd7xqME/SCplFzYFmTbrkwZbQ4xJK1xMTUYBkN6pWsQ==}

  /immutable@4.3.5:
    resolution: {integrity: sha512-8eabxkth9gZatlwl5TBuJnCsoTADlL6ftEr7A4qgdaTsPyreilDSnUk57SO+jfKcNtxPa22U5KK6DSeAYhpBJw==}
    dev: false

  /import-fresh@3.3.0:
    resolution: {integrity: sha512-veYYhQa+D1QBKznvhUHxb8faxlrwUnxseDAbAp457E0wLNio2bOSKnjYDhMj+YiAq61xrMGhQk9iXVk5FzgQMw==}
    engines: {node: '>=6'}
    dependencies:
      parent-module: 1.0.1
      resolve-from: 4.0.0

  /import-in-the-middle@1.7.1:
    resolution: {integrity: sha512-1LrZPDtW+atAxH42S6288qyDFNQ2YCty+2mxEPRtfazH6Z5QwkaBSTS2ods7hnVJioF6rkRfNoA6A/MstpFXLg==}
    dependencies:
      acorn: 8.11.3
      acorn-import-assertions: 1.9.0(acorn@8.11.3)
      cjs-module-lexer: 1.2.3
      module-details-from-path: 1.0.3
    dev: false

  /import-lazy@4.0.0:
    resolution: {integrity: sha512-rKtvo6a868b5Hu3heneU+L4yEQ4jYKLtjpnPeUdK7h0yzXGmyBTypknlkCvHFBqfX9YlorEiMM6Dnq/5atfHkw==}
    engines: {node: '>=8'}

  /imurmurhash@0.1.4:
    resolution: {integrity: sha512-JmXMZ6wuvDmLiHEml9ykzqO6lwFbof0GG4IkcGaENdCRDDmMVnny7s5HsIgHCbaq0w2MyPhDqkhTUgS2LU2PHA==}
    engines: {node: '>=0.8.19'}

  /indent-string@4.0.0:
    resolution: {integrity: sha512-EdDDZu4A2OyIK7Lr/2zG+w5jmbuk1DVBnEwREQvBzspBJkCEbRa8GxU1lghYcaGJCnRWibjDXlq779X1/y5xwg==}
    engines: {node: '>=8'}

  /inflight@1.0.6:
    resolution: {integrity: sha512-k92I/b08q4wvFscXCLvqfsHCrjrF7yiXsQuIVvVE7N82W3+aqpzuUdBbfhWcy/FZR3/4IgflMgKLOsvPDrGCJA==}
    dependencies:
      once: 1.4.0
      wrappy: 1.0.2

  /inherits@2.0.4:
    resolution: {integrity: sha512-k/vGaX4/Yla3WzyMCvTQOXYeIHvqOKtnqBduzTHpzpQZzAskKMhZ2K+EnBiSM9zGSoIFeMpXKxa4dYeZIQqewQ==}

  /ini@1.3.8:
    resolution: {integrity: sha512-JV/yugV2uzW5iMRSiZAyDtQd+nxtUnjeLt0acNdw98kKLrvuRVyB80tsREOE7yvGVgalhZ6RNXCmEHkUKBKxew==}
    dev: false

  /internal-slot@1.0.7:
    resolution: {integrity: sha512-NGnrKwXzSms2qUUih/ILZ5JBqNTSa1+ZmP6flaIp6KmSElgE9qdndzS3cqjrDovwFdmwsGsLdeFgB6suw+1e9g==}
    engines: {node: '>= 0.4'}
    dependencies:
      es-errors: 1.3.0
      hasown: 2.0.2
      side-channel: 1.0.6

  /inversify@6.0.2:
    resolution: {integrity: sha512-i9m8j/7YIv4mDuYXUAcrpKPSaju/CIly9AHK5jvCBeoiM/2KEsuCQTTP+rzSWWpLYWRukdXFSl6ZTk2/uumbiA==}

  /ipaddr.js@1.9.1:
    resolution: {integrity: sha512-0KI/607xoxSToH7GjN1FfSbLoU0+btTicjsQSWQlh/hZykN8KpmMf7uYwPW3R+akZ6R/w18ZlXSHBYXiYUPO3g==}
    engines: {node: '>= 0.10'}
    dev: false

  /is-arguments@1.1.1:
    resolution: {integrity: sha512-8Q7EARjzEnKpt/PCD7e1cgUS0a6X8u5tdSiMqXhojOdoV9TsMsiO+9VLC5vAmO8N7/GmXn7yjR8qnA6bVAEzfA==}
    engines: {node: '>= 0.4'}
    dependencies:
      call-bind: 1.0.7
      has-tostringtag: 1.0.2

  /is-array-buffer@3.0.4:
    resolution: {integrity: sha512-wcjaerHw0ydZwfhiKbXJWLDY8A7yV7KhjQOpb83hGgGfId/aQa4TOvwyzn2PuswW2gPCYEL/nEAiSVpdOj1lXw==}
    engines: {node: '>= 0.4'}
    dependencies:
      call-bind: 1.0.7
      get-intrinsic: 1.2.4

  /is-arrayish@0.2.1:
    resolution: {integrity: sha512-zz06S8t0ozoDXMG+ube26zeCTNXcKIPJZJi8hBrF4idCLms4CG9QtK7qBl1boi5ODzFpjswb5JPmHCbMpjaYzg==}
    dev: false

  /is-async-function@2.0.0:
    resolution: {integrity: sha512-Y1JXKrfykRJGdlDwdKlLpLyMIiWqWvuSd17TvZk68PLAOGOoF4Xyav1z0Xhoi+gCYjZVeC5SI+hYFOfvXmGRCA==}
    engines: {node: '>= 0.4'}
    dependencies:
      has-tostringtag: 1.0.2

  /is-bigint@1.0.4:
    resolution: {integrity: sha512-zB9CruMamjym81i2JZ3UMn54PKGsQzsJeo6xvN3HJJ4CAsQNB6iRutp2To77OfCNuoxspsIhzaPoO1zyCEhFOg==}
    dependencies:
      has-bigints: 1.0.2

  /is-binary-path@2.1.0:
    resolution: {integrity: sha512-ZMERYes6pDydyuGidse7OsHxtbI7WVeUEozgR/g7rd0xUimYNlvZRE/K2MgZTjWy725IfelLeVcEM97mmtRGXw==}
    engines: {node: '>=8'}
    dependencies:
      binary-extensions: 2.3.0

  /is-boolean-object@1.1.2:
    resolution: {integrity: sha512-gDYaKHJmnj4aWxyj6YHyXVpdQawtVLHU5cb+eztPGczf6cjuTdwve5ZIEfgXqH4e57An1D1AKf8CZ3kYrQRqYA==}
    engines: {node: '>= 0.4'}
    dependencies:
      call-bind: 1.0.7
      has-tostringtag: 1.0.2

  /is-buffer@1.1.6:
    resolution: {integrity: sha512-NcdALwpXkTm5Zvvbk7owOUSvVvBKDgKP5/ewfXEznmQFfs4ZRmanOeKBTjRVjka3QFoN6XJ+9F3USqfHqTaU5w==}

  /is-builtin-module@2.0.0:
    resolution: {integrity: sha512-G2jLHphOywpgrL/AaJKWDXpdpGR9X4V1PCkB+EwG5Z28z8EukgdWnAUFAS2wdBtIpwHhHBIiq0NBOWEbSXN0Rg==}
    engines: {node: '>=4'}
    dependencies:
      builtin-modules: 2.0.0
    dev: false

  /is-builtin-module@3.2.1:
    resolution: {integrity: sha512-BSLE3HnV2syZ0FK0iMA/yUGplUeMmNz4AW5fnTunbCIqZi4vG3WjJT9FHMy5D69xmAYBHXQhJdALdpwVxV501A==}
    engines: {node: '>=6'}
    dependencies:
      builtin-modules: 3.3.0

  /is-callable@1.2.7:
    resolution: {integrity: sha512-1BC0BVFhS/p0qtw6enp8e+8OD0UrK0oFLztSjNzhcKA3WDuJxxAPXzPuPtKkjEY9UUoEWlX/8fgKeu2S8i9JTA==}
    engines: {node: '>= 0.4'}

  /is-core-module@2.13.1:
    resolution: {integrity: sha512-hHrIjvZsftOsvKSn2TRYl63zvxsgE0K+0mYMoH6gD4omR5IWB2KynivBQczo3+wF1cCkjzvptnI9Q0sPU66ilw==}
    dependencies:
      hasown: 2.0.2

  /is-data-view@1.0.1:
    resolution: {integrity: sha512-AHkaJrsUVW6wq6JS8y3JnM/GJF/9cf+k20+iDzlSaJrinEo5+7vRiteOSwBhHRiAyQATN1AmY4hwzxJKPmYf+w==}
    engines: {node: '>= 0.4'}
    dependencies:
      is-typed-array: 1.1.13

  /is-date-object@1.0.5:
    resolution: {integrity: sha512-9YQaSxsAiSwcvS33MBk3wTCVnWK+HhF8VZR2jRxehM16QcVOdHqPn4VPHmRK4lSr38n9JriurInLcP90xsYNfQ==}
    engines: {node: '>= 0.4'}
    dependencies:
      has-tostringtag: 1.0.2

  /is-docker@2.2.1:
    resolution: {integrity: sha512-F+i2BKsFrH66iaUFc0woD8sLy8getkwTwtOBjvs56Cx4CgJDeKQeqfz8wAYiSb8JOprWhHH5p77PbmYCvvUuXQ==}
    engines: {node: '>=8'}
    hasBin: true
    dev: false

  /is-extglob@2.1.1:
    resolution: {integrity: sha512-SbKbANkN603Vi4jEZv49LeVJMn4yGwsbzZworEoyEiutsN3nJYdbO36zfhGJ6QEDpOZIFkDtnq5JRxmvl3jsoQ==}
    engines: {node: '>=0.10.0'}

  /is-finalizationregistry@1.0.2:
    resolution: {integrity: sha512-0by5vtUJs8iFQb5TYUHHPudOR+qXYIMKtiUzvLIZITZUjknFmziyBJuLhVRc+Ds0dREFlskDNJKYIdIzu/9pfw==}
    dependencies:
      call-bind: 1.0.7

  /is-fullwidth-code-point@3.0.0:
    resolution: {integrity: sha512-zymm5+u+sCsSWyD9qNaejV3DFvhCKclKdizYaJUuHA83RLjb7nSuGnddCHGv0hk+KY7BMAlsWeK4Ueg6EV6XQg==}
    engines: {node: '>=8'}

  /is-fullwidth-code-point@4.0.0:
    resolution: {integrity: sha512-O4L094N2/dZ7xqVdrXhh9r1KODPJpFms8B5sGdJLPy664AgvXsreZUyCQQNItZRDlYug4xStLjNp/sz3HvBowQ==}
    engines: {node: '>=12'}
    dev: false

  /is-fullwidth-code-point@5.0.0:
    resolution: {integrity: sha512-OVa3u9kkBbw7b8Xw5F9P+D/T9X+Z4+JruYVNapTjPYZYUznQ5YfWeFkOj606XYYW8yugTfC8Pj0hYqvi4ryAhA==}
    engines: {node: '>=18'}
    dependencies:
      get-east-asian-width: 1.2.0
    dev: false

  /is-generator-function@1.0.10:
    resolution: {integrity: sha512-jsEjy9l3yiXEQ+PsXdmBwEPcOxaXWLspKdplFUVI9vq1iZgIekeC0L167qeu86czQaxed3q/Uzuw0swL0irL8A==}
    engines: {node: '>= 0.4'}
    dependencies:
      has-tostringtag: 1.0.2

  /is-glob@4.0.3:
    resolution: {integrity: sha512-xelSayHH36ZgE7ZWhli7pW34hNbNl8Ojv5KVmkJD4hBdD3th8Tfk9vYasLM+mXWOZhFkgZfxhLSnrwRr4elSSg==}
    engines: {node: '>=0.10.0'}
    dependencies:
      is-extglob: 2.1.1

  /is-interactive@1.0.0:
    resolution: {integrity: sha512-2HvIEKRoqS62guEC+qBjpvRubdX910WCMuJTZ+I9yvqKU2/12eSL549HMwtabb4oupdj2sMP50k+XJfB/8JE6w==}
    engines: {node: '>=8'}
    dev: false

  /is-map@2.0.3:
    resolution: {integrity: sha512-1Qed0/Hr2m+YqxnM09CjA2d/i6YZNfF6R2oRAOj36eUdS6qIV/huPJNSEpKbupewFs+ZsJlxsjjPbc0/afW6Lw==}
    engines: {node: '>= 0.4'}

  /is-negative-zero@2.0.3:
    resolution: {integrity: sha512-5KoIu2Ngpyek75jXodFvnafB6DJgr3u8uuK0LEZJjrU19DrMD3EVERaR8sjz8CCGgpZvxPl9SuE1GMVPFHx1mw==}
    engines: {node: '>= 0.4'}

  /is-number-object@1.0.7:
    resolution: {integrity: sha512-k1U0IRzLMo7ZlYIfzRu23Oh6MiIFasgpb9X76eqfFZAqwH44UI4KTBvBYIZ1dSL9ZzChTB9ShHfLkR4pdW5krQ==}
    engines: {node: '>= 0.4'}
    dependencies:
      has-tostringtag: 1.0.2

  /is-number@7.0.0:
    resolution: {integrity: sha512-41Cifkg6e8TylSpdtTpeLVMqvSBEVzTttHvERD741+pnZ8ANv0004MRL43QKPDlK9cGvNp6NZWZUBlbGXYxxng==}
    engines: {node: '>=0.12.0'}

  /is-obj@1.0.1:
    resolution: {integrity: sha512-l4RyHgRqGN4Y3+9JHVrNqO+tN0rV5My76uW5/nuO4K1b6vw5G8d/cmFjP9tRfEsdhZNt0IFdZuK/c2Vr4Nb+Qg==}
    engines: {node: '>=0.10.0'}
    dev: false

  /is-path-inside@3.0.3:
    resolution: {integrity: sha512-Fd4gABb+ycGAmKou8eMftCupSir5lRxqf4aD/vd0cD2qc4HL07OjCeuHMr8Ro4CoMaeCKDB0/ECBOVWjTwUvPQ==}
    engines: {node: '>=8'}

  /is-plain-obj@1.1.0:
    resolution: {integrity: sha512-yvkRyxmFKEOQ4pNXCmJG5AEQNlXJS5LaONXo5/cLdTZdWvsZ1ioJEonLGAosKlMWE8lwUy/bJzMjcw8az73+Fg==}
    engines: {node: '>=0.10.0'}
    dev: false

  /is-plain-obj@2.1.0:
    resolution: {integrity: sha512-YWnfyRwxL/+SsrWYfOpUtz5b3YD+nyfkHvjbcanzk8zgyO4ASD67uVMRt8k5bM4lLMDnXfriRhOpemw+NfT1eA==}
    engines: {node: '>=8'}

  /is-potential-custom-element-name@1.0.1:
    resolution: {integrity: sha512-bCYeRA2rVibKZd+s2625gGnGF/t7DSqDs4dP7CrLA1m7jKWz6pps0LpYLJN8Q64HtmPKJ1hrN3nzPNKFEKOUiQ==}

  /is-regex@1.1.4:
    resolution: {integrity: sha512-kvRdxDsxZjhzUX07ZnLydzS1TU/TJlTUHHY4YLL87e37oUA49DfkLqgy+VjFocowy29cKvcSiu+kIv728jTTVg==}
    engines: {node: '>= 0.4'}
    dependencies:
      call-bind: 1.0.7
      has-tostringtag: 1.0.2

  /is-regexp@1.0.0:
    resolution: {integrity: sha512-7zjFAPO4/gwyQAAgRRmqeEeyIICSdmCqa3tsVHMdBzaXXRiqopZL4Cyghg/XulGWrtABTpbnYYzzIRffLkP4oA==}
    engines: {node: '>=0.10.0'}
    dev: false

  /is-relative-path@1.0.2:
    resolution: {integrity: sha512-i1h+y50g+0hRbBD+dbnInl3JlJ702aar58snAeX+MxBAPvzXGej7sYoPMhlnykabt0ZzCJNBEyzMlekuQZN7fA==}
    dev: false

  /is-set@2.0.3:
    resolution: {integrity: sha512-iPAjerrse27/ygGLxw+EBR9agv9Y6uLeYVJMu+QNCoouJ1/1ri0mGrcWpfCqFZuzzx3WjtwxG098X+n4OuRkPg==}
    engines: {node: '>= 0.4'}

  /is-shared-array-buffer@1.0.3:
    resolution: {integrity: sha512-nA2hv5XIhLR3uVzDDfCIknerhx8XUKnstuOERPNNIinXG7v9u+ohXF67vxm4TPTEPU6lm61ZkwP3c9PCB97rhg==}
    engines: {node: '>= 0.4'}
    dependencies:
      call-bind: 1.0.7

  /is-ssh@1.4.0:
    resolution: {integrity: sha512-x7+VxdxOdlV3CYpjvRLBv5Lo9OJerlYanjwFrPR9fuGPjCiNiCzFgAWpiLAohSbsnH4ZAys3SBh+hq5rJosxUQ==}
    dependencies:
      protocols: 2.0.1

  /is-stream@1.1.0:
    resolution: {integrity: sha512-uQPm8kcs47jx38atAcWTVxyltQYoPT68y9aWYdV6yWXSyW8mzSat0TL6CiWdZeCdF3KrAvpVtnHbTv4RN+rqdQ==}
    engines: {node: '>=0.10.0'}
    dev: false

  /is-stream@2.0.1:
    resolution: {integrity: sha512-hFoiJiTl63nn+kstHGBtewWSKnQLpyb155KHheA1l39uvtO9nWIop1p3udqPcUd/xbF1VLMO4n7OI6p7RbngDg==}
    engines: {node: '>=8'}
    dev: true

  /is-stream@3.0.0:
    resolution: {integrity: sha512-LnQR4bZ9IADDRSkvpqMGvt/tEJWclzklNgSw48V5EAaAeDd6qGvN8ei6k5p0tvxSR171VmGyHuTiAOfxAbr8kA==}
    engines: {node: ^12.20.0 || ^14.13.1 || >=16.0.0}
    dev: false

  /is-string@1.0.7:
    resolution: {integrity: sha512-tE2UXzivje6ofPW7l23cjDOMa09gb7xlAqG6jG5ej6uPV32TlWP3NKPigtaGeHNu9fohccRYvIiZMfOOnOYUtg==}
    engines: {node: '>= 0.4'}
    dependencies:
      has-tostringtag: 1.0.2

  /is-subdir@1.2.0:
    resolution: {integrity: sha512-2AT6j+gXe/1ueqbW6fLZJiIw3F8iXGJtt0yDrZaBhAZEG1raiTxKWU+IPqMCzQAXOUCKdA4UDMgacKH25XG2Cw==}
    engines: {node: '>=4'}
    dependencies:
      better-path-resolve: 1.0.0
    dev: false

  /is-symbol@1.0.4:
    resolution: {integrity: sha512-C/CPBqKWnvdcxqIARxyOh4v1UUEOCHpgDa0WYgpKDFMszcrPcffg5uhwSgPCLD2WWxmq6isisz87tzT01tuGhg==}
    engines: {node: '>= 0.4'}
    dependencies:
      has-symbols: 1.0.3

  /is-typed-array@1.1.13:
    resolution: {integrity: sha512-uZ25/bUAlUY5fR4OKT4rZQEBrzQWYV9ZJYGGsUmEJ6thodVJ1HX64ePQ6Z0qPWP+m+Uq6e9UugrE38jeYsDSMw==}
    engines: {node: '>= 0.4'}
    dependencies:
      which-typed-array: 1.1.15

  /is-typedarray@1.0.0:
    resolution: {integrity: sha512-cyA56iCMHAh5CdzjJIa4aohJyeO1YbwLi3Jc35MmRU6poroFjIGZzUzupGiRPOjgHg9TLu43xbpwXk523fMxKA==}
    dev: true

  /is-unicode-supported@0.1.0:
    resolution: {integrity: sha512-knxG2q4UC3u8stRGyAVJCOdxFmv5DZiRcdlIaAQXAbSfJya+OhopNotLQrstBhququ4ZpuKbDc/8S6mgXgPFPw==}
    engines: {node: '>=10'}

  /is-url-superb@4.0.0:
    resolution: {integrity: sha512-GI+WjezhPPcbM+tqE9LnmsY5qqjwHzTvjJ36wxYX5ujNXefSUJ/T17r5bqDV8yLhcgB59KTPNOc9O9cmHTPWsA==}
    engines: {node: '>=10'}
    dev: false

  /is-url@1.2.4:
    resolution: {integrity: sha512-ITvGim8FhRiYe4IQ5uHSkj7pVaPDrCTkNd3yq3cV7iZAcJdHTUMPMEHcqSOy9xZ9qFenQCvi+2wjH9a1nXqHww==}
    dev: false

  /is-weakmap@2.0.2:
    resolution: {integrity: sha512-K5pXYOm9wqY1RgjpL3YTkF39tni1XajUIkawTLUo9EZEVUFga5gSQJF8nNS7ZwJQ02y+1YCNYcMh+HIf1ZqE+w==}
    engines: {node: '>= 0.4'}

  /is-weakref@1.0.2:
    resolution: {integrity: sha512-qctsuLZmIQ0+vSSMfoVvyFe2+GSEvnmZ2ezTup1SBse9+twCCeial6EEi3Nc2KFcf6+qz2FBPnjXsk8xhKSaPQ==}
    dependencies:
      call-bind: 1.0.7

  /is-weakset@2.0.3:
    resolution: {integrity: sha512-LvIm3/KWzS9oRFHugab7d+M/GcBXuXX5xZkzPmN+NxihdQlZUQ4dWuSV1xR/sq6upL1TJEDrfBgRepHFdBtSNQ==}
    engines: {node: '>= 0.4'}
    dependencies:
      call-bind: 1.0.7
      get-intrinsic: 1.2.4

  /is-windows@1.0.2:
    resolution: {integrity: sha512-eXK1UInq2bPmjyX6e3VHIzMLobc4J94i4AWn+Hpq3OU5KkrRC96OAcR3PRJ/pGu6m8TRnBHP9dkXQVsT/COVIA==}
    engines: {node: '>=0.10.0'}

  /is-wsl@2.2.0:
    resolution: {integrity: sha512-fKzAra0rGJUUBwGBgNkHZuToZcn+TtXHpeCgmkMJMMYx1sQDYaCSyjJBSCa2nH1DGm7s3n1oBnohoVTBaN7Lww==}
    engines: {node: '>=8'}
    dependencies:
      is-docker: 2.2.1
    dev: false

  /isarray@1.0.0:
    resolution: {integrity: sha512-VLghIWNM6ELQzo7zwmcg0NmTVyWKYjvIeM83yjp0wRDTmUnrM678fQbcKBo6n2CJEF0szoG//ytg+TKla89ALQ==}
    dev: false

  /isarray@2.0.5:
    resolution: {integrity: sha512-xHjhDr3cNBK0BzdUJSPXZntQUx/mwMS5Rw4A7lPJ90XGAO6ISP/ePDNuo0vhqOZU+UD5JoodwCAAoZQd3FeAKw==}

  /isexe@2.0.0:
    resolution: {integrity: sha512-RHxMLp9lnKHGHRng9QFhRCMbYAcVpn69smSGcq3f36xjgVVWThj4qqLbTLlq7Ssj8B+fIQ1EuCEGI2lKsyQeIw==}

  /isomorphic-ws@4.0.1(ws@5.2.3):
    resolution: {integrity: sha512-BhBvN2MBpWTaSHdWRb/bwdZJ1WaehQ2L1KngkCkfLUGF0mAWAT1sQUQacEmQ0jXkFw/czDXPNQSL5u2/Krsz1w==}
    peerDependencies:
      ws: '*'
    dependencies:
      ws: 5.2.3
    dev: false

  /istanbul-lib-coverage@3.2.2:
    resolution: {integrity: sha512-O8dpsF+r0WV/8MNRKfnmrtCWhuKjxrq2w+jpzBL5UZKTi2LeVWnWOmWRxFlesJONmc+wLAGvKQZEOanko0LFTg==}
    engines: {node: '>=8'}
    dev: true

  /istanbul-lib-hook@3.0.0:
    resolution: {integrity: sha512-Pt/uge1Q9s+5VAZ+pCo16TYMWPBIl+oaNIjgLQxcX0itS6ueeaA+pEfThZpH8WxhFgCiEb8sAJY6MdUKgiIWaQ==}
    engines: {node: '>=8'}
    dependencies:
      append-transform: 2.0.0
    dev: true

  /istanbul-lib-instrument@4.0.3:
    resolution: {integrity: sha512-BXgQl9kf4WTCPCCpmFGoJkz/+uhvm7h7PFKUYxh7qarQd3ER33vHG//qaE8eN25l07YqZPpHXU9I09l/RD5aGQ==}
    engines: {node: '>=8'}
    dependencies:
      '@babel/core': 7.24.4
      '@istanbuljs/schema': 0.1.3
      istanbul-lib-coverage: 3.2.2
      semver: 6.3.1
    transitivePeerDependencies:
      - supports-color
    dev: true

  /istanbul-lib-processinfo@2.0.3:
    resolution: {integrity: sha512-NkwHbo3E00oybX6NGJi6ar0B29vxyvNwoC7eJ4G4Yq28UfY758Hgn/heV8VRFhevPED4LXfFz0DQ8z/0kw9zMg==}
    engines: {node: '>=8'}
    dependencies:
      archy: 1.0.0
      cross-spawn: 7.0.3
      istanbul-lib-coverage: 3.2.2
      p-map: 3.0.0
      rimraf: 3.0.2
      uuid: 8.3.2
    dev: true

  /istanbul-lib-report@3.0.1:
    resolution: {integrity: sha512-GCfE1mtsHGOELCU8e/Z7YWzpmybrx/+dSTfLrvY8qRmaY6zXTKWn6WQIjaAFw069icm6GVMNkgu0NzI4iPZUNw==}
    engines: {node: '>=10'}
    dependencies:
      istanbul-lib-coverage: 3.2.2
      make-dir: 4.0.0
      supports-color: 7.2.0
    dev: true

  /istanbul-lib-source-maps@4.0.1:
    resolution: {integrity: sha512-n3s8EwkdFIJCG3BPKBYvskgXGoy88ARzvegkitk60NxRdwltLOTaH7CUiMRXvwYorl0Q712iEjcWB+fK/MrWVw==}
    engines: {node: '>=10'}
    dependencies:
      debug: 4.3.4(supports-color@8.1.1)
      istanbul-lib-coverage: 3.2.2
      source-map: 0.6.1
    transitivePeerDependencies:
      - supports-color
    dev: true

  /istanbul-reports@3.1.7:
    resolution: {integrity: sha512-BewmUXImeuRk2YY0PVbxgKAysvhRPUQE0h5QRM++nVWyubKGV0l8qQ5op8+B2DOmwSe63Jivj0BjkPQVf8fP5g==}
    engines: {node: '>=8'}
    dependencies:
      html-escaper: 2.0.2
      istanbul-lib-report: 3.0.1
    dev: true

  /iterator.prototype@1.1.2:
    resolution: {integrity: sha512-DR33HMMr8EzwuRL8Y9D3u2BMj8+RqSE850jfGu59kS7tbmPLzGkZmVSfyCFSDxuZiEY6Rzt3T2NA/qU+NwVj1w==}
    dependencies:
      define-properties: 1.2.1
      get-intrinsic: 1.2.4
      has-symbols: 1.0.3
      reflect.getprototypeof: 1.0.6
      set-function-name: 2.0.2

  /jackspeak@2.3.6:
    resolution: {integrity: sha512-N3yCS/NegsOBokc8GAdM8UcmfsKiSS8cipheD/nivzr700H+nsMOxJjQnvwOcRYVuFkdH0wGUvW2WbXGmrZGbQ==}
    engines: {node: '>=14'}
    dependencies:
      '@isaacs/cliui': 8.0.2
    optionalDependencies:
      '@pkgjs/parseargs': 0.11.0

  /jake@10.8.7:
    resolution: {integrity: sha512-ZDi3aP+fG/LchyBzUM804VjddnwfSfsdeYkwt8NcbKRvo4rFkjhs456iLFn3k2ZUWvNe4i48WACDbza8fhq2+w==}
    engines: {node: '>=10'}
    hasBin: true
    dependencies:
      async: 3.2.5
      chalk: 4.1.2
      filelist: 1.0.4
      minimatch: 3.1.2
    dev: false

  /jest-diff@21.2.1:
    resolution: {integrity: sha512-E5fu6r7PvvPr5qAWE1RaUwIh/k6Zx/3OOkZ4rk5dBJkEWRrUuSgbMt2EO8IUTPTd6DOqU3LW6uTIwX5FRvXoFA==}
    dependencies:
      chalk: 2.4.2
      diff: 3.5.0
      jest-get-type: 21.2.0
      pretty-format: 21.2.1

  /jest-get-type@21.2.0:
    resolution: {integrity: sha512-y2fFw3C+D0yjNSDp7ab1kcd6NUYfy3waPTlD8yWkAtiocJdBRQqNoRqVfMNxgj+IjT0V5cBIHJO0z9vuSSZ43Q==}

  /jest-matcher-utils@21.2.1:
    resolution: {integrity: sha512-kn56My+sekD43dwQPrXBl9Zn9tAqwoy25xxe7/iY4u+mG8P3ALj5IK7MLHZ4Mi3xW7uWVCjGY8cm4PqgbsqMCg==}
    dependencies:
      chalk: 2.4.2
      jest-get-type: 21.2.0
      pretty-format: 21.2.1

  /jest-snapshot@21.2.1:
    resolution: {integrity: sha512-bpaeBnDpdqaRTzN8tWg0DqOTo2DvD3StOemxn67CUd1p1Po+BUpvePAp44jdJ7Pxcjfg+42o4NHw1SxdCA2rvg==}
    dependencies:
      chalk: 2.4.2
      jest-diff: 21.2.1
      jest-matcher-utils: 21.2.1
      mkdirp: 0.5.6
      natural-compare: 1.4.0
      pretty-format: 21.2.1

  /jju@1.4.0:
    resolution: {integrity: sha512-8wb9Yw966OSxApiCt0K3yNJL8pnNeIv+OEq2YMidz4FKP6nonSRoOXc80iXY4JaN2FC11B9qsNmDsm+ZOfMROA==}

  /jmespath@0.16.0:
    resolution: {integrity: sha512-9FzQjJ7MATs1tSpnco1K6ayiYE3figslrXA72G2HQ/n76RzvYlofyi5QM+iX4YRs/pu3yzxlVQSST23+dMDknw==}
    engines: {node: '>= 0.6.0'}
    dev: false

  /joi@17.13.0:
    resolution: {integrity: sha512-9qcrTyoBmFZRNHeVP4edKqIUEgFzq7MHvTNSDuHSqkpOPtiBkgNgcmTSqmiw1kw9tdKaiddvIDv/eCJDxmqWCA==}
    dependencies:
      '@hapi/hoek': 9.3.0
      '@hapi/topo': 5.1.0
      '@sideway/address': 4.1.5
      '@sideway/formula': 3.0.1
      '@sideway/pinpoint': 2.0.0
    dev: false

  /js-base64@3.7.7:
    resolution: {integrity: sha512-7rCnleh0z2CkXhH67J8K1Ytz0b2Y+yxTPL+/KOJoa20hfnVQ/3/T6W/KflYI4bRHRagNeXeU2bkNGI3v1oS/lw==}

  /js-tokens@4.0.0:
    resolution: {integrity: sha512-RdJUflcE3cUzKiMqQgsCu06FPu9UdIJO0beYbPhHN4k6apgJtifcoCtT9bcxOpYBtpD2kCM6Sbzg4CausW/PKQ==}

  /js-yaml@3.14.1:
    resolution: {integrity: sha512-okMH7OXXJ7YrN9Ok3/SXrnu4iX9yOk+25nqX4imS2npuvTYDmo/QEZoqwZkYaIDk3jVvBOTOIEgEhaLOynBS9g==}
    hasBin: true
    dependencies:
      argparse: 1.0.10
      esprima: 4.0.1

  /js-yaml@4.1.0:
    resolution: {integrity: sha512-wpxZs9NoxZaJESJGIZTyDEaYpl0FKSA+FB9aJiyemKhMwkxQg63h4T1KJgUGHpTqPDNRcmmYLugrRjJlBtWvRA==}
    hasBin: true
    dependencies:
      argparse: 2.0.1

  /jsdoc-type-pratt-parser@4.0.0:
    resolution: {integrity: sha512-YtOli5Cmzy3q4dP26GraSOeAhqecewG04hoO8DY56CH4KJ9Fvv5qKWUCCo3HZob7esJQHCv6/+bnTy72xZZaVQ==}
    engines: {node: '>=12.0.0'}

  /jsdom@24.0.0:
    resolution: {integrity: sha512-UDS2NayCvmXSXVP6mpTj+73JnNQadZlr9N68189xib2tx5Mls7swlTNao26IoHv46BZJFvXygyRtyXd1feAk1A==}
    engines: {node: '>=18'}
    peerDependencies:
      canvas: ^2.11.2
    peerDependenciesMeta:
      canvas:
        optional: true
    dependencies:
      cssstyle: 4.0.1
      data-urls: 5.0.0
      decimal.js: 10.4.3
      form-data: 4.0.0
      html-encoding-sniffer: 4.0.0
      http-proxy-agent: 7.0.2
      https-proxy-agent: 7.0.4
      is-potential-custom-element-name: 1.0.1
      nwsapi: 2.2.9
      parse5: 7.1.2
      rrweb-cssom: 0.6.0
      saxes: 6.0.0
      symbol-tree: 3.2.4
      tough-cookie: 4.1.3
      w3c-xmlserializer: 5.0.0
      webidl-conversions: 7.0.0
      whatwg-encoding: 3.1.1
      whatwg-mimetype: 4.0.0
      whatwg-url: 14.0.0
      ws: 8.16.0
      xml-name-validator: 5.0.0
    transitivePeerDependencies:
      - bufferutil
      - supports-color
      - utf-8-validate

  /jsesc@2.5.2:
    resolution: {integrity: sha512-OYu7XEzjkCQ3C5Ps3QIZsQfNpqoJyZZA99wd9aWd05NCtC5pWOkShK2mkL6HXQR6/Cy2lbNdPlZBpuQHXE63gA==}
    engines: {node: '>=4'}
    hasBin: true

  /json-bigint@1.0.0:
    resolution: {integrity: sha512-SiPv/8VpZuWbvLSMtTDU8hEfrZWg/mH/nV/b4o0CYbSxu1UIQPLdwKOCIyLQX+VIPO5vrLX3i8qtqFyhdPSUSQ==}
    dependencies:
      bignumber.js: 9.1.2
    dev: false

  /json-buffer@3.0.1:
    resolution: {integrity: sha512-4bV5BfR2mqfQTJm+V5tPPdf+ZpuhiIvTuAB5g8kcrXOZpTT/QwwVRWBywX1ozr6lEuPdbHxwaJlm9G6mI2sfSQ==}

  /json-parse-better-errors@1.0.2:
    resolution: {integrity: sha512-mrqyZKfX5EhL7hvqcV6WG1yYjnjeuYDzDhhcAAUrq8Po85NBQBJP+ZDUT75qZQ98IkUoBqdkExkukOU7Ts2wrw==}
    dev: false

  /json-parse-even-better-errors@2.3.1:
    resolution: {integrity: sha512-xyFwyhro/JEof6Ghe2iz2NcXoj2sloNsWr/XsERDK/oiPCfaNhl5ONfp+jQdAZRQQ0IJWNzH9zIZF7li91kh2w==}
    dev: false

  /json-schema-traverse@0.4.1:
    resolution: {integrity: sha512-xbbCH5dCYU5T8LcEhhuh7HJ88HXuW3qsI3Y0zOZFKfZEHcpWiHU/Jxzk629Brsab/mMiHQti9wMP+845RPe3Vg==}

  /json-stable-stringify-without-jsonify@1.0.1:
    resolution: {integrity: sha512-Bdboy+l7tA3OGW6FjyFHWkP5LuByj1Tk33Ljyq0axyzdk9//JSi2u3fP1QSmd1KNwq6VOKYGlAu87CisVir6Pw==}

  /json-stringify-safe@5.0.1:
    resolution: {integrity: sha512-ZClg6AaYvamvYEE82d3Iyd3vSSIjQ+odgjaTzRuO3s7toCdFKczob2i0zCh7JE8kWn17yvAWhUVxvqGwUalsRA==}
    requiresBuild: true
    dev: false
    optional: true

  /json5@1.0.2:
    resolution: {integrity: sha512-g1MWMLBiz8FKi1e4w0UyVL3w+iJceWAFBAaBnnGKOpNa5f8TLktkbre1+s6oICydWAm+HRUGTmI+//xv2hvXYA==}
    hasBin: true
    dependencies:
      minimist: 1.2.8

  /json5@2.2.3:
    resolution: {integrity: sha512-XmOWe7eyHYH14cLdVPoyg+GOH3rYX++KpzrylJwSW98t3Nk+U8XOl8FWKOgwtzdb8lXGf6zYwDUzeHMWfxasyg==}
    engines: {node: '>=6'}
    hasBin: true

  /jsonc-parser@3.2.1:
    resolution: {integrity: sha512-AilxAyFOAcK5wA1+LeaySVBrHsGQvUFCDWXKpZjzaL0PqW+xfBOttn8GNtWKFWqneyMZj41MWF9Kl6iPWLwgOA==}

  /jsonfile@4.0.0:
    resolution: {integrity: sha512-m6F1R3z8jjlf2imQHS2Qez5sjKWQzbuuhuJ/FKYFRZvPE3PuHcSMVZzfsLhGVOkfd20obL5SWEBew5ShlquNxg==}
    optionalDependencies:
      graceful-fs: 4.2.11

  /jsonfile@6.1.0:
    resolution: {integrity: sha512-5dgndWOriYSm5cnYaJNhalLNDKOqFwyDB/rr1E9ZsGciGvKPs8R2xYGCacuf3z6K1YKDz182fd+fY3cn3pMqXQ==}
    dependencies:
      universalify: 2.0.1
    optionalDependencies:
      graceful-fs: 4.2.11

  /jsonpath-plus@7.2.0:
    resolution: {integrity: sha512-zBfiUPM5nD0YZSBT/o/fbCUlCcepMIdP0CJZxM1+KgA4f2T206f6VAg9e7mX35+KlMaIc5qXW34f3BnwJ3w+RA==}
    engines: {node: '>=12.0.0'}
    dev: false

  /jsonwebtoken@9.0.2:
    resolution: {integrity: sha512-PRp66vJ865SSqOlgqS8hujT5U4AOgMfhrwYIuIhfKaoSCZcirrmASQr8CX7cUg+RMih+hgznrjp99o+W4pJLHQ==}
    engines: {node: '>=12', npm: '>=6'}
    dependencies:
      jws: 3.2.2
      lodash.includes: 4.3.0
      lodash.isboolean: 3.0.3
      lodash.isinteger: 4.0.4
      lodash.isnumber: 3.0.3
      lodash.isplainobject: 4.0.6
      lodash.isstring: 4.0.1
      lodash.once: 4.1.1
      ms: 2.1.3
      semver: 7.6.0
    dev: false

  /jsx-ast-utils@3.3.5:
    resolution: {integrity: sha512-ZZow9HBI5O6EPgSJLUb8n2NKgmVWTwCvHGwFuJlMjvLFqlGG6pjirPhtdsseaLZjSibD8eegzmYpUZwoIlj2cQ==}
    engines: {node: '>=4.0'}
    dependencies:
      array-includes: 3.1.8
      array.prototype.flat: 1.3.2
      object.assign: 4.1.5
      object.values: 1.2.0

  /just-extend@6.2.0:
    resolution: {integrity: sha512-cYofQu2Xpom82S6qD778jBDpwvvy39s1l/hrYij2u9AMdQcGRpaBu6kY4mVhuno5kJVi1DAz4aiphA2WI1/OAw==}

  /jwa@1.4.1:
    resolution: {integrity: sha512-qiLX/xhEEFKUAJ6FiBMbes3w9ATzyk5W7Hvzpa/SLYdxNtng+gcurvrI7TbACjIXlsJyr05/S1oUhZrc63evQA==}
    dependencies:
      buffer-equal-constant-time: 1.0.1
      ecdsa-sig-formatter: 1.0.11
      safe-buffer: 5.2.1
    dev: false

  /jws@3.2.2:
    resolution: {integrity: sha512-YHlZCB6lMTllWDtSPHz/ZXTsi8S00usEV6v1tjq8tOUZzw7DpSDWVXjXDre6ed1w/pd495ODpHZYSdkRTsa0HA==}
    dependencies:
      jwa: 1.4.1
      safe-buffer: 5.2.1
    dev: false

  /keyv@4.5.4:
    resolution: {integrity: sha512-oxVHkHR/EJf2CNXnWxRLW6mg7JyCCUcG0DtEGmL2ctUo1PNTin1PUil+r/+4r5MpVgC/fn1kjsx7mjSujKqIpw==}
    dependencies:
      json-buffer: 3.0.1

  /kind-of@6.0.3:
    resolution: {integrity: sha512-dcS1ul+9tmeD95T+x28/ehLgd9mENa3LsvDTtzm3vyBEO7RPptvAD+t44WVXaUjTBRcrpFeFlC8WCruUR456hw==}
    engines: {node: '>=0.10.0'}
    dev: false

  /kleur@4.1.5:
    resolution: {integrity: sha512-o+NO+8WrRiQEE4/7nwRJhN1HWpVmJm511pBHUxPLtp0BUISzlBplORYSmTclCnJvQq2tKu/sgl3xVpkc7ZWuQQ==}
    engines: {node: '>=6'}
    dev: false

  /lage@2.7.13:
    resolution: {integrity: sha512-Ou2g0+tAJYUCJZu00Hhx6Nf/5ZfdlFEvpvnWaEagVwoWeQyY7tKMbeMQaormJaV6f0F1JFXhlG+t7Awca2+YHQ==}
    hasBin: true
    dependencies:
      glob-hasher: 1.3.0
    optionalDependencies:
      fsevents: 2.3.3
    dev: false

  /language-subtag-registry@0.3.22:
    resolution: {integrity: sha512-tN0MCzyWnoz/4nHS6uxdlFWoUZT7ABptwKPQ52Ea7URk6vll88bWBVhodtnlfEuCcKWNGoc+uGbw1cwa9IKh/w==}

  /language-tags@1.0.9:
    resolution: {integrity: sha512-MbjN408fEndfiQXbFQ1vnd+1NoLDsnQW41410oQBXiyXDMYH5z505juWa4KUE1LqxRC7DgOgZDbKLxHIwm27hA==}
    engines: {node: '>=0.10'}
    dependencies:
      language-subtag-registry: 0.3.22

  /lazystream@1.0.1:
    resolution: {integrity: sha512-b94GiNHQNy6JNTrt5w6zNyffMrNkXZb3KTkCZJb2V1xaEGCk093vkZ2jk3tpaeP33/OiXC+WvK9AxUebnf5nbw==}
    engines: {node: '>= 0.6.3'}
    dependencies:
      readable-stream: 2.3.8
    dev: false

  /levn@0.4.1:
    resolution: {integrity: sha512-+bT2uH4E5LGE7h/n3evcS/sQlJXCpIp6ym8OWJ5eV6+67Dsql/LaaT7qJBAt2rzfoa/5QBGBhxDix1dMt2kQKQ==}
    engines: {node: '>= 0.8.0'}
    dependencies:
      prelude-ls: 1.2.1
      type-check: 0.4.0

  /lightstep-tracer@0.31.2:
    resolution: {integrity: sha512-DRdyUrASPkr+hxyHQJ9ImPSIxpUCpqQvfgHwxoZ42G6iEJ2g0/2chCw39tuz60JUmLfTlVp1LFzLscII6YPRoA==}
    engines: {node: '>=8.0.0'}
    dependencies:
      async: 1.5.0
      eventemitter3: 1.1.1
      google-protobuf: 3.6.1
      hex2dec: 1.0.1
      opentracing: 0.14.7
      source-map-support: 0.3.3
      thrift: 0.14.2
    transitivePeerDependencies:
      - bufferutil
      - utf-8-validate
    dev: false

  /lilconfig@3.0.0:
    resolution: {integrity: sha512-K2U4W2Ff5ibV7j7ydLr+zLAkIg5JJ4lPn1Ltsdt+Tz/IjQ8buJ55pZAxoP34lqIiwtF9iAvtLv3JGv7CAyAg+g==}
    engines: {node: '>=14'}
    dev: false

  /lines-and-columns@1.2.4:
    resolution: {integrity: sha512-7ylylesZQ/PV29jhEDl3Ufjo6ZX7gCqJr5F7PKrqc93v7fzSymt1BpwEU8nAUXs8qzzvqhbjhK5QZg6Mt/HkBg==}
    dev: false

  /linkify-it@2.2.0:
    resolution: {integrity: sha512-GnAl/knGn+i1U/wjBz3akz2stz+HrHLsxMwHQGofCDfPvlf+gDKN58UtfmUquTY4/MXeE2x7k19KQmeoZi94Iw==}
    dependencies:
      uc.micro: 1.0.6

  /lint-staged@15.2.2:
    resolution: {integrity: sha512-TiTt93OPh1OZOsb5B7k96A/ATl2AjIZo+vnzFZ6oHK5FuTk63ByDtxGQpHm+kFETjEWqgkF95M8FRXKR/LEBcw==}
    engines: {node: '>=18.12.0'}
    hasBin: true
    dependencies:
      chalk: 5.3.0
      commander: 11.1.0
      debug: 4.3.4(supports-color@8.1.1)
      execa: 8.0.1
      lilconfig: 3.0.0
      listr2: 8.0.1
      micromatch: 4.0.5
      pidtree: 0.6.0
      string-argv: 0.3.2
      yaml: 2.3.4
    transitivePeerDependencies:
      - supports-color
    dev: false

  /listr2@8.0.1:
    resolution: {integrity: sha512-ovJXBXkKGfq+CwmKTjluEqFi3p4h8xvkxGQQAQan22YCgef4KZ1mKGjzfGh6PL6AW5Csw0QiQPNuQyH+6Xk3hA==}
    engines: {node: '>=18.0.0'}
    dependencies:
      cli-truncate: 4.0.0
      colorette: 2.0.20
      eventemitter3: 5.0.1
      log-update: 6.0.0
      rfdc: 1.3.1
      wrap-ansi: 9.0.0
    dev: false

  /load-json-file@4.0.0:
    resolution: {integrity: sha512-Kx8hMakjX03tiGTLAIdJ+lL0htKnXjEZN6hk/tozf/WOuYGdZBJrZ+rCJRbVCugsjB3jMLn9746NsQIf5VjBMw==}
    engines: {node: '>=4'}
    dependencies:
      graceful-fs: 4.2.11
      parse-json: 4.0.0
      pify: 3.0.0
      strip-bom: 3.0.0
    dev: false

  /load-yaml-file@0.2.0:
    resolution: {integrity: sha512-OfCBkGEw4nN6JLtgRidPX6QxjBQGQf72q3si2uvqyFEMbycSFFHwAZeXx6cJgFM9wmLrf9zBwCP3Ivqa+LLZPw==}
    engines: {node: '>=6'}
    dependencies:
      graceful-fs: 4.2.11
      js-yaml: 3.14.1
      pify: 4.0.1
      strip-bom: 3.0.0
    dev: false

  /locate-path@5.0.0:
    resolution: {integrity: sha512-t7hw9pI+WvuwNJXwk5zVHpyhIqzg2qTlklJOf0mVxGSbe3Fp2VieZcduNYjaLDoy6p9uGpQEGWG87WpMKlNq8g==}
    engines: {node: '>=8'}
    dependencies:
      p-locate: 4.1.0

  /locate-path@6.0.0:
    resolution: {integrity: sha512-iPZK6eYjbxRu3uB4/WZ3EsEIMJFMqAoopl3R+zuq0UjcAm/MO6KCweDgPfP3elTztoKP3KtnVHxTn2NHBSDVUw==}
    engines: {node: '>=10'}
    dependencies:
      p-locate: 5.0.0

  /lodash.camelcase@4.3.0:
    resolution: {integrity: sha512-TwuEnCnxbc3rAvhf/LbG7tJUDzhqXyFnv3dtzLOPgCG/hODL7WFnsbwktkD7yUV0RrreP/l1PALq/YSg6VvjlA==}
    dev: false

  /lodash.defaults@4.2.0:
    resolution: {integrity: sha512-qjxPLHd3r5DnsdGacqOMU6pb/avJzdh9tFX2ymgoZE27BmjXrNy/y4LoaiTeAb+O3gL8AfpJGtqfX/ae2leYYQ==}
    dev: false

  /lodash.difference@4.5.0:
    resolution: {integrity: sha512-dS2j+W26TQ7taQBGN8Lbbq04ssV3emRw4NY58WErlTO29pIqS0HmoT5aJ9+TUQ1N3G+JOZSji4eugsWwGp9yPA==}
    dev: false

  /lodash.flatten@4.4.0:
    resolution: {integrity: sha512-C5N2Z3DgnnKr0LOpv/hKCgKdb7ZZwafIrsesve6lmzvZIRZRGaZ/l6Q8+2W7NaT+ZwO3fFlSCzCzrDCFdJfZ4g==}
    dev: false

  /lodash.flattendeep@4.4.0:
    resolution: {integrity: sha512-uHaJFihxmJcEX3kT4I23ABqKKalJ/zDrDg0lsFtc1h+3uw49SIJ5beyhx5ExVRti3AvKoOJngIj7xz3oylPdWQ==}
    dev: true

  /lodash.get@4.4.2:
    resolution: {integrity: sha512-z+Uw/vLuy6gQe8cfaFWD7p0wVv8fJl3mbzXh33RS+0oW2wvUqiRXiQ69gLWSLpgB5/6sU+r6BlQR0MBILadqTQ==}

  /lodash.includes@4.3.0:
    resolution: {integrity: sha512-W3Bx6mdkRTGtlJISOvVD/lbqjTlPPUDTMnlXZFnVwi9NKJ6tiAk6LVdlhZMm17VZisqhKcgzpO5Wz91PCt5b0w==}
    dev: false

  /lodash.isboolean@3.0.3:
    resolution: {integrity: sha512-Bz5mupy2SVbPHURB98VAcw+aHh4vRV5IPNhILUCsOzRmsTmSQ17jIuqopAentWoehktxGd9e/hbIXq980/1QJg==}
    dev: false

  /lodash.isequal@4.5.0:
    resolution: {integrity: sha512-pDo3lu8Jhfjqls6GkMgpahsF9kCyayhgykjyLMNFTKWrpVdAQtYyB4muAMWozBB4ig/dtWAmsMxLEI8wuz+DYQ==}

  /lodash.isinteger@4.0.4:
    resolution: {integrity: sha512-DBwtEWN2caHQ9/imiNeEA5ys1JoRtRfY3d7V9wkqtbycnAmTvRRmbHKDV4a0EYc678/dia0jrte4tjYwVBaZUA==}
    dev: false

  /lodash.isnumber@3.0.3:
    resolution: {integrity: sha512-QYqzpfwO3/CWf3XP+Z+tkQsfaLL/EnUlXWVkIk5FUPc4sBdTehEqZONuyRt2P67PXAk+NXmTBcc97zw9t1FQrw==}
    dev: false

  /lodash.isplainobject@4.0.6:
    resolution: {integrity: sha512-oSXzaWypCMHkPC3NvBEaPHf0KsA5mvPrOPgQWDsbg8n7orZ290M0BmC/jgRZ4vcJ6DTAhjrsSYgdsW/F+MFOBA==}
    dev: false

  /lodash.isstring@4.0.1:
    resolution: {integrity: sha512-0wJxfxH1wgO3GrbuP+dTTk7op+6L41QCXbGINEmD+ny/G/eCqGzxyCsh7159S+mgDDcoarnBw6PC1PS5+wUGgw==}
    dev: false

  /lodash.merge@4.6.2:
    resolution: {integrity: sha512-0KpjqXRVvrYyCsX1swR/XTK0va6VQkQM6MNo7PqW77ByjAhoARA8EfrP1N4+KlKj8YS0ZUCtRT/YUuhyYDujIQ==}

  /lodash.once@4.1.1:
    resolution: {integrity: sha512-Sb487aTOCr9drQVL8pIxOzVhafOjZN9UU54hiN8PU3uAiSV7lx1yYNpbNmex2PK6dSJoNTSJUUswT651yww3Mg==}
    dev: false

  /lodash.startcase@4.4.0:
    resolution: {integrity: sha512-+WKqsK294HMSc2jEbNgpHpd0JfIBhp7rEV4aqXWqFr6AlXov+SlcgB1Fv01y2kGe3Gc8nMW7VA0SrGuSkRfIEg==}
    dev: false

  /lodash.union@4.6.0:
    resolution: {integrity: sha512-c4pB2CdGrGdjMKYLA+XiRDO7Y0PRQbm/Gzg8qMj+QH+pFVAoTp5sBpO0odL3FjoPCGjK96p6qsP+yQoiLoOBcw==}
    dev: false

  /lodash.values@4.3.0:
    resolution: {integrity: sha512-r0RwvdCv8id9TUblb/O7rYPwVy6lerCbcawrfdo9iC/1t1wsNMJknO79WNBgwkH0hIeJ08jmvvESbFpNb4jH0Q==}

  /lodash@4.17.21:
    resolution: {integrity: sha512-v2kDEe57lecTulaDIuNTPy3Ry4gLGJ6Z1O3vE1krgXZNrsQ+LFTGHVxVjcXPs17LhbZVGedAJv8XZ1tvj5FvSg==}

  /log-symbols@3.0.0:
    resolution: {integrity: sha512-dSkNGuI7iG3mfvDzUuYZyvk5dD9ocYCYzNU6CYDE6+Xqd+gwme6Z00NS3dUh8mq/73HaEtT7m6W+yUPtU6BZnQ==}
    engines: {node: '>=8'}
    dependencies:
      chalk: 2.4.2
    dev: false

  /log-symbols@4.1.0:
    resolution: {integrity: sha512-8XPvpAA8uyhfteu8pIvQxpJZ7SYYdpUivZpGy6sFsBuKRY/7rQGavedeB8aK+Zkyq6upMFVL/9AW6vOYzfRyLg==}
    engines: {node: '>=10'}
    dependencies:
      chalk: 4.1.2
      is-unicode-supported: 0.1.0

  /log-update@6.0.0:
    resolution: {integrity: sha512-niTvB4gqvtof056rRIrTZvjNYE4rCUzO6X/X+kYjd7WFxXeJ0NwEFnRxX6ehkvv3jTwrXnNdtAak5XYZuIyPFw==}
    engines: {node: '>=18'}
    dependencies:
      ansi-escapes: 6.2.1
      cli-cursor: 4.0.0
      slice-ansi: 7.1.0
      strip-ansi: 7.1.0
      wrap-ansi: 9.0.0
    dev: false

  /long@5.2.3:
    resolution: {integrity: sha512-lcHwpNoggQTObv5apGNCTdJrO69eHOZMi4BNC+rTLER8iHAqGrUVeLh/irVIM7zTw2bOXA8T6uNPeujwOLg/2Q==}
    dev: false

  /loose-envify@1.4.0:
    resolution: {integrity: sha512-lyuxPGr/Wfhrlem2CL/UcnUc1zcqKAImBDzukY7Y5F/yQiNdko6+fRLevlw1HgMySw7f611UIY408EtxRSoK3Q==}
    hasBin: true
    dependencies:
      js-tokens: 4.0.0

  /loupe@2.3.7:
    resolution: {integrity: sha512-zSMINGVYkdpYSOBmLi0D1Uo7JU9nVdQKrHxC8eYlV+9YKK9WePqAlL7lSlorG/U2Fw1w0hTBmaa/jrQ3UbPHtA==}
    dependencies:
      get-func-name: 2.0.2

  /lowercase-keys@2.0.0:
    resolution: {integrity: sha512-tqNXrS78oMOE73NMxK4EMLQsQowWf8jKooH9g7xPavRT706R6bkQJ6DY2Te7QukaZsulxa30wQ7bk0pm4XiHmA==}
    engines: {node: '>=8'}
    dev: false

  /lru-cache@10.2.0:
    resolution: {integrity: sha512-2bIM8x+VAf6JT4bKAljS1qUWgMsqZRPGJS6FSahIMPVvctcNhyVp7AJu7quxOW9jwkryBReKZY5tY5JYv2n/7Q==}
    engines: {node: 14 || >=16.14}

  /lru-cache@4.1.5:
    resolution: {integrity: sha512-sWZlbEP2OsHNkXrMl5GYk/jKk70MBng6UU4YI/qGDYbgf6YbP4EvmqISbXCoJiRKs+1bSpFHVgQxvJ17F2li5g==}
    dependencies:
      pseudomap: 1.0.2
      yallist: 2.1.2
    dev: false

  /lru-cache@5.1.1:
    resolution: {integrity: sha512-KpNARQA3Iwv+jTA0utUVVbrh+Jlrr1Fv0e56GGzAFOXN7dk/FviaDW8LHmK52DlcH4WP2n6gI8vN1aesBFgo9w==}
    dependencies:
      yallist: 3.1.1

  /lru-cache@6.0.0:
    resolution: {integrity: sha512-Jo6dJ04CmSjuznwJSS3pUeWmd/H0ffTlkXXgwZi+eq1UCmqQwCh+eLsYOYCwY991i2Fah4h1BEMCx4qThGbsiA==}
    engines: {node: '>=10'}
    dependencies:
      yallist: 4.0.0

  /lunr@2.3.9:
    resolution: {integrity: sha512-zTU3DaZaF3Rt9rhN3uBMGQD3dD2/vFQqnvZCDv4dl5iOzq2IZQqTxu90r4E5J+nP70J3ilqVCrbho2eWaeW8Ow==}

  /lz-string@1.5.0:
    resolution: {integrity: sha512-h5bgJWpxJNswbU7qCrV0tIKQCaS3blPDrqKWx+QxzuzL1zGUzij9XCWLrSLsJPu5t+eWA/ycetzYAO5IOMcWAQ==}
    hasBin: true

  /make-dir@3.1.0:
    resolution: {integrity: sha512-g3FeP20LNwhALb/6Cz6Dd4F2ngze0jz7tbzrD2wAV+o9FeNHe4rL+yK2md0J/fiSf1sa1ADhXqi5+oVwOM/eGw==}
    engines: {node: '>=8'}
    dependencies:
      semver: 6.3.1
    dev: true

  /make-dir@4.0.0:
    resolution: {integrity: sha512-hXdUTZYIVOt1Ex//jAQi+wTZZpUpwBj/0QsOzqegb3rGMMeJiSEu5xLHnYfBrRV4RH2+OCSOO95Is/7x1WJ4bw==}
    engines: {node: '>=10'}
    dependencies:
      semver: 7.6.0
    dev: true

  /make-error@1.3.6:
    resolution: {integrity: sha512-s8UhlNe7vPKomQhC1qFelMokr/Sc3AgNbso3n74mVPA5LTZwkB9NlXf4XPamLxJE8h0gh73rM94xvwRT2CVInw==}
    dev: false

  /map-age-cleaner@0.1.3:
    resolution: {integrity: sha512-bJzx6nMoP6PDLPBFmg7+xRKeFZvFboMrGlxmNj9ClvX53KrmvM5bXFXEWjbz4cz1AFn+jWJ9z/DJSz7hrs0w3w==}
    engines: {node: '>=6'}
    dependencies:
      p-defer: 1.0.0
    dev: false

  /map-obj@1.0.1:
    resolution: {integrity: sha512-7N/q3lyZ+LVCp7PzuxrJr4KMbBE2hW7BT7YNia330OFxIf4d3r5zVpicP2650l7CPN6RM9zOJRl3NGpqSiw3Eg==}
    engines: {node: '>=0.10.0'}
    dev: false

  /map-obj@4.3.0:
    resolution: {integrity: sha512-hdN1wVrZbb29eBGiGjJbeP8JbKjq1urkHJ/LIP/NY48MZ1QVXUsQBV1G1zvYFHn1XE06cwjBsOI2K3Ulnj1YXQ==}
    engines: {node: '>=8'}
    dev: false

  /marked@4.3.0:
    resolution: {integrity: sha512-PRsaiG84bK+AMvxziE/lCFss8juXjNaWzVbN5tXAm4XjeaS9NAHhop+PjQxz2A9h8Q4M/xGmzP8vqNwy6JeK0A==}
    engines: {node: '>= 12'}
    hasBin: true

  /matcher-collection@1.1.2:
    resolution: {integrity: sha512-YQ/teqaOIIfUHedRam08PB3NK7Mjct6BvzRnJmpGDm8uFXpNr1sbY4yuflI5JcEs6COpYA0FpRQhSDBf1tT95g==}
    dependencies:
      minimatch: 3.1.2
    dev: false

  /matcher@3.0.0:
    resolution: {integrity: sha512-OkeDaAZ/bQCxeFAozM55PKcKU0yJMPGifLwV4Qgjitu+5MoAfSQN4lsLJeXZ1b8w0x+/Emda6MZgXS1jvsapng==}
    engines: {node: '>=10'}
    requiresBuild: true
    dependencies:
      escape-string-regexp: 4.0.0
    dev: false
    optional: true

  /md5@2.3.0:
    resolution: {integrity: sha512-T1GITYmFaKuO91vxyoQMFETst+O71VUPEU3ze5GNzDm0OWdP8v1ziTaAEPUr/3kLsY3Sftgz242A1SetQiDL7g==}
    dependencies:
      charenc: 0.0.2
      crypt: 0.0.2
      is-buffer: 1.1.6

  /media-typer@0.3.0:
    resolution: {integrity: sha512-dq+qelQ9akHpcOl/gUVRTxVIOkAJ1wR3QAvb4RsVjS8oVoFjDGTc679wJYmUmknUF5HwMLOgb5O+a3KxfWapPQ==}
    engines: {node: '>= 0.6'}
    dev: false

  /mem@4.3.0:
    resolution: {integrity: sha512-qX2bG48pTqYRVmDB37rn/6PT7LcR8T7oAX3bf99u1Tt1nzxYfxkgqDwUwolPlXweM0XzBOBFzSx4kfp7KP1s/w==}
    engines: {node: '>=6'}
    dependencies:
      map-age-cleaner: 0.1.3
      mimic-fn: 2.1.0
      p-is-promise: 2.1.0
    dev: false

  /memoize-one@4.0.3:
    resolution: {integrity: sha512-QmpUu4KqDmX0plH4u+tf0riMc1KHE1+lw95cMrLlXQAFOx/xnBtwhZ52XJxd9X2O6kwKBqX32kmhbhlobD0cuw==}

  /memoize-one@5.2.1:
    resolution: {integrity: sha512-zYiwtZUcYyXKo/np96AGZAckk+FWWsUdJ3cHGGmld7+AhvcWmQyGCYUh1hc4Q/pkOhb65dQR/pqCyK0cOaHz4Q==}

  /memoize-one@6.0.0:
    resolution: {integrity: sha512-rkpe71W0N0c0Xz6QD0eJETuWAJGnJ9afsl1srmwPrI+yBCkge5EycXXbYRyvL29zZVUWQCY7InPRCv3GDXuZNw==}
    dev: false

  /memorystream@0.3.1:
    resolution: {integrity: sha512-S3UwM3yj5mtUSEfP41UZmt/0SCoVYUcU1rkXv+BQ5Ig8ndL4sPoJNBUJERafdPb5jjHJGuMgytgKvKIf58XNBw==}
    engines: {node: '>= 0.10.0'}
    dev: false

  /meow@6.1.1:
    resolution: {integrity: sha512-3YffViIt2QWgTy6Pale5QpopX/IvU3LPL03jOTqp6pGj3VjesdO/U8CuHMKpnQr4shCNCM5fd5XFFvIIl6JBHg==}
    engines: {node: '>=8'}
    dependencies:
      '@types/minimist': 1.2.5
      camelcase-keys: 6.2.2
      decamelize-keys: 1.1.1
      hard-rejection: 2.1.0
      minimist-options: 4.1.0
      normalize-package-data: 2.5.0
      read-pkg-up: 7.0.1
      redent: 3.0.0
      trim-newlines: 3.0.1
      type-fest: 0.13.1
      yargs-parser: 18.1.3
    dev: false

  /merge-descriptors@1.0.1:
    resolution: {integrity: sha512-cCi6g3/Zr1iqQi6ySbseM1Xvooa98N0w31jzUYrXPX2xqObmFGHJ0tQ5u74H3mVh7wLouTseZyYIq39g8cNp1w==}
    dev: false

  /merge-stream@2.0.0:
    resolution: {integrity: sha512-abv/qOcuPfk3URPfDzmZU1LKmuw8kT+0nIHvKrKgFrwifol/doWcdA4ZqsWQ8ENrFKkd67Mfpo/LovbIUsbt3w==}
    dev: false

  /merge2@1.4.1:
    resolution: {integrity: sha512-8q7VEgMJW4J8tcfVPy8g09NcQwZdbwFEqhe/WZkoIzjn/3TGDwtOCYtXGxA3O8tPzpczCCDgv+P2P5y00ZJOOg==}
    engines: {node: '>= 8'}

  /methods@1.1.2:
    resolution: {integrity: sha512-iclAHeNqNm68zFtnZ0e+1L2yUIdvzNoauKU4WBA3VvH/vPFieF7qfRlwUZU+DA9P9bPXIS90ulxoUoCH23sV2w==}
    engines: {node: '>= 0.6'}
    dev: false

  /micro-memoize@4.1.2:
    resolution: {integrity: sha512-+HzcV2H+rbSJzApgkj0NdTakkC+bnyeiUxgT6/m7mjcz1CmM22KYFKp+EVj1sWe4UYcnriJr5uqHQD/gMHLD+g==}
    dev: false

  /micromatch@4.0.5:
    resolution: {integrity: sha512-DMy+ERcEW2q8Z2Po+WNXuw3c5YaUSFjAO5GsJqfEl7UjvtIuFKO6ZrKvcItdy98dwFI2N1tg3zNIdKaQT+aNdA==}
    engines: {node: '>=8.6'}
    dependencies:
      braces: 3.0.2
      picomatch: 2.3.1

  /mime-db@1.52.0:
    resolution: {integrity: sha512-sPU4uV7dYlvtWJxwwxHD0PuihVNiE7TyAbQ5SWxDCB9mUYvOgroQOwYQQOKPJ8CIbE+1ETVlOoK1UC2nU3gYvg==}
    engines: {node: '>= 0.6'}

  /mime-types@2.1.35:
    resolution: {integrity: sha512-ZDY+bPm5zTTF+YpCrAU9nK0UgICYPT0QtT1NZWFv4s++TNkcgVaT0g6+4R2uI4MjQjzysHB1zxuWL50hzaeXiw==}
    engines: {node: '>= 0.6'}
    dependencies:
      mime-db: 1.52.0

  /mime@1.6.0:
    resolution: {integrity: sha512-x0Vn8spI+wuJ1O6S7gnbaQg8Pxh4NNHb7KSINmEWKiPE4RKOplvijn+NkmYmmRgP68mc70j2EbeTFRsrswaQeg==}
    engines: {node: '>=4'}
    hasBin: true
    dev: false

  /mimic-fn@2.1.0:
    resolution: {integrity: sha512-OqbOk5oEQeAZ8WXWydlu9HJjz9WVdEIvamMCcXmuqUYjTknH/sqsWvhQ3vgwKFRR1HpjvNBKQ37nbJgYzGqGcg==}
    engines: {node: '>=6'}
    dev: false

  /mimic-fn@4.0.0:
    resolution: {integrity: sha512-vqiC06CuhBTUdZH+RYl8sFrL096vA45Ok5ISO6sE/Mr1jRbGH4Csnhi8f3wKVl7x8mO4Au7Ir9D3Oyv1VYMFJw==}
    engines: {node: '>=12'}
    dev: false

  /mimic-response@1.0.1:
    resolution: {integrity: sha512-j5EctnkH7amfV/q5Hgmoal1g2QHFJRraOtmx0JpIqkxhBhI/lJSl1nMpQ45hVarwNETOoWEimndZ4QK0RHxuxQ==}
    engines: {node: '>=4'}
    dev: false

  /mimic-response@3.1.0:
    resolution: {integrity: sha512-z0yWI+4FDrrweS8Zmt4Ej5HdJmky15+L2e6Wgn3+iK5fWzb6T3fhNFq2+MeTRb064c6Wr4N/wv0DzQTjNzHNGQ==}
    engines: {node: '>=10'}
    dev: false

  /min-indent@1.0.1:
    resolution: {integrity: sha512-I9jwMn07Sy/IwOj3zVkVik2JTvgpaykDZEigL6Rx6N9LbMywwUSMtxET+7lVoDLLd3O3IXwJwvuuns8UB/HeAg==}
    engines: {node: '>=4'}
    dev: false

  /minimatch@3.1.2:
    resolution: {integrity: sha512-J7p63hRiAjw1NDEww1W7i37+ByIrOWO5XQQAzZ3VOcL0PNybwpfmV/N05zFAzwQ9USyEcX6t3UO+K5aqBQOIHw==}
    dependencies:
      brace-expansion: 1.1.11

  /minimatch@5.0.1:
    resolution: {integrity: sha512-nLDxIFRyhDblz3qMuq+SoRZED4+miJ/G+tdDrjkkkRnjAsBexeGpgjLEQ0blJy7rHhR2b93rhQY4SvyWu9v03g==}
    engines: {node: '>=10'}
    dependencies:
      brace-expansion: 2.0.1

  /minimatch@5.1.6:
    resolution: {integrity: sha512-lKwV/1brpG6mBUFHtb7NUmtABCb2WZZmm2wNiOA5hAb8VdCS4B3dtMWyvcoViccwAW/COERjXLt0zP1zXUN26g==}
    engines: {node: '>=10'}
    dependencies:
      brace-expansion: 2.0.1
    dev: false

  /minimatch@7.4.6:
    resolution: {integrity: sha512-sBz8G/YjVniEz6lKPNpKxXwazJe4c19fEfV2GDMX6AjFz+MX9uDWIZW8XreVhkFW3fkIdTv/gxWr/Kks5FFAVw==}
    engines: {node: '>=10'}
    dependencies:
      brace-expansion: 2.0.1

  /minimatch@9.0.3:
    resolution: {integrity: sha512-RHiac9mvaRw0x3AYRgDC1CxAP7HTcNrrECeA8YYJeWnpo+2Q5CegtZjaotWTWxDG3UeGA1coE05iH1mPjT/2mg==}
    engines: {node: '>=16 || 14 >=14.17'}
    dependencies:
      brace-expansion: 2.0.1

  /minimatch@9.0.4:
    resolution: {integrity: sha512-KqWh+VchfxcMNRAJjj2tnsSJdNbHsVgnkBhTNrW7AjVo6OvLtxw8zfT9oLw1JSohlFzJ8jCoTgaoXvJ+kHt6fw==}
    engines: {node: '>=16 || 14 >=14.17'}
    dependencies:
      brace-expansion: 2.0.1

  /minimist-options@4.1.0:
    resolution: {integrity: sha512-Q4r8ghd80yhO/0j1O3B2BjweX3fiHg9cdOwjJd2J76Q135c+NDxGCqdYKQ1SKBuFfgWbAUzBfvYjPUEeNgqN1A==}
    engines: {node: '>= 6'}
    dependencies:
      arrify: 1.0.1
      is-plain-obj: 1.1.0
      kind-of: 6.0.3
    dev: false

  /minimist@1.2.8:
    resolution: {integrity: sha512-2yyAR8qBkN3YuheJanUpWC5U3bb5osDywNB8RzDVlDwDHbocAJveqqj1u8+SVD7jkWT4yvsHCpWqqWqAxb0zCA==}

  /minipass@7.0.4:
    resolution: {integrity: sha512-jYofLM5Dam9279rdkWzqHozUo4ybjdZmCsDHePy5V/PbBcVMiSZR97gmAy45aqi8CK1lG2ECd356FU86avfwUQ==}
    engines: {node: '>=16 || 14 >=14.17'}

  /mixme@0.5.10:
    resolution: {integrity: sha512-5H76ANWinB1H3twpJ6JY8uvAtpmFvHNArpilJAjXRKXSDDLPIMoZArw5SH0q9z+lLs8IrMw7Q2VWpWimFKFT1Q==}
    engines: {node: '>= 8.0.0'}
    dev: false

  /mixpanel@0.13.0:
    resolution: {integrity: sha512-YOWmpr/o4+zJ8LPjuLUkWLc2ImFeIkX6hF1t62Wlvq6loC6e8EK8qieYO4gYPTPxxtjAryl7xmIvf/7qnPwjrQ==}
    engines: {node: '>=10.0'}
    dependencies:
      https-proxy-agent: 5.0.0
    transitivePeerDependencies:
      - supports-color
    dev: false

  /mkdirp@0.5.6:
    resolution: {integrity: sha512-FP+p8RB8OWpF3YZBCrP5gtADmtXApB5AMLn+vdyA+PyxCjrCs00mjyUozssO33cwDeT3wNGdLxJ5M//YqtHAJw==}
    hasBin: true
    dependencies:
      minimist: 1.2.8

  /mkdirp@3.0.1:
    resolution: {integrity: sha512-+NsyUUAZDmo6YVHzL/stxSu3t9YS1iljliy3BSDrXJ/dkn1KYdmtZODGGjLcc9XLgVVpH4KshHB8XmZgMhaBXg==}
    engines: {node: '>=10'}
    hasBin: true

  /mocha-junit-reporter@2.2.1(mocha@10.4.0):
    resolution: {integrity: sha512-iDn2tlKHn8Vh8o4nCzcUVW4q7iXp7cC4EB78N0cDHIobLymyHNwe0XG8HEHHjc3hJlXm0Vy6zcrxaIhnI2fWmw==}
    peerDependencies:
      mocha: '>=2.2.5'
    dependencies:
      debug: 4.3.4(supports-color@8.1.1)
      md5: 2.3.0
      mkdirp: 3.0.1
      mocha: 10.4.0
      strip-ansi: 6.0.1
      xml: 1.0.1
    transitivePeerDependencies:
      - supports-color

  /mocha@10.4.0:
    resolution: {integrity: sha512-eqhGB8JKapEYcC4ytX/xrzKforgEc3j1pGlAXVy3eRwrtAy5/nIfT1SvgGzfN0XZZxeLq0aQWkOUAmqIJiv+bA==}
    engines: {node: '>= 14.0.0'}
    hasBin: true
    dependencies:
      ansi-colors: 4.1.1
      browser-stdout: 1.3.1
      chokidar: 3.5.3
      debug: 4.3.4(supports-color@8.1.1)
      diff: 5.0.0
      escape-string-regexp: 4.0.0
      find-up: 5.0.0
      glob: 8.1.0
      he: 1.2.0
      js-yaml: 4.1.0
      log-symbols: 4.1.0
      minimatch: 5.0.1
      ms: 2.1.3
      serialize-javascript: 6.0.0
      strip-json-comments: 3.1.1
      supports-color: 8.1.1
      workerpool: 6.2.1
      yargs: 16.2.0
      yargs-parser: 20.2.4
      yargs-unparser: 2.0.0

  /module-definition@5.0.1:
    resolution: {integrity: sha512-kvw3B4G19IXk+BOXnYq/D/VeO9qfHaapMeuS7w7sNUqmGaA6hywdFHMi+VWeR9wUScXM7XjoryTffCZ5B0/8IA==}
    engines: {node: '>=14'}
    hasBin: true
    dependencies:
      ast-module-types: 5.0.0
      node-source-walk: 6.0.2
    dev: false

  /module-details-from-path@1.0.3:
    resolution: {integrity: sha512-ySViT69/76t8VhE1xXHK6Ch4NcDd26gx0MzKXLO+F7NOtnqH68d9zF94nT8ZWSxXh8ELOERsnJO/sWt1xZYw5A==}
    dev: false

  /module-lookup-amd@8.0.5:
    resolution: {integrity: sha512-vc3rYLjDo5Frjox8NZpiyLXsNWJ5BWshztc/5KSOMzpg9k5cHH652YsJ7VKKmtM4SvaxuE9RkrYGhiSjH3Ehow==}
    engines: {node: '>=14'}
    hasBin: true
    dependencies:
      commander: 10.0.1
      glob: 7.2.3
      requirejs: 2.3.6
      requirejs-config-file: 4.0.0
    dev: false

  /moment@2.30.1:
    resolution: {integrity: sha512-uEmtNhbDOrWPFS+hdjFCBfy9f2YoyzRpwcl+DqpC6taX21FzsTLQVbMV/W7PzNSX6x/bhC1zA3c2UQ5NzH6how==}
    dev: false

  /ms@2.0.0:
    resolution: {integrity: sha512-Tpp60P6IUJDTuOq/5Z8cdskzJujfwqfOTkrwIwj7IRISpnkJnT6SyJ4PCPnGMoFjC9ddhal5KVIYtAt97ix05A==}
    dev: false

  /ms@2.1.2:
    resolution: {integrity: sha512-sGkPx+VjMtmA6MX27oA4FBFELFCZZ4S4XqeGOXCv68tT+jb3vk/RyaKWP0PTKyWtmLSM0b+adUTEvbs1PEaH2w==}

  /ms@2.1.3:
    resolution: {integrity: sha512-6FlzubTLZG3J2a/NVCAleEhjzq5oxgHyaCU9yYXvcLsvoVaHJq/s5xXI6/XXP6tz7R9xAOtHnSO/tXtF3WRTlA==}

  /multiparty@4.2.3:
    resolution: {integrity: sha512-Ak6EUJZuhGS8hJ3c2fY6UW5MbkGUPMBEGd13djUzoY/BHqV/gTuFWtC6IuVA7A2+v3yjBS6c4or50xhzTQZImQ==}
    engines: {node: '>= 0.10'}
    dependencies:
      http-errors: 1.8.1
      safe-buffer: 5.2.1
      uid-safe: 2.1.5

  /mute-stream@0.0.8:
    resolution: {integrity: sha512-nnbWWOkoWyUsTjKrhgD0dcz22mdkSnpYqbEjIm2nhwhuxlSkpywJmBo8h0ZqJdkp73mb90SssHkN4rsRaBAfAA==}
    dev: false

  /nan@2.19.0:
    resolution: {integrity: sha512-nO1xXxfh/RWNxfd/XPfbIfFk5vgLsAxUR9y5O0cHMJu/AW9U95JLXqthYHjEp+8gQ5p96K9jUp8nbVOxCdRbtw==}
    requiresBuild: true
    dev: false
    optional: true

  /nanoid@2.1.11:
    resolution: {integrity: sha512-s/snB+WGm6uwi0WjsZdaVcuf3KJXlfGl2LcxgwkEwJF0D/BWzVWAZW/XY4bFaiR7s0Jk3FPvlnepg1H1b1UwlA==}

  /nanoid@3.3.7:
    resolution: {integrity: sha512-eSRppjcPIatRIMC1U6UngP8XFcz8MQWGQdt1MTBQ7NaAmvXDfvNxbvWV3x2y6CdEUciCSsDHDQZbhYaB8QEo2g==}
    engines: {node: ^10 || ^12 || ^13.7 || ^14 || >=15.0.1}
    hasBin: true
    dev: false

  /nanotimer@0.3.14:
    resolution: {integrity: sha512-NpKXdP6ZLwZcODvDeyfoDBVoncbrgvC12txO3F4l9BxMycQjZD29AnasGAy7uSi3dcsTGnGn6/zzvQRwbjS4uw==}
    dev: false

  /natural-compare-lite@1.4.0:
    resolution: {integrity: sha512-Tj+HTDSJJKaZnfiuw+iaF9skdPpTo2GtEly5JHnWV/hfv2Qj/9RKsGISQtLh2ox3l5EAGw487hnBee0sIJ6v2g==}
    dev: false

  /natural-compare@1.4.0:
    resolution: {integrity: sha512-OWND8ei3VtNC9h7V60qff3SVobHr996CTwgxubgyQYEpg290h9J0buyECNNJexkFm5sOajh5G116RYA1c8ZMSw==}

  /natural-orderby@2.0.3:
    resolution: {integrity: sha512-p7KTHxU0CUrcOXe62Zfrb5Z13nLvPhSWR/so3kFulUQU0sgUll2Z0LwpsLN351eOOD+hRGu/F1g+6xDfPeD++Q==}
    dev: false

  /negotiator@0.6.3:
    resolution: {integrity: sha512-+EUsqGPLsM+j/zdChZjsnX51g4XrHFOIXwfnCVPGlQk/k5giakcKsuxCObBRu6DSm9opw/O6slWbJdghQM4bBg==}
    engines: {node: '>= 0.6'}
    dev: false

  /nice-try@1.0.5:
    resolution: {integrity: sha512-1nh45deeb5olNY7eX82BkPO7SSxR5SSYJiPTrTdFUVYwAl8CKMA5N9PjTYkHiRjisVcxcQ1HXdLhx2qxxJzLNQ==}
    dev: false

  /nise@5.1.9:
    resolution: {integrity: sha512-qOnoujW4SV6e40dYxJOb3uvuoPHtmLzIk4TFo+j0jPJoC+5Z9xja5qH5JZobEPsa8+YYphMrOSwnrshEhG2qww==}
    dependencies:
      '@sinonjs/commons': 3.0.1
      '@sinonjs/fake-timers': 11.2.2
      '@sinonjs/text-encoding': 0.7.2
      just-extend: 6.2.0
      path-to-regexp: 6.2.2

  /node-fetch@2.6.7:
    resolution: {integrity: sha512-ZjMPFEfVx5j+y2yF35Kzx5sF7kDzxuDj6ziH4FFbOp87zKDZNx8yExJIb05OGF4Nlt9IHFIMBkRl41VdvcNdbQ==}
    engines: {node: 4.x || >=6.0.0}
    peerDependencies:
      encoding: ^0.1.0
    peerDependenciesMeta:
      encoding:
        optional: true
    dependencies:
      whatwg-url: 5.0.0

  /node-fetch@2.7.0:
    resolution: {integrity: sha512-c4FRfUm/dbcWZ7U+1Wq0AwCyFL+3nt2bEw05wfxSz+DWpWsitgmSgYmy2dQdWyKC1694ELPqMs/YzUSNozLt8A==}
    engines: {node: 4.x || >=6.0.0}
    peerDependencies:
      encoding: ^0.1.0
    peerDependenciesMeta:
      encoding:
        optional: true
    dependencies:
      whatwg-url: 5.0.0

  /node-int64@0.4.0:
    resolution: {integrity: sha512-O5lz91xSOeoXP6DulyHfllpq+Eg00MWitZIbtPfoSEvqIHdl5gfcY6hYzDWnj0qD5tz52PI08u9qUvSVeUBeHw==}
    dev: false

  /node-preload@0.2.1:
    resolution: {integrity: sha512-RM5oyBy45cLEoHqCeh+MNuFAxO0vTFBLskvQbOKnEE7YTTSN4tbN8QWDIPQ6L+WvKsB/qLEGpYe2ZZ9d4W9OIQ==}
    engines: {node: '>=8'}
    dependencies:
      process-on-spawn: 1.0.0
    dev: true

  /node-releases@2.0.14:
    resolution: {integrity: sha512-y10wOWt8yZpqXmOgRo77WaHEmhYQYGNA6y421PKsKYWEK8aW+cqAphborZDhqfyKrbZEN92CN1X2KbafY2s7Yw==}

  /node-source-walk@6.0.2:
    resolution: {integrity: sha512-jn9vOIK/nfqoFCcpK89/VCVaLg1IHE6UVfDOzvqmANaJ/rWCTEdH8RZ1V278nv2jr36BJdyQXIAavBLXpzdlag==}
    engines: {node: '>=14'}
    dependencies:
      '@babel/parser': 7.24.4
    dev: false

  /nopt@1.0.10:
    resolution: {integrity: sha512-NWmpvLSqUrgrAC9HCuxEvb+PSloHpqVu+FqcO4eeF2h5qYRhA7ev6KvelyQAKtegUbC6RypJnlEOhd8vloNKYg==}
    hasBin: true
    dependencies:
      abbrev: 1.1.1

  /normalize-package-data@2.5.0:
    resolution: {integrity: sha512-/5CMN3T0R4XTj4DcGaexo+roZSdSFW/0AOOTROrjxzCG1wrWXEsGbRKevjlIL+ZDE4sZlJr5ED4YW0yqmkK+eA==}
    dependencies:
      hosted-git-info: 2.8.9
      resolve: 1.22.8
      semver: 5.7.2
      validate-npm-package-license: 3.0.4
    dev: false

  /normalize-path@3.0.0:
    resolution: {integrity: sha512-6eZs5Ls3WtCisHWp9S2GUy8dqkpGi4BVSz3GaqiE6ezub0512ESztXUwUB6C6IKbQkY2Pnb/mD4WYojCRwcwLA==}
    engines: {node: '>=0.10.0'}

  /normalize-url@6.1.0:
    resolution: {integrity: sha512-DlL+XwOy3NxAQ8xuC0okPgK46iuVNAK01YN7RueYBqqFeGsBjV9XmCAzAdgt+667bCl5kPh9EqKKDwnaPG1I7A==}
    engines: {node: '>=10'}
    dev: false

  /npm-run-all@4.1.5:
    resolution: {integrity: sha512-Oo82gJDAVcaMdi3nuoKFavkIHBRVqQ1qvMb+9LHk/cF4P6B2m8aP04hGf7oL6wZ9BuGwX1onlLhpuoofSyoQDQ==}
    engines: {node: '>= 4'}
    hasBin: true
    dependencies:
      ansi-styles: 3.2.1
      chalk: 2.4.2
      cross-spawn: 6.0.5
      memorystream: 0.3.1
      minimatch: 3.1.2
      pidtree: 0.3.1
      read-pkg: 3.0.0
      shell-quote: 1.8.1
      string.prototype.padend: 3.1.6
    dev: false

  /npm-run-path@2.0.2:
    resolution: {integrity: sha512-lJxZYlT4DW/bRUtFh1MQIWqmLwQfAxnqWG4HhEdjMlkrJYnJn0Jrr2u3mgxqaWsdiBc76TYkTG/mhrnYTuzfHw==}
    engines: {node: '>=4'}
    dependencies:
      path-key: 2.0.1
    dev: false

  /npm-run-path@5.3.0:
    resolution: {integrity: sha512-ppwTtiJZq0O/ai0z7yfudtBpWIoxM8yE6nHi1X47eFR2EWORqfbu6CnPlNsjeN683eT0qG6H/Pyf9fCcvjnnnQ==}
    engines: {node: ^12.20.0 || ^14.13.1 || >=16.0.0}
    dependencies:
      path-key: 4.0.0
    dev: false

  /nth-check@2.1.1:
    resolution: {integrity: sha512-lqjrjmaOoAnWfMmBPL+XNnynZh2+swxiX3WUE0s4yEHI6m+AwrK2UZOimIRl3X/4QctVqS8AiZjFqyOGrMXb/w==}
    dependencies:
      boolbase: 1.0.0
    dev: false

  /nwsapi@2.2.9:
    resolution: {integrity: sha512-2f3F0SEEer8bBu0dsNCFF50N0cTThV1nWFYcEYFZttdW0lDAoybv9cQoK7X7/68Z89S7FoRrVjP1LPX4XRf9vg==}

  /nyc@15.1.0:
    resolution: {integrity: sha512-jMW04n9SxKdKi1ZMGhvUTHBN0EICCRkHemEoE5jm6mTYcqcdas0ATzgUgejlQUHMvpnOZqGB5Xxsv9KxJW1j8A==}
    engines: {node: '>=8.9'}
    hasBin: true
    dependencies:
      '@istanbuljs/load-nyc-config': 1.1.0
      '@istanbuljs/schema': 0.1.3
      caching-transform: 4.0.0
      convert-source-map: 1.9.0
      decamelize: 1.2.0
      find-cache-dir: 3.3.2
      find-up: 4.1.0
      foreground-child: 2.0.0
      get-package-type: 0.1.0
      glob: 7.2.3
      istanbul-lib-coverage: 3.2.2
      istanbul-lib-hook: 3.0.0
      istanbul-lib-instrument: 4.0.3
      istanbul-lib-processinfo: 2.0.3
      istanbul-lib-report: 3.0.1
      istanbul-lib-source-maps: 4.0.1
      istanbul-reports: 3.1.7
      make-dir: 3.1.0
      node-preload: 0.2.1
      p-map: 3.0.0
      process-on-spawn: 1.0.0
      resolve-from: 5.0.0
      rimraf: 3.0.2
      signal-exit: 3.0.7
      spawn-wrap: 2.0.0
      test-exclude: 6.0.0
      yargs: 15.4.1
    transitivePeerDependencies:
      - supports-color
    dev: true

  /object-assign@3.0.0:
    resolution: {integrity: sha512-jHP15vXVGeVh1HuaA2wY6lxk+whK/x4KBG88VXeRma7CCun7iGD5qPc4eYykQ9sdQvg8jkwFKsSxHln2ybW3xQ==}
    engines: {node: '>=0.10.0'}

  /object-assign@4.1.1:
    resolution: {integrity: sha512-rJgTQnkUnH1sFw8yT6VSU3zD3sWmu6sZhIseY8VX+GRu3P6F7Fu+JNDoXfklElbLJSnc3FUQHVe4cU5hj+BcUg==}
    engines: {node: '>=0.10.0'}

  /object-hash@1.3.1:
    resolution: {integrity: sha512-OSuu/pU4ENM9kmREg0BdNrUDIl1heYa4mBZacJc+vVWz4GtAwu7jO8s4AIt2aGRUTqxykpWzI3Oqnsm13tTMDA==}
    engines: {node: '>= 0.10.0'}

  /object-hash@3.0.0:
    resolution: {integrity: sha512-RSn9F68PjH9HqtltsSnqYC1XXoWe9Bju5+213R98cNGttag9q9yAOTzdbsqvIa7aNm5WffBZFpWYr2aWrklWAw==}
    engines: {node: '>= 6'}
    dev: false

  /object-inspect@1.13.1:
    resolution: {integrity: sha512-5qoj1RUiKOMsCCNLV1CBiPYE10sziTsnmNxkAI/rZhiD63CF7IqdFGC/XzjWjpSgLf0LxXX3bDFIh0E18f6UhQ==}

  /object-is@1.1.6:
    resolution: {integrity: sha512-F8cZ+KfGlSGi09lJT7/Nd6KJZ9ygtvYC0/UYYLI9nmQKLMnydpB9yvbv9K1uSkEu7FU9vYPmVwLg328tX+ot3Q==}
    engines: {node: '>= 0.4'}
    dependencies:
      call-bind: 1.0.7
      define-properties: 1.2.1

  /object-keys@1.1.1:
    resolution: {integrity: sha512-NuAESUOUMrlIXOfHKzD6bpPu3tYt3xvjNdRIQ+FeT0lNb4K8WR70CaDxhuNguS2XG+GjkyMwOzsN5ZktImfhLA==}
    engines: {node: '>= 0.4'}

  /object-treeify@1.1.33:
    resolution: {integrity: sha512-EFVjAYfzWqWsBMRHPMAXLCDIJnpMhdWAqR7xG6M6a2cs6PMFpl/+Z20w9zDW4vkxOFfddegBKq9Rehd0bxWE7A==}
    engines: {node: '>= 10'}
    dev: false

  /object.assign@4.1.5:
    resolution: {integrity: sha512-byy+U7gp+FVwmyzKPYhW2h5l3crpmGsxl7X2s8y43IgxvG4g3QZ6CffDtsNQy1WsmZpQbO+ybo0AlW7TY6DcBQ==}
    engines: {node: '>= 0.4'}
    dependencies:
      call-bind: 1.0.7
      define-properties: 1.2.1
      has-symbols: 1.0.3
      object-keys: 1.1.1

  /object.entries@1.1.8:
    resolution: {integrity: sha512-cmopxi8VwRIAw/fkijJohSfpef5PdN0pMQJN6VC/ZKvn0LIknWD8KtgY6KlQdEc4tIjcQ3HxSMmnvtzIscdaYQ==}
    engines: {node: '>= 0.4'}
    dependencies:
      call-bind: 1.0.7
      define-properties: 1.2.1
      es-object-atoms: 1.0.0

  /object.fromentries@2.0.8:
    resolution: {integrity: sha512-k6E21FzySsSK5a21KRADBd/NGneRegFO5pLHfdQLpRDETUNJueLXs3WCzyQ3tFRDYgbq3KHGXfTbi2bs8WQ6rQ==}
    engines: {node: '>= 0.4'}
    dependencies:
      call-bind: 1.0.7
      define-properties: 1.2.1
      es-abstract: 1.23.3
      es-object-atoms: 1.0.0

  /object.groupby@1.0.3:
    resolution: {integrity: sha512-+Lhy3TQTuzXI5hevh8sBGqbmurHbbIjAi0Z4S63nthVLmLxfbj4T54a4CfZrXIrt9iP4mVAPYMo/v99taj3wjQ==}
    engines: {node: '>= 0.4'}
    dependencies:
      call-bind: 1.0.7
      define-properties: 1.2.1
      es-abstract: 1.23.3

  /object.hasown@1.1.4:
    resolution: {integrity: sha512-FZ9LZt9/RHzGySlBARE3VF+gE26TxR38SdmqOqliuTnl9wrKulaQs+4dee1V+Io8VfxqzAfHu6YuRgUy8OHoTg==}
    engines: {node: '>= 0.4'}
    dependencies:
      define-properties: 1.2.1
      es-abstract: 1.23.3
      es-object-atoms: 1.0.0

  /object.values@1.2.0:
    resolution: {integrity: sha512-yBYjY9QX2hnRmZHAjG/f13MzmBzxzYgQhFrke06TTyKY5zSTEqkOeukBzIdVA3j3ulu8Qa3MbVFShV7T2RmGtQ==}
    engines: {node: '>= 0.4'}
    dependencies:
      call-bind: 1.0.7
      define-properties: 1.2.1
      es-object-atoms: 1.0.0

  /on-finished@2.4.1:
    resolution: {integrity: sha512-oVlzkg3ENAhCk2zdv7IJwd/QUD4z2RxRwpkcGY8psCVcCYZNq4wYnVWALHM+brtuJjePWiYF/ClmuDr8Ch5+kg==}
    engines: {node: '>= 0.8'}
    dependencies:
      ee-first: 1.1.1
    dev: false

  /once@1.4.0:
    resolution: {integrity: sha512-lNaJgI+2Q5URQBkccEKHTQOPaXdUxnZZElQTZY0MFUAuaEqe1E+Nyvgdz/aIyNi6Z9MzO5dv1H8n58/GELp3+w==}
    dependencies:
      wrappy: 1.0.2

  /onetime@5.1.2:
    resolution: {integrity: sha512-kbpaSSGJTWdAY5KPVeMOKXSrPtr8C8C7wodJbcsd51jRnmD+GZu8Y0VoU6Dm5Z4vWr0Ig/1NKuWRKf7j5aaYSg==}
    engines: {node: '>=6'}
    dependencies:
      mimic-fn: 2.1.0
    dev: false

  /onetime@6.0.0:
    resolution: {integrity: sha512-1FlR+gjXK7X+AsAHso35MnyN5KqGwJRi/31ft6x0M194ht7S+rWAvd7PHss9xSKMzE0asv1pyIHaJYq+BbacAQ==}
    engines: {node: '>=12'}
    dependencies:
      mimic-fn: 4.0.0
    dev: false

  /open@7.4.2:
    resolution: {integrity: sha512-MVHddDVweXZF3awtlAS+6pgKLlm/JgxZ90+/NBurBoQctVOOB/zDdVjcyPzQ+0laDGbsWgrRkflI65sQeOgT9Q==}
    engines: {node: '>=8'}
    dependencies:
      is-docker: 2.2.1
      is-wsl: 2.2.0
    dev: false

  /opener@1.5.2:
    resolution: {integrity: sha512-ur5UIdyw5Y7yEj9wLzhqXiy6GZ3Mwx0yGI+5sMn2r0N0v3cKJvUmFH5yPP+WXh9e0xfyzyJX95D8l088DNFj7A==}
    hasBin: true
    dev: false

  /opentracing@0.14.7:
    resolution: {integrity: sha512-vz9iS7MJ5+Bp1URw8Khvdyw1H/hGvzHWlKQ7eRrQojSCDL1/SrWfrY9QebLw97n2deyRtzHRC3MkQfVNUCo91Q==}
    engines: {node: '>=0.10'}
    dev: false

  /optionator@0.9.3:
    resolution: {integrity: sha512-JjCoypp+jKn1ttEFExxhetCKeJt9zhAgAve5FXHixTvFDW/5aEktX9bufBKLRRMdU7bNtpLfcGu94B3cdEJgjg==}
    engines: {node: '>= 0.8.0'}
    dependencies:
      '@aashutoshrathi/word-wrap': 1.2.6
      deep-is: 0.1.4
      fast-levenshtein: 2.0.6
      levn: 0.4.1
      prelude-ls: 1.2.1
      type-check: 0.4.0

  /ora@4.1.1:
    resolution: {integrity: sha512-sjYP8QyVWBpBZWD6Vr1M/KwknSw6kJOz41tvGMlwWeClHBtYKTbHMki1PsLZnxKpXMPbTKv9b3pjQu3REib96A==}
    engines: {node: '>=8'}
    dependencies:
      chalk: 3.0.0
      cli-cursor: 3.1.0
      cli-spinners: 2.9.2
      is-interactive: 1.0.0
      log-symbols: 3.0.0
      mute-stream: 0.0.8
      strip-ansi: 6.0.1
      wcwidth: 1.0.1
    dev: false

  /os-tmpdir@1.0.2:
    resolution: {integrity: sha512-D2FR03Vir7FIu45XBY20mTb+/ZSWB00sjU9jdQXt83gDrI4Ztz5Fs7/yy74g2N5SVQY4xY1qDr4rNddwYRVX0g==}
    engines: {node: '>=0.10.0'}
    dev: false

  /outdent@0.5.0:
    resolution: {integrity: sha512-/jHxFIzoMXdqPzTaCpFzAAWhpkSjZPF4Vsn6jAfNpmbH/ymsmd7Qc6VE9BGn0L6YMj6uwpQLxCECpus4ukKS9Q==}
    dev: false

  /p-cancelable@2.1.1:
    resolution: {integrity: sha512-BZOr3nRQHOntUjTrH8+Lh54smKHoHyur8We1V8DSMVrl5A2malOOwuJRnKRDjSnkoeBh4at6BwEnb5I7Jl31wg==}
    engines: {node: '>=8'}
    dev: false

  /p-defer@1.0.0:
    resolution: {integrity: sha512-wB3wfAxZpk2AzOfUMJNL+d36xothRSyj8EXOa4f6GMqYDN9BJaaSISbsk+wS9abmnebVw95C2Kb5t85UmpCxuw==}
    engines: {node: '>=4'}
    dev: false

  /p-filter@2.1.0:
    resolution: {integrity: sha512-ZBxxZ5sL2HghephhpGAQdoskxplTwr7ICaehZwLIlfL6acuVgZPm8yBNuRAFBGEqtD/hmUeq9eqLg2ys9Xr/yw==}
    engines: {node: '>=8'}
    dependencies:
      p-map: 2.1.0
    dev: false

  /p-finally@1.0.0:
    resolution: {integrity: sha512-LICb2p9CB7FS+0eR1oqWnHhp0FljGLZCWBE9aix0Uye9W8LTQPwMTYVGWQWIw9RdQiDg4+epXQODwIYJtSJaow==}
    engines: {node: '>=4'}
    dev: false

  /p-is-promise@2.1.0:
    resolution: {integrity: sha512-Y3W0wlRPK8ZMRbNq97l4M5otioeA5lm1z7bkNkxCka8HSPjR0xRWmpCmc9utiaLP9Jb1eD8BgeIxTW4AIF45Pg==}
    engines: {node: '>=6'}
    dev: false

  /p-limit@2.3.0:
    resolution: {integrity: sha512-//88mFWSJx8lxCzwdAABTJL2MyWB12+eIY7MDL2SqLmAkeKU9qxRvWuSyTjm3FUmpBEMuFfckAIqEaVGUDxb6w==}
    engines: {node: '>=6'}
    dependencies:
      p-try: 2.2.0

  /p-limit@3.1.0:
    resolution: {integrity: sha512-TYOanM3wGwNGsZN2cVTYPArw454xnXj5qmWF1bEoAc4+cU/ol7GVh7odevjp1FNHduHc3KZMcFduxU5Xc6uJRQ==}
    engines: {node: '>=10'}
    dependencies:
      yocto-queue: 0.1.0

  /p-locate@4.1.0:
    resolution: {integrity: sha512-R79ZZ/0wAxKGu3oYMlz8jy/kbhsNrS7SKZ7PxEHBgJ5+F2mtFW2fK2cOtBh1cHYkQsbzFV7I+EoRKe6Yt0oK7A==}
    engines: {node: '>=8'}
    dependencies:
      p-limit: 2.3.0

  /p-locate@5.0.0:
    resolution: {integrity: sha512-LaNjtRWUBY++zB5nE/NwcaoMylSPk+S+ZHNB1TzdbMJMny6dynpAGt7X/tl/QYq3TIeE6nxHppbo2LGymrG5Pw==}
    engines: {node: '>=10'}
    dependencies:
      p-limit: 3.1.0

  /p-map@2.1.0:
    resolution: {integrity: sha512-y3b8Kpd8OAN444hxfBbFfj1FY/RjtTd8tzYwhUqNYXx0fXx2iX4maP4Qr6qhIKbQXI02wTLAda4fYUbDagTUFw==}
    engines: {node: '>=6'}
    dev: false

  /p-map@3.0.0:
    resolution: {integrity: sha512-d3qXVTF/s+W+CdJ5A29wywV2n8CQQYahlgz2bFiA+4eVNJbHJodPZ+/gXwPGh0bOqA+j8S+6+ckmvLGPk1QpxQ==}
    engines: {node: '>=8'}
    dependencies:
      aggregate-error: 3.1.0
    dev: true

  /p-map@6.0.0:
    resolution: {integrity: sha512-T8BatKGY+k5rU+Q/GTYgrEf2r4xRMevAN5mtXc2aPc4rS1j3s+vWTaO2Wag94neXuCAUAs8cxBL9EeB5EA6diw==}
    engines: {node: '>=16'}

  /p-try@2.2.0:
    resolution: {integrity: sha512-R4nPAVTAU0B9D35/Gk3uJf/7XYbQcyohSKdvAxIRSNghFl4e71hVoGnBNQz9cWaXxO2I10KTC+3jMdvvoKw6dQ==}
    engines: {node: '>=6'}

  /package-hash@4.0.0:
    resolution: {integrity: sha512-whdkPIooSu/bASggZ96BWVvZTRMOFxnyUG5PnTSGKoJE2gd5mbVNmR2Nj20QFzxYYgAXpoqC+AiXzl+UMRh7zQ==}
    engines: {node: '>=8'}
    dependencies:
      graceful-fs: 4.2.11
      hasha: 5.2.2
      lodash.flattendeep: 4.4.0
      release-zalgo: 1.0.0
    dev: true

  /parent-module@1.0.1:
    resolution: {integrity: sha512-GQ2EWRpQV8/o+Aw8YqtfZZPfNRWZYkbidE9k5rpl/hC3vtHHBfGm2Ifi6qWV+coDGkrUKZAxE3Lot5kcsRlh+g==}
    engines: {node: '>=6'}
    dependencies:
      callsites: 3.1.0

  /parse-json@4.0.0:
    resolution: {integrity: sha512-aOIos8bujGN93/8Ox/jPLh7RwVnPEysynVFE+fQZyg6jKELEHwzgKdLRFHUgXJL6kylijVSBC4BvN9OmsB48Rw==}
    engines: {node: '>=4'}
    dependencies:
      error-ex: 1.3.2
      json-parse-better-errors: 1.0.2
    dev: false

  /parse-json@5.2.0:
    resolution: {integrity: sha512-ayCKvm/phCGxOkYRSCM82iDwct8/EonSEgCSxWxD7ve6jHggsFl4fZVQBPRNgQoKiuV/odhFrGzQXZwbifC8Rg==}
    engines: {node: '>=8'}
    dependencies:
      '@babel/code-frame': 7.24.2
      error-ex: 1.3.2
      json-parse-even-better-errors: 2.3.1
      lines-and-columns: 1.2.4
    dev: false

  /parse-path@7.0.0:
    resolution: {integrity: sha512-Euf9GG8WT9CdqwuWJGdf3RkUcTBArppHABkO7Lm8IzRQp0e2r/kkFnmhu4TSK30Wcu5rVAZLmfPKSBBi9tWFog==}
    dependencies:
      protocols: 2.0.1

  /parse-url@8.1.0:
    resolution: {integrity: sha512-xDvOoLU5XRrcOZvnI6b8zA6n9O9ejNk/GExuz1yBuWUGn9KA97GI6HTs6u02wKara1CeVmZhH+0TZFdWScR89w==}
    dependencies:
      parse-path: 7.0.0

  /parse5-htmlparser2-tree-adapter@7.0.0:
    resolution: {integrity: sha512-B77tOZrqqfUfnVcOrUvfdLbz4pu4RopLD/4vmu3HUPswwTA8OH0EMW9BlWR2B0RCoiZRAHEUu7IxeP1Pd1UU+g==}
    dependencies:
      domhandler: 5.0.3
      parse5: 7.1.2
    dev: false

  /parse5@7.1.2:
    resolution: {integrity: sha512-Czj1WaSVpaoj0wbhMzLmWD69anp2WH7FXMB9n1Sy8/ZFF9jolSQVMu1Ij5WIyGmcBmhk7EOndpO4mIpihVqAXw==}
    dependencies:
      entities: 4.5.0

  /parseurl@1.3.3:
    resolution: {integrity: sha512-CiyeOxFT/JZyN5m0z9PfXw4SCBJ6Sygz1Dpl0wqjlhDEGGBP1GnsUVEL0p63hoG1fcj3fHynXi9NYO4nWOL+qQ==}
    engines: {node: '>= 0.8'}
    dev: false

  /password-prompt@1.1.3:
    resolution: {integrity: sha512-HkrjG2aJlvF0t2BMH0e2LB/EHf3Lcq3fNMzy4GYHcQblAvOl+QQji1Lx7WRBMqpVK8p+KR7bCg7oqAMXtdgqyw==}
    dependencies:
      ansi-escapes: 4.3.2
      cross-spawn: 7.0.3
    dev: false

  /path-exists@4.0.0:
    resolution: {integrity: sha512-ak9Qy5Q7jYb2Wwcey5Fpvg2KoAc/ZIhLSLOSBmRmygPsGwkVVt0fZa0qrtMz+m6tJTAHfZQ8FnmB4MG4LWy7/w==}
    engines: {node: '>=8'}

  /path-is-absolute@1.0.1:
    resolution: {integrity: sha512-AVbw3UJ2e9bq64vSaS9Am0fje1Pa8pbGqTTsmXfaIiMpnr5DlDhfJOuLj9Sf95ZPVDAUerDfEk88MPmPe7UCQg==}
    engines: {node: '>=0.10.0'}

  /path-key@2.0.1:
    resolution: {integrity: sha512-fEHGKCSmUSDPv4uoj8AlD+joPlq3peND+HRYyxFz4KPw4z926S/b8rIuFs2FYJg3BwsxJf6A9/3eIdLaYC+9Dw==}
    engines: {node: '>=4'}
    dev: false

  /path-key@3.1.1:
    resolution: {integrity: sha512-ojmeN0qd+y0jszEtoY48r0Peq5dwMEkIlCOu6Q5f41lfkswXuKtYrhgoTpLnyIcHm24Uhqx+5Tqm2InSwLhE6Q==}
    engines: {node: '>=8'}

  /path-key@4.0.0:
    resolution: {integrity: sha512-haREypq7xkM7ErfgIyA0z+Bj4AGKlMSdlQE2jvJo6huWD1EdkKYV+G/T4nq0YEF2vgTT8kqMFKo1uHn950r4SQ==}
    engines: {node: '>=12'}
    dev: false

  /path-parse@1.0.7:
    resolution: {integrity: sha512-LDJzPVEEEPR+y48z93A0Ed0yXb8pAByGWo/k5YYdYgpY2/2EsOsksJrq7lOHxryrVOn1ejG6oAp8ahvOIQD8sw==}

  /path-scurry@1.10.2:
    resolution: {integrity: sha512-7xTavNy5RQXnsjANvVvMkEjvloOinkAjv/Z6Ildz9v2RinZ4SBKTWFOVRbaF8p0vpHnyjV/UwNDdKuUv6M5qcA==}
    engines: {node: '>=16 || 14 >=14.17'}
    dependencies:
      lru-cache: 10.2.0
      minipass: 7.0.4

  /path-to-regexp@0.1.7:
    resolution: {integrity: sha512-5DFkuoqlv1uYQKxy8omFBeJPQcdoE07Kv2sferDCrAq1ohOU+MSDswDIbnx3YAM60qIOnYa53wBhXW0EbMonrQ==}
    dev: false

  /path-to-regexp@6.2.2:
    resolution: {integrity: sha512-GQX3SSMokngb36+whdpRXE+3f9V8UzyAorlYvOGx87ufGHehNTn5lCxrKtLyZ4Yl/wEKnNnr98ZzOwwDZV5ogw==}

  /path-type@3.0.0:
    resolution: {integrity: sha512-T2ZUsdZFHgA3u4e5PfPbjd7HDDpxPnQb5jN0SrDsjNSuVXHJqtwTnWqG0B1jZrgmJ/7lj1EmVIByWt1gxGkWvg==}
    engines: {node: '>=4'}
    dependencies:
      pify: 3.0.0
    dev: false

  /path-type@4.0.0:
    resolution: {integrity: sha512-gDKb8aZMDeD/tZWs9P6+q0J9Mwkdl6xMV8TjnGP3qJVJ06bdMgkbBlLU8IdfOsIsFz2BW1rNVT3XuNEl8zPAvw==}
    engines: {node: '>=8'}

  /pathval@1.1.1:
    resolution: {integrity: sha512-Dp6zGqpTdETdR63lehJYPeIOqpiNBNtc7BpWSLrOje7UaIsE5aY92r/AunQA7rsXvet3lrJ3JnZX29UPTKXyKQ==}

  /pend@1.2.0:
    resolution: {integrity: sha512-F3asv42UuXchdzt+xXqfW1OGlVBe+mxa2mqI0pg5yAHZPvFmY3Y6drSf/GQ1A86WgWEN9Kzh/WrgKa6iGcHXLg==}
    dev: false

  /picocolors@1.0.0:
    resolution: {integrity: sha512-1fygroTLlHu66zi26VoTDv8yRgm0Fccecssto+MhsZ0D/DGW2sm8E8AjW7NU5VVTRt5GxbeZ5qBuJr+HyLYkjQ==}

  /picomatch@2.3.1:
    resolution: {integrity: sha512-JU3teHTNjmE2VCGFzuY8EXzCDVwEqB2a8fsIvwaStHhAWJEeVd1o1QD80CU6+ZdEXXSLbSsuLwJjkCBWqRQUVA==}
    engines: {node: '>=8.6'}

  /pidtree@0.3.1:
    resolution: {integrity: sha512-qQbW94hLHEqCg7nhby4yRC7G2+jYHY4Rguc2bjw7Uug4GIJuu1tvf2uHaZv5Q8zdt+WKJ6qK1FOI6amaWUo5FA==}
    engines: {node: '>=0.10'}
    hasBin: true
    dev: false

  /pidtree@0.6.0:
    resolution: {integrity: sha512-eG2dWTVw5bzqGRztnHExczNxt5VGsE6OwTeCG3fdUf9KBsZzO3R5OIIIzWR+iZA0NtZ+RDVdaoE2dK1cn6jH4g==}
    engines: {node: '>=0.10'}
    hasBin: true
    dev: false

  /pify@3.0.0:
    resolution: {integrity: sha512-C3FsVNH1udSEX48gGX1xfvwTWfsYWj5U+8/uK15BGzIGrKoUpghX8hWZwa/OFnakBiiVNmBvemTJR5mcy7iPcg==}
    engines: {node: '>=4'}
    dev: false

  /pify@4.0.1:
    resolution: {integrity: sha512-uB80kBFb/tfd68bVleG9T5GGsGPjJrLAUpR5PZIrhBnIaRTQRjqdJSsIKkOP6OAIFbj7GOrcudc5pNjZ+geV2g==}
    engines: {node: '>=6'}
    dev: false

  /pkg-dir@4.2.0:
    resolution: {integrity: sha512-HRDzbaKjC+AOWVXxAU/x54COGeIv9eb+6CkDSQoNTt4XyWoIJvuPsXizxu/Fr23EiekbtZwmh1IcIG/l/a10GQ==}
    engines: {node: '>=8'}
    dependencies:
      find-up: 4.1.0

  /playwright-core@1.43.1:
    resolution: {integrity: sha512-EI36Mto2Vrx6VF7rm708qSnesVQKbxEWvPrfA1IPY6HgczBplDx7ENtx+K2n4kJ41sLLkuGfmb0ZLSSXlDhqPg==}
    engines: {node: '>=16'}
    hasBin: true
    dev: false

  /playwright@1.43.1:
    resolution: {integrity: sha512-V7SoH0ai2kNt1Md9E3Gwas5B9m8KR2GVvwZnAI6Pg0m3sh7UvgiYhRrhsziCmqMJNouPckiOhk8T+9bSAK0VIA==}
    engines: {node: '>=16'}
    hasBin: true
    dependencies:
      playwright-core: 1.43.1
    optionalDependencies:
      fsevents: 2.3.2
    dev: false

  /possible-typed-array-names@1.0.0:
    resolution: {integrity: sha512-d7Uw+eZoloe0EHDIYoe+bQ5WXnGMOpmiZFTuMWCwpjzzkL2nTjcKiAk4hh8TjnGye2TwWOk3UXucZ+3rbmBa8Q==}
    engines: {node: '>= 0.4'}

  /postcss-values-parser@6.0.2(postcss@8.4.38):
    resolution: {integrity: sha512-YLJpK0N1brcNJrs9WatuJFtHaV9q5aAOj+S4DI5S7jgHlRfm0PIbDCAFRYMQD5SHq7Fy6xsDhyutgS0QOAs0qw==}
    engines: {node: '>=10'}
    peerDependencies:
      postcss: ^8.2.9
    dependencies:
      color-name: 1.1.4
      is-url-superb: 4.0.0
      postcss: 8.4.38
      quote-unquote: 1.0.0
    dev: false

  /postcss@8.4.38:
    resolution: {integrity: sha512-Wglpdk03BSfXkHoQa3b/oulrotAkwrlLDRSOb9D0bN86FdRyE9lppSp33aHNPgBa0JKCoB+drFLZkQoRRYae5A==}
    engines: {node: ^10 || ^12 || >=14}
    dependencies:
      nanoid: 3.3.7
      picocolors: 1.0.0
      source-map-js: 1.2.0
    dev: false

  /posthog-node@3.6.3(debug@4.3.4):
    resolution: {integrity: sha512-JB+ei0LkwE+rKHyW5z79Nd1jUaGxU6TvkfjFqY9vQaHxU5aU8dRl0UUaEmZdZbHwjp3WmXCBQQRNyimwbNQfCw==}
    engines: {node: '>=15.0.0'}
    dependencies:
      axios: 1.6.8(debug@4.3.4)
      rusha: 0.8.14
    transitivePeerDependencies:
      - debug
    dev: false

  /precinct@11.0.5:
    resolution: {integrity: sha512-oHSWLC8cL/0znFhvln26D14KfCQFFn4KOLSw6hmLhd+LQ2SKt9Ljm89but76Pc7flM9Ty1TnXyrA2u16MfRV3w==}
    engines: {node: ^14.14.0 || >=16.0.0}
    hasBin: true
    dependencies:
      '@dependents/detective-less': 4.1.0
      commander: 10.0.1
      detective-amd: 5.0.2
      detective-cjs: 5.0.1
      detective-es6: 4.0.1
      detective-postcss: 6.1.3
      detective-sass: 5.0.3
      detective-scss: 4.0.3
      detective-stylus: 4.0.0
      detective-typescript: 11.2.0
      module-definition: 5.0.1
      node-source-walk: 6.0.2
    transitivePeerDependencies:
      - supports-color
    dev: false

  /preferred-pm@3.1.3:
    resolution: {integrity: sha512-MkXsENfftWSRpzCzImcp4FRsCc3y1opwB73CfCNWyzMqArju2CrlMHlqB7VexKiPEOjGMbttv1r9fSCn5S610w==}
    engines: {node: '>=10'}
    dependencies:
      find-up: 5.0.0
      find-yarn-workspace-root2: 1.2.16
      path-exists: 4.0.0
      which-pm: 2.0.0
    dev: false

  /prelude-ls@1.2.1:
    resolution: {integrity: sha512-vkcDPrRZo1QZLbn5RLGPpg/WmIQ65qoWWhcGKf/b5eplkkarX0m9z8ppCat4mlOqUsWpyNuYgO3VRyrYHSzX5g==}
    engines: {node: '>= 0.8.0'}

  /present@0.0.3:
    resolution: {integrity: sha512-d0QMXYTKHuAO0n0IfI/x2lbNwybdNWjRQ08hQySzqMQ2M0gwh/IetTv2glkPJihFn+cMDYjK/BiVgcLcjsASgg==}
    dev: false

  /prettier@2.8.8:
    resolution: {integrity: sha512-tdN8qQGvNjw4CHbY+XXk0JgCXn9QiF21a55rBe5LJAU+kDyC4WQn4+awm2Xfk2lQMk5fKup9XgzTZtGkjBdP9Q==}
    engines: {node: '>=10.13.0'}
    hasBin: true
    dev: false

  /prettier@3.2.5:
    resolution: {integrity: sha512-3/GWa9aOC0YeD7LUfvOG2NiDyhOWRvt1k+rcKhOuYnMY24iiCphgneUfJDyFXd6rZCAnuLBv6UeAULtrhT/F4A==}
    engines: {node: '>=14'}
    hasBin: true
    dev: false

  /pretty-format@21.2.1:
    resolution: {integrity: sha512-ZdWPGYAnYfcVP8yKA3zFjCn8s4/17TeYH28MXuC8vTp0o21eXjbFGcOAXZEaDaOFJjc3h2qa7HQNHNshhvoh2A==}
    dependencies:
      ansi-regex: 3.0.1
      ansi-styles: 3.2.1

  /pretty-format@27.5.1:
    resolution: {integrity: sha512-Qb1gy5OrP5+zDf2Bvnzdl3jsTf1qXVMazbvCoKhtKqVs4/YK4ozX4gKQJJVyNe+cajNPn0KoC0MC3FUmaHWEmQ==}
    engines: {node: ^10.13.0 || ^12.13.0 || ^14.15.0 || >=15.0.0}
    dependencies:
      ansi-regex: 5.0.1
      ansi-styles: 5.2.0
      react-is: 17.0.2

  /printable-characters@1.0.42:
    resolution: {integrity: sha512-dKp+C4iXWK4vVYZmYSd0KBH5F/h1HoZRsbJ82AVKRO3PEo8L4lBS/vLwhVtpwwuYcoIsVY+1JYKR268yn480uQ==}
    dev: false

  /process-nextick-args@2.0.1:
    resolution: {integrity: sha512-3ouUOpQhtgrbOa17J7+uxOTpITYWaGP7/AhoR3+A+/1e9skrzelGi/dXzEYyvbxubEF6Wn2ypscTKiKJFFn1ag==}
    dev: false

  /process-on-spawn@1.0.0:
    resolution: {integrity: sha512-1WsPDsUSMmZH5LeMLegqkPDrsGgsWwk1Exipy2hvB0o/F0ASzbpIctSCcZIK1ykJvtTJULEH+20WOFjMvGnCTg==}
    engines: {node: '>=8'}
    dependencies:
      fromentries: 1.3.2
    dev: true

  /process@0.11.10:
    resolution: {integrity: sha512-cdGef/drWFoydD1JsMzuFf8100nZl+GT+yacc2bEced5f9Rjk4z+WtFUTBu9PhOi9j/jfmBPu0mMEY4wIdAF8A==}
    engines: {node: '>= 0.6.0'}

  /progress@2.0.3:
    resolution: {integrity: sha512-7PiHtLll5LdnKIMw100I+8xJXR5gW2QwWYkT6iJva0bXitZKa/XMrSbdmg3r2Xnaidz9Qumd0VPaMrZlF9V9sA==}
    engines: {node: '>=0.4.0'}
    dev: false

  /prom-client@14.2.0:
    resolution: {integrity: sha512-sF308EhTenb/pDRPakm+WgiN+VdM/T1RaHj1x+MvAuT8UiQP8JmOEbxVqtkbfR4LrvOg5n7ic01kRBDGXjYikA==}
    engines: {node: '>=10'}
    dependencies:
      tdigest: 0.1.2
    dev: false

  /prop-types@15.8.1:
    resolution: {integrity: sha512-oj87CgZICdulUohogVAR7AjlC0327U4el4L6eAvOqCeudMDVU0NThNaV+b9Df4dXgSP1gXMTnPdhfe/2qDH5cg==}
    dependencies:
      loose-envify: 1.4.0
      object-assign: 4.1.1
      react-is: 16.13.1

  /protobufjs@7.2.6:
    resolution: {integrity: sha512-dgJaEDDL6x8ASUZ1YqWciTRrdOuYNzoOf27oHNfdyvKqHr5i0FV7FSLU+aIeFjyFgVxrpTOtQUi0BLLBymZaBw==}
    engines: {node: '>=12.0.0'}
    requiresBuild: true
    dependencies:
      '@protobufjs/aspromise': 1.1.2
      '@protobufjs/base64': 1.1.2
      '@protobufjs/codegen': 2.0.4
      '@protobufjs/eventemitter': 1.1.0
      '@protobufjs/fetch': 1.1.0
      '@protobufjs/float': 1.0.2
      '@protobufjs/inquire': 1.1.0
      '@protobufjs/path': 1.1.2
      '@protobufjs/pool': 1.1.0
      '@protobufjs/utf8': 1.1.0
      '@types/node': 18.19.31
      long: 5.2.3
    dev: false

  /protocols@2.0.1:
    resolution: {integrity: sha512-/XJ368cyBJ7fzLMwLKv1e4vLxOju2MNAIokcr7meSaNcVbWz/CPcW22cP04mwxOErdA5mwjA8Q6w/cdAQxVn7Q==}

  /proxy-addr@2.0.7:
    resolution: {integrity: sha512-llQsMLSUDUPT44jdrU/O37qlnifitDP+ZwrmmZcoSKyLKvtZxpyV0n2/bD/N4tBAAZ/gJEdZU7KMraoK1+XYAg==}
    engines: {node: '>= 0.10'}
    dependencies:
      forwarded: 0.2.0
      ipaddr.js: 1.9.1
    dev: false

  /proxy-from-env@1.1.0:
    resolution: {integrity: sha512-D+zkORCbA9f1tdWRK0RaCR3GPv50cMxcrz4X8k5LTSUD1Dkw47mKJEZQNunItRTkWwgtaUSo1RVFRIG9ZXiFYg==}

  /pseudomap@1.0.2:
    resolution: {integrity: sha512-b/YwNhb8lk1Zz2+bXXpS/LK9OisiZZ1SNsSLxN1x2OXVEhW2Ckr/7mWE5vrC1ZTiJlD9g19jWszTmJsB+oEpFQ==}
    dev: false

  /psl@1.9.0:
    resolution: {integrity: sha512-E/ZsdU4HLs/68gYzgGTkMicWTLPdAftJLfJFlLUAAKZGkStNU72sZjT66SnMDVOfOWY/YAoiD7Jxa9iHvngcag==}

  /pump@3.0.0:
    resolution: {integrity: sha512-LwZy+p3SFs1Pytd/jYct4wpv49HiYCqd9Rlc5ZVdk0V+8Yzv6jR5Blk3TRmPL1ft69TxP0IMZGJ+WPFU2BFhww==}
    dependencies:
      end-of-stream: 1.4.4
      once: 1.4.0
    dev: false

  /punycode@1.3.2:
    resolution: {integrity: sha512-RofWgt/7fL5wP1Y7fxE7/EmTLzQVnB0ycyibJ0OOHIlJqTNzglYFxVwETOcIoJqJmpDXJ9xImDv+Fq34F/d4Dw==}
    dev: false

  /punycode@2.3.1:
    resolution: {integrity: sha512-vYt7UD1U9Wg6138shLtLOvdAu+8DsC/ilFtEVHcH+wydcSpNE20AfSOduf6MkRFahL5FY7X1oU7nKVZFtfq8Fg==}
    engines: {node: '>=6'}

  /q@1.5.1:
    resolution: {integrity: sha512-kV/CThkXo6xyFEZUugw/+pIOywXcDbFYgSct5cT3gqlbkBE1SJdwy6UQoZvodiWF/ckQLZyDE/Bu1M6gVu5lVw==}
    engines: {node: '>=0.6.0', teleport: '>=0.2.0'}
    dev: false

  /qs@6.11.0:
    resolution: {integrity: sha512-MvjoMCJwEarSbUYk5O+nmoSzSutSsTwF85zcHPQ9OrlFoZOYIjaqBAJIqIXjptyD5vThxGq52Xu/MaJzRkIk4Q==}
    engines: {node: '>=0.6'}
    dependencies:
      side-channel: 1.0.6
    dev: false

  /querystring@0.2.0:
    resolution: {integrity: sha512-X/xY82scca2tau62i9mDyU9K+I+djTMUsvwf7xnUX5GLvVzgJybOJf4Y6o9Zx3oJK/LSXg5tTZBjwzqVPaPO2g==}
    engines: {node: '>=0.4.x'}
    deprecated: The querystring API is considered Legacy. new code should use the URLSearchParams API instead.
    dev: false

  /querystringify@2.2.0:
    resolution: {integrity: sha512-FIqgj2EUvTa7R50u0rGsyTftzjYmv/a3hO345bZNrqabNqjtgiDMgmo4mkUjd+nzU5oF3dClKqFIPUKybUyqoQ==}

  /queue-microtask@1.2.3:
    resolution: {integrity: sha512-NuaNSa6flKT5JaSYQzJok04JzTL1CA6aGhv5rfLW3PgqA+M2ChpZQnAC8h8i4ZFkBS8X5RqkDBHA7r4hej3K9A==}

  /quick-lru@4.0.1:
    resolution: {integrity: sha512-ARhCpm70fzdcvNQfPoy49IaanKkTlRWF2JMzqhcJbhSFRZv7nPTvZJdcY7301IPmvW+/p0RgIWnQDLJxifsQ7g==}
    engines: {node: '>=8'}
    dev: false

  /quick-lru@5.1.1:
    resolution: {integrity: sha512-WuyALRjWPDGtt/wzJiadO5AXY+8hZ80hVpe6MyivgraREW751X3SbhRvG3eLKOYN+8VEvqLcf3wdnt44Z4S4SA==}
    engines: {node: '>=10'}
    dev: false

  /quote-unquote@1.0.0:
    resolution: {integrity: sha512-twwRO/ilhlG/FIgYeKGFqyHhoEhqgnKVkcmqMKi2r524gz3ZbDTcyFt38E9xjJI2vT+KbRNHVbnJ/e0I25Azwg==}
    dev: false

  /random-bytes@1.0.0:
    resolution: {integrity: sha512-iv7LhNVO047HzYR3InF6pUcUsPQiHTM1Qal51DcGSuZFBil1aBBWG5eHPNek7bvILMaYJ/8RU1e8w1AMdHmLQQ==}
    engines: {node: '>= 0.8'}

  /randombytes@2.1.0:
    resolution: {integrity: sha512-vYl3iOX+4CKUWuxGi9Ukhie6fsqXqS9FE2Zaic4tNFD2N2QQaXOMFbuKK4QmDHC0JO6B1Zp41J0LpT0oR68amQ==}
    dependencies:
      safe-buffer: 5.2.1

  /range-parser@1.2.1:
    resolution: {integrity: sha512-Hrgsx+orqoygnmhFbKaHE6c296J+HTAQXoxEF6gNupROmmGJRoyzfG3ccAveqCBrwr/2yxQ5BVd/GTl5agOwSg==}
    engines: {node: '>= 0.6'}
    dev: false

  /raw-body@2.5.2:
    resolution: {integrity: sha512-8zGqypfENjCIqGhgXToC8aB2r7YrBX+AQAfIPs/Mlk+BtPTztOvTS01NRW/3Eh60J+a48lt8qsCzirQ6loCVfA==}
    engines: {node: '>= 0.8'}
    dependencies:
      bytes: 3.1.2
      http-errors: 2.0.0
      iconv-lite: 0.4.24
      unpipe: 1.0.0
    dev: false

  /rc@1.2.8:
    resolution: {integrity: sha512-y3bGgqKj3QBdxLbLkomlohkvsA8gdAiUQlSBJnBhfn+BPxg4bc62d8TcBW15wavDfgexCgccckhcZvywyQYPOw==}
    hasBin: true
    dependencies:
      deep-extend: 0.6.0
      ini: 1.3.8
      minimist: 1.2.8
      strip-json-comments: 2.0.1
    dev: false

  /react-autosuggest@10.1.0(react@18.2.0):
    resolution: {integrity: sha512-/azBHmc6z/31s/lBf6irxPf/7eejQdR0IqnZUzjdSibtlS8+Rw/R79pgDAo6Ft5QqCUTyEQ+f0FhL+1olDQ8OA==}
    peerDependencies:
      react: '>=16.3.0'
    dependencies:
      es6-promise: 4.2.8
      prop-types: 15.8.1
      react: 18.2.0
      react-themeable: 1.1.0
      section-iterator: 2.0.0
      shallow-equal: 1.2.1

  /react-dom@18.2.0(react@18.2.0):
    resolution: {integrity: sha512-6IMTriUmvsjHUjNtEDudZfuDQUoWXVxKHhlEGSk81n4YFS+r/Kl99wXiwlVXtPBtJenozv2P+hxDsw9eA7Xo6g==}
    peerDependencies:
      react: ^18.2.0
    dependencies:
      loose-envify: 1.4.0
      react: 18.2.0
      scheduler: 0.23.0

  /react-error-boundary@4.0.13(react@18.2.0):
    resolution: {integrity: sha512-b6PwbdSv8XeOSYvjt8LpgpKrZ0yGdtZokYwkwV2wlcZbxgopHX/hgPl5VgpnoVOWd868n1hktM8Qm4b+02MiLQ==}
    peerDependencies:
      react: '>=16.13.1'
    dependencies:
      '@babel/runtime': 7.24.4
      react: 18.2.0
    dev: false

  /react-highlight-words@0.20.0(react@18.2.0):
    resolution: {integrity: sha512-asCxy+jCehDVhusNmCBoxDf2mm1AJ//D+EzDx1m5K7EqsMBIHdZ5G4LdwbSEXqZq1Ros0G0UySWmAtntSph7XA==}
    peerDependencies:
      react: ^0.14.0 || ^15.0.0 || ^16.0.0-0 || ^17.0.0-0 || ^18.0.0-0
    dependencies:
      highlight-words-core: 1.2.2
      memoize-one: 4.0.3
      prop-types: 15.8.1
      react: 18.2.0

  /react-is@16.13.1:
    resolution: {integrity: sha512-24e6ynE2H+OKt4kqsOvNd8kBpV65zoxbA4BVsEOB3ARVWQki/DHzaUoC5KuON/BiccDaCCTZBuOcfZs70kR8bQ==}

  /react-is@17.0.2:
    resolution: {integrity: sha512-w2GsyukL62IJnlaff/nRegPQR94C/XXamvMWmSHRJ4y7Ts/4ocGRmTHvOs8PSE6pB3dWOrD/nueuU5sduBsQ4w==}

  /react-refresh@0.14.0:
    resolution: {integrity: sha512-wViHqhAd8OHeLS/IRMJjTSDHF3U9eWi62F/MledQGPdJGDhodXJ9PBLNGr6WWL7qlH12Mt3TyTpbS+hGXMjCzQ==}
    engines: {node: '>=0.10.0'}
    dev: false

  /react-resize-detector@10.0.1(react-dom@18.2.0)(react@18.2.0):
    resolution: {integrity: sha512-CR2EdP83ycGlWkhhrd6+hhZVhPJO4xnzClFCTBXlODVTHOgiDJQu77sBt67J7P3gfU4ec/kOuf2c5EcyTUNLXQ==}
    peerDependencies:
      react: ^18.0.0
      react-dom: ^18.0.0
    dependencies:
      lodash: 4.17.21
      react: 18.2.0
      react-dom: 18.2.0(react@18.2.0)
    dev: false

  /react-select-async-paginate@0.7.2(react-select@5.7.0)(react@18.2.0):
    resolution: {integrity: sha512-NlF717+Kh/OgSC7YyEYuB0ebsqF2YhyEdcETH1lX6X4INgNKpKH269MI1H5soIThZdCPZl5xz2QSldcPKlPlew==}
    peerDependencies:
      react: ^16.14.0 || ^17.0.0 || ^18.0.0
      react-select: ^5.0.0
    dependencies:
      '@seznam/compose-react-refs': 1.0.6
      '@vtaits/use-lazy-ref': 0.1.3(react@18.2.0)
      react: 18.2.0
      react-select: 5.7.0(@types/react@18.2.79)(react-dom@18.2.0)(react@18.2.0)
      sleep-promise: 9.1.0
      use-is-mounted-ref: 1.5.0(react@18.2.0)
    dev: false

  /react-select@5.7.0(@types/react@18.2.79)(react-dom@18.2.0)(react@18.2.0):
    resolution: {integrity: sha512-lJGiMxCa3cqnUr2Jjtg9YHsaytiZqeNOKeibv6WF5zbK/fPegZ1hg3y/9P1RZVLhqBTs0PfqQLKuAACednYGhQ==}
    peerDependencies:
      react: ^16.8.0 || ^17.0.0 || ^18.0.0
      react-dom: ^16.8.0 || ^17.0.0 || ^18.0.0
    dependencies:
      '@babel/runtime': 7.24.4
      '@emotion/cache': 11.11.0
      '@emotion/react': 11.11.4(@types/react@18.2.79)(react@18.2.0)
      '@floating-ui/dom': 1.6.3
      '@types/react-transition-group': 4.4.10
      memoize-one: 6.0.0
      prop-types: 15.8.1
      react: 18.2.0
      react-dom: 18.2.0(react@18.2.0)
      react-transition-group: 4.4.5(react-dom@18.2.0)(react@18.2.0)
      use-isomorphic-layout-effect: 1.1.2(@types/react@18.2.79)(react@18.2.0)
    transitivePeerDependencies:
      - '@types/react'
    dev: false

  /react-table@7.8.0(react@18.2.0):
    resolution: {integrity: sha512-hNaz4ygkZO4bESeFfnfOft73iBUj8K5oKi1EcSHPAibEydfsX2MyU6Z8KCr3mv3C9Kqqh71U+DhZkFvibbnPbA==}
    peerDependencies:
      react: ^16.8.3 || ^17.0.0-0 || ^18.0.0
    dependencies:
      react: 18.2.0

  /react-themeable@1.1.0:
    resolution: {integrity: sha512-kl5tQ8K+r9IdQXZd8WLa+xxYN04lLnJXRVhHfdgwsUJr/SlKJxIejoc9z9obEkx1mdqbTw1ry43fxEUwyD9u7w==}
    dependencies:
      object-assign: 3.0.0

  /react-transition-group@4.4.5(react-dom@18.2.0)(react@18.2.0):
    resolution: {integrity: sha512-pZcd1MCJoiKiBR2NRxeCRg13uCXbydPnmB4EOeRrY7480qNWO8IIgQG6zlDkm6uRMsURXPuKq0GWtiM59a5Q6g==}
    peerDependencies:
      react: '>=16.6.0'
      react-dom: '>=16.6.0'
    dependencies:
      '@babel/runtime': 7.24.4
      dom-helpers: 5.2.1
      loose-envify: 1.4.0
      prop-types: 15.8.1
      react: 18.2.0
      react-dom: 18.2.0(react@18.2.0)

  /react-window@1.8.10(react-dom@18.2.0)(react@18.2.0):
    resolution: {integrity: sha512-Y0Cx+dnU6NLa5/EvoHukUD0BklJ8qITCtVEPY1C/nL8wwoZ0b5aEw8Ff1dOVHw7fCzMt55XfJDd8S8W8LCaUCg==}
    engines: {node: '>8.0.0'}
    peerDependencies:
      react: ^15.0.0 || ^16.0.0 || ^17.0.0 || ^18.0.0
      react-dom: ^15.0.0 || ^16.0.0 || ^17.0.0 || ^18.0.0
    dependencies:
      '@babel/runtime': 7.24.4
      memoize-one: 5.2.1
      react: 18.2.0
      react-dom: 18.2.0(react@18.2.0)

  /react@18.2.0:
    resolution: {integrity: sha512-/3IjMdb2L9QbBdWiW5e3P2/npwMBaU9mHCSCUzNln0ZCYbcfTsGbTJrU/kGemdH2IWmB2ioZ+zkxtmq6g09fGQ==}
    engines: {node: '>=0.10.0'}
    dependencies:
      loose-envify: 1.4.0

  /read-pkg-up@7.0.1:
    resolution: {integrity: sha512-zK0TB7Xd6JpCLmlLmufqykGE+/TlOePD6qKClNW7hHDKFh/J7/7gCWGR7joEQEW1bKq3a3yUZSObOoWLFQ4ohg==}
    engines: {node: '>=8'}
    dependencies:
      find-up: 4.1.0
      read-pkg: 5.2.0
      type-fest: 0.8.1
    dev: false

  /read-pkg@3.0.0:
    resolution: {integrity: sha512-BLq/cCO9two+lBgiTYNqD6GdtK8s4NpaWrl6/rCO9w0TUS8oJl7cmToOZfRYllKTISY6nt1U7jQ53brmKqY6BA==}
    engines: {node: '>=4'}
    dependencies:
      load-json-file: 4.0.0
      normalize-package-data: 2.5.0
      path-type: 3.0.0
    dev: false

  /read-pkg@5.2.0:
    resolution: {integrity: sha512-Ug69mNOpfvKDAc2Q8DRpMjjzdtrnv9HcSMX+4VsZxD1aZ6ZzrIE7rlzXBtWTyhULSMKg076AW6WR5iZpD0JiOg==}
    engines: {node: '>=8'}
    dependencies:
      '@types/normalize-package-data': 2.4.4
      normalize-package-data: 2.5.0
      parse-json: 5.2.0
      type-fest: 0.6.0
    dev: false

  /read-yaml-file@1.1.0:
    resolution: {integrity: sha512-VIMnQi/Z4HT2Fxuwg5KrY174U1VdUIASQVWXXyqtNRtxSr9IYkn1rsI6Tb6HsrHCmB7gVpNwX6JxPTHcH6IoTA==}
    engines: {node: '>=6'}
    dependencies:
      graceful-fs: 4.2.11
      js-yaml: 3.14.1
      pify: 4.0.1
      strip-bom: 3.0.0
    dev: false

  /readable-stream@2.3.8:
    resolution: {integrity: sha512-8p0AUk4XODgIewSi0l8Epjs+EVnWiK7NoDIEGU0HhE7+ZyY8D1IMY7odu5lRrFXGg71L15KG8QrPmum45RTtdA==}
    dependencies:
      core-util-is: 1.0.3
      inherits: 2.0.4
      isarray: 1.0.0
      process-nextick-args: 2.0.1
      safe-buffer: 5.1.2
      string_decoder: 1.1.1
      util-deprecate: 1.0.2
    dev: false

  /readable-stream@3.6.2:
    resolution: {integrity: sha512-9u/sniCrY3D5WdsERHzHE4G2YCXqoG5FTHUiCC4SIbr6XcLZBY05ya9EKjYek9O5xOAwjGq+1JdGBAS7Q9ScoA==}
    engines: {node: '>= 6'}
    dependencies:
      inherits: 2.0.4
      string_decoder: 1.3.0
      util-deprecate: 1.0.2
    dev: false

  /readdir-glob@1.1.3:
    resolution: {integrity: sha512-v05I2k7xN8zXvPD9N+z/uhXPaj0sUFCe2rcWZIpBsqxfP7xXFQ0tipAd/wjj1YxWyWtUS5IDJpOG82JKt2EAVA==}
    dependencies:
      minimatch: 5.1.6
    dev: false

  /readdirp@3.6.0:
    resolution: {integrity: sha512-hOS089on8RduqdbhvQ5Z37A0ESjsqz6qnRcffsMU3495FuTdqSm+7bhJ29JvIOsBDEEnan5DPu9t3To9VRlMzA==}
    engines: {node: '>=8.10.0'}
    dependencies:
      picomatch: 2.3.1

  /redent@3.0.0:
    resolution: {integrity: sha512-6tDA8g98We0zd0GvVeMT9arEOnTw9qM03L9cJXaCjrip1OO764RDBLBfrB4cwzNGDj5OA5ioymC9GkizgWJDUg==}
    engines: {node: '>=8'}
    dependencies:
      indent-string: 4.0.0
      strip-indent: 3.0.0
    dev: false

  /redeyed@2.1.1:
    resolution: {integrity: sha512-FNpGGo1DycYAdnrKFxCMmKYgo/mILAqtRYbkdQD8Ep/Hk2PQ5+aEAEx+IU713RTDmuBaH0c8P5ZozurNu5ObRQ==}
    dependencies:
      esprima: 4.0.1
    dev: false

  /reflect-metadata@0.1.14:
    resolution: {integrity: sha512-ZhYeb6nRaXCfhnndflDK8qI6ZQ/YcWZCISRAWICW9XYqMUwjZM9Z0DveWX/ABN01oxSHwVxKQmxeYZSsm0jh5A==}

  /reflect.getprototypeof@1.0.6:
    resolution: {integrity: sha512-fmfw4XgoDke3kdI6h4xcUz1dG8uaiv5q9gcEwLS4Pnth2kxT+GZ7YehS1JTMGBQmtV7Y4GFGbs2re2NqhdozUg==}
    engines: {node: '>= 0.4'}
    dependencies:
      call-bind: 1.0.7
      define-properties: 1.2.1
      es-abstract: 1.23.3
      es-errors: 1.3.0
      get-intrinsic: 1.2.4
      globalthis: 1.0.3
      which-builtin-type: 1.1.3

  /regenerator-runtime@0.14.1:
    resolution: {integrity: sha512-dYnhHh0nJoMfnkZs6GmmhFknAGRrLznOu5nc9ML+EJxGvrx6H7teuevqVqCuPcPK//3eDrrjQhehXVx9cnkGdw==}

  /regexp.prototype.flags@1.5.2:
    resolution: {integrity: sha512-NcDiDkTLuPR+++OCKB0nWafEmhg/Da8aUPLPMQbK+bxKKCm1/S5he+AqYa4PlMCVBalb4/yxIRub6qkEx5yJbw==}
    engines: {node: '>= 0.4'}
    dependencies:
      call-bind: 1.0.7
      define-properties: 1.2.1
      es-errors: 1.3.0
      set-function-name: 2.0.2

  /release-zalgo@1.0.0:
    resolution: {integrity: sha512-gUAyHVHPPC5wdqX/LG4LWtRYtgjxyX78oanFNTMMyFEfOqdC54s3eE82imuWKbOeqYht2CrNf64Qb8vgmmtZGA==}
    engines: {node: '>=4'}
    dependencies:
      es6-error: 4.1.1
    dev: true

  /require-directory@2.1.1:
    resolution: {integrity: sha512-fGxEI7+wsG9xrvdjsrlmL22OMTTiHRwAMroiEeMgq8gzoLC/PQr7RsRDSTLUg/bZAZtF+TVIkHc6/4RIKrui+Q==}
    engines: {node: '>=0.10.0'}

  /require-in-the-middle@7.3.0:
    resolution: {integrity: sha512-nQFEv9gRw6SJAwWD2LrL0NmQvAcO7FBwJbwmr2ttPAacfy0xuiOjE5zt+zM4xDyuyvUaxBi/9gb2SoCyNEVJcw==}
    engines: {node: '>=8.6.0'}
    dependencies:
      debug: 4.3.4(supports-color@8.1.1)
      module-details-from-path: 1.0.3
      resolve: 1.22.8
    transitivePeerDependencies:
      - supports-color
    dev: false

  /require-main-filename@2.0.0:
    resolution: {integrity: sha512-NKN5kMDylKuldxYLSUfrbo5Tuzh4hd+2E8NPPX02mZtn1VuREQToYe/ZdlJy+J3uCpfaiGF05e7B8W0iXbQHmg==}

  /requireindex@1.1.0:
    resolution: {integrity: sha512-LBnkqsDE7BZKvqylbmn7lTIVdpx4K/QCduRATpO5R+wtPmky/a8pN1bO2D6wXppn1497AJF9mNjqAXr6bdl9jg==}
    engines: {node: '>=0.10.5'}

  /requirejs-config-file@4.0.0:
    resolution: {integrity: sha512-jnIre8cbWOyvr8a5F2KuqBnY+SDA4NXr/hzEZJG79Mxm2WiFQz2dzhC8ibtPJS7zkmBEl1mxSwp5HhC1W4qpxw==}
    engines: {node: '>=10.13.0'}
    dependencies:
      esprima: 4.0.1
      stringify-object: 3.3.0
    dev: false

  /requirejs@2.3.6:
    resolution: {integrity: sha512-ipEzlWQe6RK3jkzikgCupiTbTvm4S0/CAU5GlgptkN5SO6F3u0UD0K18wy6ErDqiCyP4J4YYe1HuAShvsxePLg==}
    engines: {node: '>=0.4.0'}
    hasBin: true
    dev: false

  /requires-port@1.0.0:
    resolution: {integrity: sha512-KigOCHcocU3XODJxsu8i/j8T9tzT4adHiecwORRQ0ZZFcp7ahwXuRU1m+yuO90C5ZUyGeGfocHDI14M3L3yDAQ==}

  /resize-observer-polyfill@1.5.1:
    resolution: {integrity: sha512-LwZrotdHOo12nQuZlHEmtuXdqGoOD0OhaxopaNFxWzInpEgaLWoVuAMbTzixuosCx2nEG58ngzW3vxdWoxIgdg==}

  /resolve-alpn@1.2.1:
    resolution: {integrity: sha512-0a1F4l73/ZFZOakJnQ3FvkJ2+gSTQWz/r2KE5OdDY0TxPm5h4GkqkWWfM47T7HsbnOtcJVEF4epCVy6u7Q3K+g==}
    dev: false

  /resolve-dependency-path@3.0.2:
    resolution: {integrity: sha512-Tz7zfjhLfsvR39ADOSk9us4421J/1ztVBo4rWUkF38hgHK5m0OCZ3NxFVpqHRkjctnwVa15igEUHFJp8MCS7vA==}
    engines: {node: '>=14'}
    dev: false

  /resolve-from@4.0.0:
    resolution: {integrity: sha512-pb/MYmXstAkysRFx8piNI1tGFNQIFA3vkE3Gq4EuA1dF6gHp/+vgZqsCGJapvy8N3Q+4o7FwvquPJcnZ7RYy4g==}
    engines: {node: '>=4'}

  /resolve-from@5.0.0:
    resolution: {integrity: sha512-qYg9KP24dD5qka9J47d0aVky0N+b4fTU89LN9iDnjB5waksiC49rvMB0PrUJQGoTmH50XPiqOvAjDfaijGxYZw==}
    engines: {node: '>=8'}

  /resolve@1.19.0:
    resolution: {integrity: sha512-rArEXAgsBG4UgRGcynxWIWKFvh/XZCcS8UJdHhwy91zwAvCZIbcs+vAbflgBnNjYMs/i/i+/Ux6IZhML1yPvxg==}
    dependencies:
      is-core-module: 2.13.1
      path-parse: 1.0.7

  /resolve@1.22.8:
    resolution: {integrity: sha512-oKWePCxqpd6FlLvGV1VU0x7bkPmmCNolxzjMf4NczoDnQcIWrAF+cPtZn5i6n+RfD2d9i0tzpKnG6Yk168yIyw==}
    hasBin: true
    dependencies:
      is-core-module: 2.13.1
      path-parse: 1.0.7
      supports-preserve-symlinks-flag: 1.0.0

  /resolve@2.0.0-next.5:
    resolution: {integrity: sha512-U7WjGVG9sH8tvjW5SmGbQuui75FiyjAX72HX15DwBBwF9dNiQZRQAg9nnPhYy+TUnE0+VcrttuvNI8oSxZcocA==}
    hasBin: true
    dependencies:
      is-core-module: 2.13.1
      path-parse: 1.0.7
      supports-preserve-symlinks-flag: 1.0.0

  /responselike@2.0.1:
    resolution: {integrity: sha512-4gl03wn3hj1HP3yzgdI7d3lCkF95F21Pz4BPGvKHinyQzALR5CapwC8yIi0Rh58DEMQ/SguC03wFj2k0M/mHhw==}
    dependencies:
      lowercase-keys: 2.0.0
    dev: false

  /restore-cursor@3.1.0:
    resolution: {integrity: sha512-l+sSefzHpj5qimhFSE5a8nufZYAM3sBSVMAPtYkmC+4EH2anSGaEMXSD0izRQbu9nfyQ9y5JrVmp7E8oZrUjvA==}
    engines: {node: '>=8'}
    dependencies:
      onetime: 5.1.2
      signal-exit: 3.0.7
    dev: false

  /restore-cursor@4.0.0:
    resolution: {integrity: sha512-I9fPXU9geO9bHOt9pHHOhOkYerIMsmVaWB0rA2AI9ERh/+x/i7MV5HKBNrg+ljO5eoPVgCcnFuRjJ9uH6I/3eg==}
    engines: {node: ^12.20.0 || ^14.13.1 || >=16.0.0}
    dependencies:
      onetime: 5.1.2
      signal-exit: 3.0.7
    dev: false

  /reusify@1.0.4:
    resolution: {integrity: sha512-U9nH88a3fc/ekCF1l0/UP1IosiuIjyTh7hBvXVMHYgVcfGvt897Xguj2UOLDeI5BG2m7/uwyaLVT6fbtCwTyzw==}
    engines: {iojs: '>=1.0.0', node: '>=0.10.0'}

  /rfdc@1.3.1:
    resolution: {integrity: sha512-r5a3l5HzYlIC68TpmYKlxWjmOP6wiPJ1vWv2HeLhNsRZMrCkxeqxiHlQ21oXmQ4F3SiryXBHhAD7JZqvOJjFmg==}
    dev: false

  /rimraf@2.6.3:
    resolution: {integrity: sha512-mwqeW5XsA2qAejG46gYdENaxXjx9onRNCfn7L0duuP4hCuTIi/QO7PDK07KJfp1d+izWPrzEJDcSqBa0OZQriA==}
    hasBin: true
    dependencies:
      glob: 7.2.3
    dev: false

  /rimraf@3.0.2:
    resolution: {integrity: sha512-JZkJMZkAGFFPP2YqXZXPbMlMBgsxzE8ILs4lMIX/2o0L9UBw9O/Y3o6wFw/i9YLapcUJWwqbi3kdxIPdC62TIA==}
    hasBin: true
    dependencies:
      glob: 7.2.3

  /rimraf@5.0.5:
    resolution: {integrity: sha512-CqDakW+hMe/Bz202FPEymy68P+G50RfMQK+Qo5YUqc9SPipvbGjCGKd0RSKEelbsfQuw3g5NZDSrlZZAJurH1A==}
    engines: {node: '>=14'}
    hasBin: true
    dependencies:
      glob: 10.3.12

  /roarr@2.15.4:
    resolution: {integrity: sha512-CHhPh+UNHD2GTXNYhPWLnU8ONHdI+5DI+4EYIAOaiD63rHeYlZvyh8P+in5999TTSFgUYuKUAjzRI4mdh/p+2A==}
    engines: {node: '>=8.0'}
    requiresBuild: true
    dependencies:
      boolean: 3.2.0
      detect-node: 2.1.0
      globalthis: 1.0.3
      json-stringify-safe: 5.0.1
      semver-compare: 1.0.0
      sprintf-js: 1.1.3
    dev: false
    optional: true

  /rollup@4.16.4:
    resolution: {integrity: sha512-kuaTJSUbz+Wsb2ATGvEknkI12XV40vIiHmLuFlejoo7HtDok/O5eDDD0UpCVY5bBX5U5RYo8wWP83H7ZsqVEnA==}
    engines: {node: '>=18.0.0', npm: '>=8.0.0'}
    hasBin: true
    dependencies:
      '@types/estree': 1.0.5
    optionalDependencies:
      '@rollup/rollup-android-arm-eabi': 4.16.4
      '@rollup/rollup-android-arm64': 4.16.4
      '@rollup/rollup-darwin-arm64': 4.16.4
      '@rollup/rollup-darwin-x64': 4.16.4
      '@rollup/rollup-linux-arm-gnueabihf': 4.16.4
      '@rollup/rollup-linux-arm-musleabihf': 4.16.4
      '@rollup/rollup-linux-arm64-gnu': 4.16.4
      '@rollup/rollup-linux-arm64-musl': 4.16.4
      '@rollup/rollup-linux-powerpc64le-gnu': 4.16.4
      '@rollup/rollup-linux-riscv64-gnu': 4.16.4
      '@rollup/rollup-linux-s390x-gnu': 4.16.4
      '@rollup/rollup-linux-x64-gnu': 4.16.4
      '@rollup/rollup-linux-x64-musl': 4.16.4
      '@rollup/rollup-win32-arm64-msvc': 4.16.4
      '@rollup/rollup-win32-ia32-msvc': 4.16.4
      '@rollup/rollup-win32-x64-msvc': 4.16.4
      fsevents: 2.3.3
    dev: false

  /rrweb-cssom@0.6.0:
    resolution: {integrity: sha512-APM0Gt1KoXBz0iIkkdB/kfvGOwC4UuJFeG/c+yV7wSc7q96cG/kJ0HiYCnzivD9SB53cLV1MlHFNfOuPaadYSw==}

  /run-parallel@1.2.0:
    resolution: {integrity: sha512-5l4VyZR86LZ/lDxZTR6jqL8AFE2S0IFLMP26AbjsLVADxHdhB/c0GUsH+y39UfCi3dzz8OlQuPmnaJOMoDHQBA==}
    dependencies:
      queue-microtask: 1.2.3

  /rusha@0.8.14:
    resolution: {integrity: sha512-cLgakCUf6PedEu15t8kbsjnwIFFR2D4RfL+W3iWFJ4iac7z4B0ZI8fxy4R3J956kAI68HclCFGL8MPoUVC3qVA==}
    dev: false

  /rxjs-for-await@1.0.0(rxjs@7.8.1):
    resolution: {integrity: sha512-MJhvf1vtQaljd5wlzsasvOjcohVogzkHkUI0gFE9nGhZ15/fT2vR1CjkLEh37oRqWwpv11vHo5D+sLM+Aw9Y8g==}
    peerDependencies:
      rxjs: ^7.0.0
    dependencies:
      rxjs: 7.8.1

  /rxjs@7.8.1:
    resolution: {integrity: sha512-AA3TVj+0A2iuIoQkWEK/tqFjBq2j+6PO6Y0zJcvzLAFhEFIO3HL0vls9hWLncZbAAbK0mar7oZ4V079I/qPMxg==}
    dependencies:
      tslib: 2.6.2

  /safe-array-concat@1.1.2:
    resolution: {integrity: sha512-vj6RsCsWBCf19jIeHEfkRMw8DPiBb+DMXklQ/1SGDHOMlHdPUkZXFQ2YdplS23zESTijAcurb1aSgJA3AgMu1Q==}
    engines: {node: '>=0.4'}
    dependencies:
      call-bind: 1.0.7
      get-intrinsic: 1.2.4
      has-symbols: 1.0.3
      isarray: 2.0.5

  /safe-buffer@5.1.2:
    resolution: {integrity: sha512-Gd2UZBJDkXlY7GbJxfsE8/nvKkUEU1G38c1siN6QP6a9PT9MmHB8GnpscSmMJSoF8LOIrt8ud/wPtojys4G6+g==}
    dev: false

  /safe-buffer@5.2.1:
    resolution: {integrity: sha512-rp3So07KcdmmKbGvgaNxQSJr7bGVSVk5S9Eq1F+ppbRo70+YeaDxkw5Dd8NPN+GD6bjnYm2VuPuCXmpuYvmCXQ==}

  /safe-regex-test@1.0.3:
    resolution: {integrity: sha512-CdASjNJPvRa7roO6Ra/gLYBTzYzzPyyBXxIMdGW3USQLyjWEls2RgW5UBTXaQVp+OrpeCK3bLem8smtmheoRuw==}
    engines: {node: '>= 0.4'}
    dependencies:
      call-bind: 1.0.7
      es-errors: 1.3.0
      is-regex: 1.1.4

  /safer-buffer@2.1.2:
    resolution: {integrity: sha512-YZo3K82SD7Riyi0E1EQPojLz7kpepnSQI9IyPbHHg1XXXevb5dJI7tpyN2ADxGcQbHG7vcyRHk0cbwqcQriUtg==}

  /sanitize-filename@1.6.3:
    resolution: {integrity: sha512-y/52Mcy7aw3gRm7IrcGDFx/bCk4AhRh2eI9luHOQM86nZsqwiRkkq2GekHXBBD+SmPidc8i2PqtYZl+pWJ8Oeg==}
    dependencies:
      truncate-utf8-bytes: 1.0.2
    dev: false

  /sass-lookup@5.0.1:
    resolution: {integrity: sha512-t0X5PaizPc2H4+rCwszAqHZRtr4bugo4pgiCvrBFvIX0XFxnr29g77LJcpyj9A0DcKf7gXMLcgvRjsonYI6x4g==}
    engines: {node: '>=14'}
    hasBin: true
    dependencies:
      commander: 10.0.1
    dev: false

  /sass@1.75.0:
    resolution: {integrity: sha512-ShMYi3WkrDWxExyxSZPst4/okE9ts46xZmJDSawJQrnte7M1V9fScVB+uNXOVKRBt0PggHOwoZcn8mYX4trnBw==}
    engines: {node: '>=14.0.0'}
    hasBin: true
    dependencies:
      chokidar: 3.6.0
      immutable: 4.3.5
      source-map-js: 1.2.0
    dev: false

  /sax@1.2.1:
    resolution: {integrity: sha512-8I2a3LovHTOpm7NV5yOyO8IHqgVsfK4+UuySrXU8YXkSRX7k6hCV9b3HrkKCr3nMpgj+0bmocaJJWpvp1oc7ZA==}
    dev: false

  /sax@1.3.0:
    resolution: {integrity: sha512-0s+oAmw9zLl1V1cS9BtZN7JAd0cW5e0QH4W3LWEK6a4LaLEA2OTpGYWDY+6XasBLtz6wkm3u1xRw95mRuJ59WA==}

  /saxes@6.0.0:
    resolution: {integrity: sha512-xAg7SOnEhrm5zI3puOOKyy1OMcMlIJZYNJY7xLBwSze0UjhPLnWfj2GF2EpT0jmzaJKIWKHLsaSSajf35bcYnA==}
    engines: {node: '>=v12.22.7'}
    dependencies:
      xmlchars: 2.2.0

  /scheduler@0.23.0:
    resolution: {integrity: sha512-CtuThmgHNg7zIZWAXi3AsyIzA3n4xx7aNyjwC2VJldO2LMVDhFK+63xGqq6CsJH4rTAt6/M+N4GhZiDYPx9eUw==}
    dependencies:
      loose-envify: 1.4.0

  /section-iterator@2.0.0:
    resolution: {integrity: sha512-xvTNwcbeDayXotnV32zLb3duQsP+4XosHpb/F+tu6VzEZFmIjzPdNk6/O+QOOx5XTh08KL2ufdXeCO33p380pQ==}

  /seedrandom@3.0.5:
    resolution: {integrity: sha512-8OwmbklUNzwezjGInmZ+2clQmExQPvomqjL7LFqOYqtmuxRgQYqOD3mHaU+MvZn5FLUeVxVfQjwLZW/n/JFuqg==}
    dev: false

  /semver-compare@1.0.0:
    resolution: {integrity: sha512-YM3/ITh2MJ5MtzaM429anh+x2jiLVjqILF4m4oyQB18W7Ggea7BfqdH/wGMK7dDiMghv/6WG7znWMwUDzJiXow==}
    requiresBuild: true
    dev: false
    optional: true

  /semver@5.7.2:
    resolution: {integrity: sha512-cBznnQ9KjJqU67B52RMC65CMarK2600WFnbkcaiwWq3xy/5haFJlshgnpjovMVJ+Hff49d8GEn0b87C5pDQ10g==}
    hasBin: true
    dev: false

  /semver@6.3.1:
    resolution: {integrity: sha512-BR7VvDCVHO+q2xBEWskxS6DJE1qRnb7DxzUrogb71CWoSficBxYsiAGd+Kl0mmq/MprG9yArRkyrQxTO6XjMzA==}
    hasBin: true

  /semver@7.5.4:
    resolution: {integrity: sha512-1bCSESV6Pv+i21Hvpxp3Dx+pSD8lIPt8uVjRrxAUt/nbswYc+tK6Y2btiULjd4+fnq15PX+nqQDC7Oft7WkwcA==}
    engines: {node: '>=10'}
    hasBin: true
    dependencies:
      lru-cache: 6.0.0

  /semver@7.6.0:
    resolution: {integrity: sha512-EnwXhrlwXMk9gKu5/flx5sv/an57AkRplG3hTK68W7FRDN+k+OWBj65M7719OkA82XLBxrcX0KSHj+X5COhOVg==}
    engines: {node: '>=10'}
    hasBin: true
    dependencies:
      lru-cache: 6.0.0

  /send@0.18.0:
    resolution: {integrity: sha512-qqWzuOjSFOuqPjFe4NOsMLafToQQwBSOEpS+FwEt3A2V3vKubTquT3vmLTQpFgMXp8AlFWFuP1qKaJZOtPpVXg==}
    engines: {node: '>= 0.8.0'}
    dependencies:
      debug: 2.6.9
      depd: 2.0.0
      destroy: 1.2.0
      encodeurl: 1.0.2
      escape-html: 1.0.3
      etag: 1.8.1
      fresh: 0.5.2
      http-errors: 2.0.0
      mime: 1.6.0
      ms: 2.1.3
      on-finished: 2.4.1
      range-parser: 1.2.1
      statuses: 2.0.1
    transitivePeerDependencies:
      - supports-color
    dev: false

  /serialize-error@7.0.1:
    resolution: {integrity: sha512-8I8TjW5KMOKsZQTvoxjuSIa7foAwPWGOts+6o7sgjz41/qMD9VQHEDxi6PBvK2l0MXUmqZyNpUK+T2tQaaElvw==}
    engines: {node: '>=10'}
    requiresBuild: true
    dependencies:
      type-fest: 0.13.1
    dev: false
    optional: true

  /serialize-javascript@6.0.0:
    resolution: {integrity: sha512-Qr3TosvguFt8ePWqsvRfrKyQXIiW+nGbYpy8XK24NQHE83caxWt+mIymTT19DGFbNWNLfEwsrkSmN64lVWB9ag==}
    dependencies:
      randombytes: 2.1.0

  /serve-static@1.15.0:
    resolution: {integrity: sha512-XGuRDNjXUijsUL0vl6nSD7cwURuzEgglbOaFuZM9g3kwDXOWVTck0jLzjPzGD+TazWbboZYu52/9/XPdUgne9g==}
    engines: {node: '>= 0.8.0'}
    dependencies:
      encodeurl: 1.0.2
      escape-html: 1.0.3
      parseurl: 1.3.3
      send: 0.18.0
    transitivePeerDependencies:
      - supports-color
    dev: false

  /set-blocking@2.0.0:
    resolution: {integrity: sha512-KiKBS8AnWGEyLzofFfmvKwpdPzqiy16LvQfK3yv/fVH7Bj13/wl3JSR1J+rfgRE9q7xUJK4qvgS8raSOeLUehw==}

  /set-function-length@1.2.2:
    resolution: {integrity: sha512-pgRc4hJ4/sNjWCSS9AmnS40x3bNMDTknHgL5UaMBTMyJnU90EgWh1Rz+MC9eFu4BuN/UwZjKQuY/1v3rM7HMfg==}
    engines: {node: '>= 0.4'}
    dependencies:
      define-data-property: 1.1.4
      es-errors: 1.3.0
      function-bind: 1.1.2
      get-intrinsic: 1.2.4
      gopd: 1.0.1
      has-property-descriptors: 1.0.2

  /set-function-name@2.0.2:
    resolution: {integrity: sha512-7PGFlmtwsEADb0WYyvCMa1t+yke6daIG4Wirafur5kcf+MhUnPms1UeR0CKQdTZD81yESwMHbtn+TR+dMviakQ==}
    engines: {node: '>= 0.4'}
    dependencies:
      define-data-property: 1.1.4
      es-errors: 1.3.0
      functions-have-names: 1.2.3
      has-property-descriptors: 1.0.2

  /setprototypeof@1.2.0:
    resolution: {integrity: sha512-E5LDX7Wrp85Kil5bhZv46j8jOeboKq5JMmYM3gVGdGH8xFpPWXUMsNrlODCrkoxMEeNi/XZIwuRvY4XNwYMJpw==}

  /shallow-equal@1.2.1:
    resolution: {integrity: sha512-S4vJDjHHMBaiZuT9NPb616CSmLf618jawtv3sufLl6ivK8WocjAo58cXwbRV1cgqxH0Qbv+iUt6m05eqEa2IRA==}

  /shebang-command@1.2.0:
    resolution: {integrity: sha512-EV3L1+UQWGor21OmnvojK36mhg+TyIKDh3iFBKBohr5xeXIhNBcx8oWdgkTEEQ+BEFFYdLRuqMfd5L84N1V5Vg==}
    engines: {node: '>=0.10.0'}
    dependencies:
      shebang-regex: 1.0.0
    dev: false

  /shebang-command@2.0.0:
    resolution: {integrity: sha512-kHxr2zZpYtdmrN1qDjrrX/Z1rR1kG8Dx+gkpK1G4eXmvXswmcE1hTWBWYUzlraYw1/yZp6YuDY77YtvbN0dmDA==}
    engines: {node: '>=8'}
    dependencies:
      shebang-regex: 3.0.0

  /shebang-regex@1.0.0:
    resolution: {integrity: sha512-wpoSFAxys6b2a2wHZ1XpDSgD7N9iVjg29Ph9uV/uaP9Ex/KXlkTZTeddxDPSYQpgvzKLGJke2UU0AzoGCjNIvQ==}
    engines: {node: '>=0.10.0'}
    dev: false

  /shebang-regex@3.0.0:
    resolution: {integrity: sha512-7++dFhtcx3353uBaq8DDR4NuxBetBzC7ZQOhmTQInHEd6bSrXdiEyzCvG07Z44UYdLShWUyXt5M/yhz8ekcb1A==}
    engines: {node: '>=8'}

  /shell-quote@1.8.1:
    resolution: {integrity: sha512-6j1W9l1iAs/4xYBI1SYOVZyFcCis9b4KCLQ8fgAGG07QvzaRLVVRQvAy85yNmmZSjYjg4MWh4gNvlPujU/5LpA==}

  /shiki@0.14.7:
    resolution: {integrity: sha512-dNPAPrxSc87ua2sKJ3H5dQ/6ZaY8RNnaAqK+t0eG7p0Soi2ydiqbGOTaZCqaYvA/uZYfS1LJnemt3Q+mSfcPCg==}
    dependencies:
      ansi-sequence-parser: 1.1.1
      jsonc-parser: 3.2.1
      vscode-oniguruma: 1.7.0
      vscode-textmate: 8.0.0

  /shimmer@1.2.1:
    resolution: {integrity: sha512-sQTKC1Re/rM6XyFM6fIAGHRPVGvyXfgzIDvzoq608vM+jeyVD0Tu1E6Np0Kc2zAIFWIj963V2800iF/9LPieQw==}
    dev: false

  /shortid@2.2.16:
    resolution: {integrity: sha512-Ugt+GIZqvGXCIItnsL+lvFJOiN7RYqlGy7QE41O3YC1xbNSeDGIRO7xg2JJXIAj1cAGnOeC1r7/T9pgrtQbv4g==}
    deprecated: Package no longer supported. Contact Support at https://www.npmjs.com/support for more info.
    dependencies:
      nanoid: 2.1.11

  /side-channel@1.0.6:
    resolution: {integrity: sha512-fDW/EZ6Q9RiO8eFG8Hj+7u/oW+XrPTIChwCOM2+th2A6OblDtYYIpve9m+KvI9Z4C9qSEXlaGR6bTEYHReuglA==}
    engines: {node: '>= 0.4'}
    dependencies:
      call-bind: 1.0.7
      es-errors: 1.3.0
      get-intrinsic: 1.2.4
      object-inspect: 1.13.1

  /signal-exit@3.0.7:
    resolution: {integrity: sha512-wnD2ZE+l+SPC/uoS0vXeE9L1+0wuaMqKlfz9AMUo38JsyLSBWSFcHR1Rri62LZc12vLr1gb3jl7iwQhgwpAbGQ==}

  /signal-exit@4.1.0:
    resolution: {integrity: sha512-bzyZ1e88w9O1iNJbKnOlvYTrWPDl46O1bG0D3XInv+9tkPrxrN8jUUTiFlDkkmKWgn1M6CfIA13SuGqOa9Korw==}
    engines: {node: '>=14'}

  /sinon-chai@3.7.0(chai@4.4.1)(sinon@17.0.1):
    resolution: {integrity: sha512-mf5NURdUaSdnatJx3uhoBOrY9dtL19fiOtAdT1Azxg3+lNJFiuN0uzaU3xX1LeAfL17kHQhTAJgpsfhbMJMY2g==}
    peerDependencies:
      chai: ^4.0.0
      sinon: '>=4.0.0'
    dependencies:
      chai: 4.4.1
      sinon: 17.0.1

  /sinon@17.0.1:
    resolution: {integrity: sha512-wmwE19Lie0MLT+ZYNpDymasPHUKTaZHUH/pKEubRXIzySv9Atnlw+BUMGCzWgV7b7wO+Hw6f1TEOr0IUnmU8/g==}
    dependencies:
      '@sinonjs/commons': 3.0.1
      '@sinonjs/fake-timers': 11.2.2
      '@sinonjs/samsam': 8.0.0
      diff: 5.2.0
      nise: 5.1.9
      supports-color: 7.2.0

  /slash@3.0.0:
    resolution: {integrity: sha512-g9Q1haeby36OSStwb4ntCGGGaKsaVSjQ68fBxoQcutl5fS1vuY18H3wSt3jFyFtrkx+Kz0V1G85A4MyAdDMi2Q==}
    engines: {node: '>=8'}

  /sleep-promise@9.1.0:
    resolution: {integrity: sha512-UHYzVpz9Xn8b+jikYSD6bqvf754xL2uBUzDFwiU6NcdZeifPr6UfgU43xpkPu67VMS88+TI2PSI7Eohgqf2fKA==}
    dev: false

  /slice-ansi@4.0.0:
    resolution: {integrity: sha512-qMCMfhY040cVHT43K9BFygqYbUPFZKHOg7K73mtTWJRb8pyP3fzf4Ixd5SzdEJQ6MRUg/WBnOLxghZtKKurENQ==}
    engines: {node: '>=10'}
    dependencies:
      ansi-styles: 4.3.0
      astral-regex: 2.0.0
      is-fullwidth-code-point: 3.0.0
    dev: false

  /slice-ansi@5.0.0:
    resolution: {integrity: sha512-FC+lgizVPfie0kkhqUScwRu1O/lF6NOgJmlCgK+/LYxDCTk8sGelYaHDhFcDN+Sn3Cv+3VSa4Byeo+IMCzpMgQ==}
    engines: {node: '>=12'}
    dependencies:
      ansi-styles: 6.2.1
      is-fullwidth-code-point: 4.0.0
    dev: false

  /slice-ansi@7.1.0:
    resolution: {integrity: sha512-bSiSngZ/jWeX93BqeIAbImyTbEihizcwNjFoRUIY/T1wWQsfsm2Vw1agPKylXvQTU7iASGdHhyqRlqQzfz+Htg==}
    engines: {node: '>=18'}
    dependencies:
      ansi-styles: 6.2.1
      is-fullwidth-code-point: 5.0.0
    dev: false

  /smartwrap@2.0.2:
    resolution: {integrity: sha512-vCsKNQxb7PnCNd2wY1WClWifAc2lwqsG8OaswpJkVJsvMGcnEntdTCDajZCkk93Ay1U3t/9puJmb525Rg5MZBA==}
    engines: {node: '>=6'}
    hasBin: true
    dependencies:
      array.prototype.flat: 1.3.2
      breakword: 1.0.6
      grapheme-splitter: 1.0.4
      strip-ansi: 6.0.1
      wcwidth: 1.0.1
      yargs: 15.4.1
    dev: false

  /socket.io-client@4.7.5:
    resolution: {integrity: sha512-sJ/tqHOCe7Z50JCBCXrsY3I2k03iOiUe+tj1OmKeD2lXPiGH/RUCdTZFoqVyN7l1MnpIzPrGtLcijffmeouNlQ==}
    engines: {node: '>=10.0.0'}
    dependencies:
      '@socket.io/component-emitter': 3.1.1
      debug: 4.3.4(supports-color@8.1.1)
      engine.io-client: 6.5.3
      socket.io-parser: 4.2.4
    transitivePeerDependencies:
      - bufferutil
      - supports-color
      - utf-8-validate
    dev: false

  /socket.io-parser@4.2.4:
    resolution: {integrity: sha512-/GbIKmo8ioc+NIWIhwdecY0ge+qVBSMdgxGygevmdHj24bsfgtCmcUUcQ5ZzcylGFHsN3k4HB4Cgkl96KVnuew==}
    engines: {node: '>=10.0.0'}
    dependencies:
      '@socket.io/component-emitter': 3.1.1
      debug: 4.3.4(supports-color@8.1.1)
    transitivePeerDependencies:
      - supports-color
    dev: false

  /socketio-wildcard@2.0.0:
    resolution: {integrity: sha512-Bf3ioZq15Z2yhFLDasRvbYitg82rwm+5AuER5kQvEQHhNFf4R4K5o/h57nEpN7A59T9FyRtTj34HZfMWAruw/A==}
    dev: false

  /source-map-js@1.2.0:
    resolution: {integrity: sha512-itJW8lvSA0TXEphiRoawsCksnlf8SyvmFzIhltqAHluXd88pkCd+cXJVHTDwdCr0IzwptSm035IHQktUu1QUMg==}
    engines: {node: '>=0.10.0'}
    dev: false

  /source-map-support@0.3.3:
    resolution: {integrity: sha512-9O4+y9n64RewmFoKUZ/5Tx9IHIcXM6Q+RTSw6ehnqybUz4a7iwR3Eaw80uLtqqQ5D0C+5H03D4KKGo9PdP33Gg==}
    dependencies:
      source-map: 0.1.32
    dev: false

  /source-map@0.1.32:
    resolution: {integrity: sha512-htQyLrrRLkQ87Zfrir4/yN+vAUd6DNjVayEjTSHXu29AYQJw57I4/xEL/M6p6E/woPNJwvZt6rVlzc7gFEJccQ==}
    engines: {node: '>=0.8.0'}
    dependencies:
      amdefine: 1.0.1
    dev: false

  /source-map@0.5.7:
    resolution: {integrity: sha512-LbrmJOMUSdEVxIKvdcJzQC+nQhe8FUZQTXQy6+I75skNgn3OoQ0DZA8YnFa7gp8tqtL3KPf1kmo0R5DoApeSGQ==}
    engines: {node: '>=0.10.0'}
    dev: false

  /source-map@0.6.1:
    resolution: {integrity: sha512-UjgapumWlbMhkBgzT7Ykc5YXUT46F0iKu8SGXq0bcwP5dz/h0Plj6enJqjz1Zbq2l5WaqYnrVbwWOWMyF3F47g==}
    engines: {node: '>=0.10.0'}

  /spawn-wrap@2.0.0:
    resolution: {integrity: sha512-EeajNjfN9zMnULLwhZZQU3GWBoFNkbngTUPfaawT4RkMiviTxcX0qfhVbGey39mfctfDHkWtuecgQ8NJcyQWHg==}
    engines: {node: '>=8'}
    dependencies:
      foreground-child: 2.0.0
      is-windows: 1.0.2
      make-dir: 3.1.0
      rimraf: 3.0.2
      signal-exit: 3.0.7
      which: 2.0.2
    dev: true

  /spawndamnit@2.0.0:
    resolution: {integrity: sha512-j4JKEcncSjFlqIwU5L/rp2N5SIPsdxaRsIv678+TZxZ0SRDJTm8JrxJMjE/XuiEZNEir3S8l0Fa3Ke339WI4qA==}
    dependencies:
      cross-spawn: 5.1.0
      signal-exit: 3.0.7
    dev: false

  /spdx-correct@3.2.0:
    resolution: {integrity: sha512-kN9dJbvnySHULIluDHy32WHRUu3Og7B9sbY7tsFLctQkIqnMh3hErYgdMjTYuqmcXX+lK5T1lnUt3G7zNswmZA==}
    dependencies:
      spdx-expression-parse: 3.0.1
      spdx-license-ids: 3.0.17
    dev: false

  /spdx-exceptions@2.5.0:
    resolution: {integrity: sha512-PiU42r+xO4UbUS1buo3LPJkjlO7430Xn5SVAhdpzzsPHsjbYVflnnFdATgabnLude+Cqu25p6N+g2lw/PFsa4w==}

  /spdx-expression-parse@3.0.1:
    resolution: {integrity: sha512-cbqHunsQWnJNE6KhVSMsMeH5H/L9EpymbzqTQ3uLwNCLZ1Q481oWaofqH7nO6V07xlXwY6PhQdQ2IedWx/ZK4Q==}
    dependencies:
      spdx-exceptions: 2.5.0
      spdx-license-ids: 3.0.17
    dev: false

  /spdx-expression-parse@4.0.0:
    resolution: {integrity: sha512-Clya5JIij/7C6bRR22+tnGXbc4VKlibKSVj2iHvVeX5iMW7s1SIQlqu699JkODJJIhh/pUu8L0/VLh8xflD+LQ==}
    dependencies:
      spdx-exceptions: 2.5.0
      spdx-license-ids: 3.0.17

  /spdx-license-ids@3.0.17:
    resolution: {integrity: sha512-sh8PWc/ftMqAAdFiBu6Fy6JUOYjqDJBJvIhpfDMyHrr0Rbp5liZqd4TjtQ/RgfLjKFZb+LMx5hpml5qOWy0qvg==}

  /sprintf-js@1.0.3:
    resolution: {integrity: sha512-D9cPgkvLlV3t3IzL0D0YLvGA9Ahk4PcvVwUbN0dSGr1aP0Nrt4AEnTUbuGvquEC0mA64Gqt1fzirlRs5ibXx8g==}

  /sprintf-js@1.1.3:
    resolution: {integrity: sha512-Oo+0REFV59/rz3gfJNKQiBlwfHaSESl1pcGyABQsnnIfWOFt6JNj5gCog2U6MLZ//IGYD+nA8nI+mTShREReaA==}
    requiresBuild: true
    dev: false
    optional: true

  /sqs-consumer@5.8.0:
    resolution: {integrity: sha512-pJReMEtDM9/xzQTffb7dxMD5MKagBfOW65m+ITsbpNk0oZmJ38tTC4LPmj0/7ZcKSOqi2LrpA1b0qGYOwxlHJg==}
    dependencies:
      aws-sdk: 2.1604.0
      debug: 4.3.4(supports-color@8.1.1)
    transitivePeerDependencies:
      - supports-color
    dev: false

  /statuses@1.5.0:
    resolution: {integrity: sha512-OpZ3zP+jT1PI7I8nemJX4AKmAX070ZkYPVWV/AaKTJl+tXCTGyVdC1a4SL8RUQYEwk/f34ZX8UTykN68FwrqAA==}
    engines: {node: '>= 0.6'}

  /statuses@2.0.1:
    resolution: {integrity: sha512-RwNA9Z/7PrK06rYLIzFMlaF+l73iwpzsqRIFgbMLbTcLD6cOao82TaWefPXQvB2fOC4AjuYSEndS7N/mTCbkdQ==}
    engines: {node: '>= 0.8'}
    dev: false

  /stop-iteration-iterator@1.0.0:
    resolution: {integrity: sha512-iCGQj+0l0HOdZ2AEeBADlsRC+vsnDsZsbdSiH1yNSjcfKM7fdpCMfqAL/dwF5BLiw/XhRft/Wax6zQbhq2BcjQ==}
    engines: {node: '>= 0.4'}
    dependencies:
      internal-slot: 1.0.7

  /stream-transform@2.1.3:
    resolution: {integrity: sha512-9GHUiM5hMiCi6Y03jD2ARC1ettBXkQBoQAe7nJsPknnI0ow10aXjTnew8QtYQmLjzn974BnmWEAJgCY6ZP1DeQ==}
    dependencies:
      mixme: 0.5.10
    dev: false

  /string-argv@0.3.2:
    resolution: {integrity: sha512-aqD2Q0144Z+/RqG52NeHEkZauTAUWJO8c6yTftGJKO3Tja5tUgIfmIl6kExvhtxSDP7fXB6DvzkfMpCd/F3G+Q==}
    engines: {node: '>=0.6.19'}

  /string-width@4.2.3:
    resolution: {integrity: sha512-wKyQRQpjJ0sIp62ErSZdGsjMJWsap5oRNihHhu6G7JVO/9jIB6UyevL+tXuOqrng8j/cxKTWyWUwvSTriiZz/g==}
    engines: {node: '>=8'}
    dependencies:
      emoji-regex: 8.0.0
      is-fullwidth-code-point: 3.0.0
      strip-ansi: 6.0.1

  /string-width@5.1.2:
    resolution: {integrity: sha512-HnLOCR3vjcY8beoNLtcjZ5/nxn2afmME6lhrDrebokqMap+XbeW8n9TXpPDOqdGK5qcI3oT0GKTW6wC7EMiVqA==}
    engines: {node: '>=12'}
    dependencies:
      eastasianwidth: 0.2.0
      emoji-regex: 9.2.2
      strip-ansi: 7.1.0

  /string-width@7.1.0:
    resolution: {integrity: sha512-SEIJCWiX7Kg4c129n48aDRwLbFb2LJmXXFrWBG4NGaRtMQ3myKPKbwrD1BKqQn74oCoNMBVrfDEr5M9YxCsrkw==}
    engines: {node: '>=18'}
    dependencies:
      emoji-regex: 10.3.0
      get-east-asian-width: 1.2.0
      strip-ansi: 7.1.0
    dev: false

  /string.prototype.matchall@4.0.11:
    resolution: {integrity: sha512-NUdh0aDavY2og7IbBPenWqR9exH+E26Sv8e0/eTe1tltDGZL+GtBkDAnnyBtmekfK6/Dq3MkcGtzXFEd1LQrtg==}
    engines: {node: '>= 0.4'}
    dependencies:
      call-bind: 1.0.7
      define-properties: 1.2.1
      es-abstract: 1.23.3
      es-errors: 1.3.0
      es-object-atoms: 1.0.0
      get-intrinsic: 1.2.4
      gopd: 1.0.1
      has-symbols: 1.0.3
      internal-slot: 1.0.7
      regexp.prototype.flags: 1.5.2
      set-function-name: 2.0.2
      side-channel: 1.0.6

  /string.prototype.padend@3.1.6:
    resolution: {integrity: sha512-XZpspuSB7vJWhvJc9DLSlrXl1mcA2BdoY5jjnS135ydXqLoqhs96JjDtCkjJEQHvfqZIp9hBuBMgI589peyx9Q==}
    engines: {node: '>= 0.4'}
    dependencies:
      call-bind: 1.0.7
      define-properties: 1.2.1
      es-abstract: 1.23.3
      es-object-atoms: 1.0.0
    dev: false

  /string.prototype.trim@1.2.9:
    resolution: {integrity: sha512-klHuCNxiMZ8MlsOihJhJEBJAiMVqU3Z2nEXWfWnIqjN0gEFS9J9+IxKozWWtQGcgoa1WUZzLjKPTr4ZHNFTFxw==}
    engines: {node: '>= 0.4'}
    dependencies:
      call-bind: 1.0.7
      define-properties: 1.2.1
      es-abstract: 1.23.3
      es-object-atoms: 1.0.0

  /string.prototype.trimend@1.0.8:
    resolution: {integrity: sha512-p73uL5VCHCO2BZZ6krwwQE3kCzM7NKmis8S//xEC6fQonchbum4eP6kR4DLEjQFO3Wnj3Fuo8NM0kOSjVdHjZQ==}
    dependencies:
      call-bind: 1.0.7
      define-properties: 1.2.1
      es-object-atoms: 1.0.0

  /string.prototype.trimstart@1.0.8:
    resolution: {integrity: sha512-UXSH262CSZY1tfu3G3Secr6uGLCFVPMhIqHjlgCUtCCcgihYc/xKs9djMTMUOb2j1mVSeU8EU6NWc/iQKU6Gfg==}
    engines: {node: '>= 0.4'}
    dependencies:
      call-bind: 1.0.7
      define-properties: 1.2.1
      es-object-atoms: 1.0.0

  /string_decoder@1.1.1:
    resolution: {integrity: sha512-n/ShnvDi6FHbbVfviro+WojiFzv+s8MPMHBczVePfUpDJLwoLT0ht1l4YwBCbi8pJAveEEdnkHyPyTP/mzRfwg==}
    dependencies:
      safe-buffer: 5.1.2
    dev: false

  /string_decoder@1.3.0:
    resolution: {integrity: sha512-hkRX8U1WjJFd8LsDJ2yQ/wWWxaopEsABU1XfkM8A+j0+85JAGppt16cr1Whg6KIbb4okU6Mql6BOj+uup/wKeA==}
    dependencies:
      safe-buffer: 5.2.1
    dev: false

  /stringify-object@3.3.0:
    resolution: {integrity: sha512-rHqiFh1elqCQ9WPLIC8I0Q/g/wj5J1eMkyoiD6eoQApWHP0FtlK7rqnhmabL5VUY9JQCcqwwvlOaSuutekgyrw==}
    engines: {node: '>=4'}
    dependencies:
      get-own-enumerable-property-symbols: 3.0.2
      is-obj: 1.0.1
      is-regexp: 1.0.0
    dev: false

  /strip-ansi@6.0.1:
    resolution: {integrity: sha512-Y38VPSHcqkFrCpFnQ9vuSXmquuv5oXOKpGeT6aGrr3o3Gc9AlVa6JBfUSOCnbxGGZF+/0ooI7KrPuUSztUdU5A==}
    engines: {node: '>=8'}
    dependencies:
      ansi-regex: 5.0.1

  /strip-ansi@7.1.0:
    resolution: {integrity: sha512-iq6eVVI64nQQTRYq2KtEg2d2uU7LElhTJwsH4YzIHZshxlgZms/wIc4VoDQTlG/IvVIrBKG06CrZnp0qv7hkcQ==}
    engines: {node: '>=12'}
    dependencies:
      ansi-regex: 6.0.1

  /strip-bom@3.0.0:
    resolution: {integrity: sha512-vavAMRXOgBVNF6nyEEmL3DBK19iRpDcoIwW+swQ+CbGiu7lju6t+JklA1MHweoWtadgt4ISVUsXLyDq34ddcwA==}
    engines: {node: '>=4'}

  /strip-bom@4.0.0:
    resolution: {integrity: sha512-3xurFv5tEgii33Zi8Jtp55wEIILR9eh34FAW00PZf+JnSsTmV/ioewSgQl97JHvgjoRGwPShsWm+IdrxB35d0w==}
    engines: {node: '>=8'}
    dev: true

  /strip-eof@1.0.0:
    resolution: {integrity: sha512-7FCwGGmx8mD5xQd3RPUvnSpUXHM3BWuzjtpD4TXsfcZ9EL4azvVVUscFYwD9nx8Kh+uCBC00XBtAykoMHwTh8Q==}
    engines: {node: '>=0.10.0'}
    dev: false

  /strip-final-newline@3.0.0:
    resolution: {integrity: sha512-dOESqjYr96iWYylGObzd39EuNTa5VJxyvVAEm5Jnh7KGo75V43Hk1odPQkNDyXNmUR6k+gEiDVXnjB8HJ3crXw==}
    engines: {node: '>=12'}
    dev: false

  /strip-indent@3.0.0:
    resolution: {integrity: sha512-laJTa3Jb+VQpaC6DseHhF7dXVqHTfJPCRDaEbid/drOhgitgYku/letMUqOXFoWV0zIIUbjpdH2t+tYj4bQMRQ==}
    engines: {node: '>=8'}
    dependencies:
      min-indent: 1.0.1
    dev: false

  /strip-json-comments@2.0.1:
    resolution: {integrity: sha512-4gB8na07fecVVkOI6Rs4e7T6NOTki5EmL7TUduTs6bu3EdnSycntVJ4re8kgZA+wx9IueI2Y11bfbgwtzuE0KQ==}
    engines: {node: '>=0.10.0'}
    dev: false

  /strip-json-comments@3.1.1:
    resolution: {integrity: sha512-6fPc+R4ihwqP6N/aIv2f1gMH8lOVtWQHoqC4yK6oSDVVocumAsfCqjkXnqiYMhmMwS/mEHLp7Vehlt3ql6lEig==}
    engines: {node: '>=8'}

  /strnum@1.0.5:
    resolution: {integrity: sha512-J8bbNyKKXl5qYcR36TIO8W3mVGVHrmmxsd5PAItGkmyzwJvybiw2IVq5nqd0i4LSNSkB/sx9VHllbfFdr9k1JA==}
    dev: false

  /stylis@4.2.0:
    resolution: {integrity: sha512-Orov6g6BB1sDfYgzWfTHDOxamtX1bE/zo104Dh9e6fqJ3PooipYyfJ0pUmrZO2wAvO8YbEyeFrkV91XTsGMSrw==}
    dev: false

  /stylus-lookup@5.0.1:
    resolution: {integrity: sha512-tLtJEd5AGvnVy4f9UHQMw4bkJJtaAcmo54N+ovQBjDY3DuWyK9Eltxzr5+KG0q4ew6v2EHyuWWNnHeiw/Eo7rQ==}
    engines: {node: '>=14'}
    hasBin: true
    dependencies:
      commander: 10.0.1
    dev: false

  /subarg@1.0.0:
    resolution: {integrity: sha512-RIrIdRY0X1xojthNcVtgT9sjpOGagEUKpZdgBUi054OEPFo282yg+zE+t1Rj3+RqKq2xStL7uUHhY+AjbC4BXg==}
    dependencies:
      minimist: 1.2.8

  /sumchecker@3.0.1:
    resolution: {integrity: sha512-MvjXzkz/BOfyVDkG0oFOtBxHX2u3gKbMHIF/dXblZsgD3BWOFLmHovIpZY7BykJdAjcqRCBi1WYBNdEC9yI7vg==}
    engines: {node: '>= 8.0'}
    dependencies:
      debug: 4.3.4(supports-color@8.1.1)
    transitivePeerDependencies:
      - supports-color
    dev: false

  /supports-color@5.5.0:
    resolution: {integrity: sha512-QjVjwdXIt408MIiAqCX4oUKsgU2EqAGzs2Ppkm4aQYbjm+ZEWEcW4SfFNTr4uMNZma0ey4f5lgLrkB0aX0QMow==}
    engines: {node: '>=4'}
    dependencies:
      has-flag: 3.0.0

  /supports-color@7.2.0:
    resolution: {integrity: sha512-qpCAvRl9stuOHveKsn7HncJRvv501qIacKzQlO/+Lwxc9+0q2wLyv4Dfvt80/DPn2pqOBsJdDiogXGR9+OvwRw==}
    engines: {node: '>=8'}
    dependencies:
      has-flag: 4.0.0

  /supports-color@8.1.1:
    resolution: {integrity: sha512-MpUEN2OodtUzxvKQl72cUF7RQ5EiHsGvSsVG0ia9c5RbWGL2CI4C7EpPS8UTBIplnlzZiNuV56w+FuNxy3ty2Q==}
    engines: {node: '>=10'}
    dependencies:
      has-flag: 4.0.0

  /supports-hyperlinks@2.3.0:
    resolution: {integrity: sha512-RpsAZlpWcDwOPQA22aCH4J0t7L8JmAvsCxfOSEwm7cQs3LshN36QaTkwd70DnBOXDWGssw2eUoc8CaRWT0XunA==}
    engines: {node: '>=8'}
    dependencies:
      has-flag: 4.0.0
      supports-color: 7.2.0
    dev: false

  /supports-preserve-symlinks-flag@1.0.0:
    resolution: {integrity: sha512-ot0WnXS9fgdkgIcePe6RHNk1WA8+muPa6cSjeR3V8K27q9BB1rTE3R1p7Hv0z1ZyAc8s6Vvv8DIyWf681MAt0w==}
    engines: {node: '>= 0.4'}

  /symbol-tree@3.2.4:
    resolution: {integrity: sha512-9QNk5KwDF+Bvz+PyObkmSYjI5ksVUYtjW7AU22r2NKcfLJcXp96hkDWU3+XndOsUb+AQ9QhfzfCT2O+CNWT5Tw==}

  /tabbable@6.2.0:
    resolution: {integrity: sha512-Cat63mxsVJlzYvN51JmVXIgNoUokrIaT2zLclCXjRd8boZ0004U4KCs/sToJ75C6sdlByWxpYnb5Boif1VSFew==}

  /tapable@2.2.1:
    resolution: {integrity: sha512-GNzQvQTOIP6RyTfE2Qxb8ZVlNmw0n88vp1szwWRimP02mnTsx3Wtn5qRdqY9w2XduFNUgvOwhNnQsjwCp+kqaQ==}
    engines: {node: '>=6'}
    dev: false

  /tar-stream@2.2.0:
    resolution: {integrity: sha512-ujeqbceABgwMZxEJnk2HDY2DlnUZ+9oEcb1KzTVfYHio0UE6dG71n60d8D2I4qNvleWrrXpmjpt7vZeF1LnMZQ==}
    engines: {node: '>=6'}
    dependencies:
      bl: 4.1.0
      end-of-stream: 1.4.4
      fs-constants: 1.0.0
      inherits: 2.0.4
      readable-stream: 3.6.2
    dev: false

  /tdigest@0.1.2:
    resolution: {integrity: sha512-+G0LLgjjo9BZX2MfdvPfH+MKLCrxlXSYec5DaPYP1fe6Iyhf0/fSmJ0bFiZ1F8BT6cGXl2LpltQptzjXKWEkKA==}
    dependencies:
      bintrees: 1.0.2
    dev: false

  /temp@0.9.4:
    resolution: {integrity: sha512-yYrrsWnrXMcdsnu/7YMYAofM1ktpL5By7vZhf15CrXijWWrEYZks5AXBudalfSWJLlnen/QUJUB5aoB0kqZUGA==}
    engines: {node: '>=6.0.0'}
    dependencies:
      mkdirp: 0.5.6
      rimraf: 2.6.3
    dev: false

  /term-size@2.2.1:
    resolution: {integrity: sha512-wK0Ri4fOGjv/XPy8SBHZChl8CM7uMc5VML7SqiQ0zG7+J5Vr+RMQDoHa2CNT6KHUnTGIXH34UDMkPzAUyapBZg==}
    engines: {node: '>=8'}
    dev: false

  /test-exclude@6.0.0:
    resolution: {integrity: sha512-cAGWPIyOHU6zlmg88jwm7VRyXnMN7iV68OGAbYDk/Mh/xC/pzVPlQtY6ngoIH/5/tciuhGfvESU8GrHrcxD56w==}
    engines: {node: '>=8'}
    dependencies:
      '@istanbuljs/schema': 0.1.3
      glob: 7.2.3
      minimatch: 3.1.2
    dev: true

  /text-table@0.2.0:
    resolution: {integrity: sha512-N+8UisAXDGk8PFXP4HAzVR9nbfmVJ3zYLAWiTIoqC5v5isinhr+r5uaO8+7r3BMfuNIufIsA7RdpVgacC2cSpw==}

  /thrift@0.14.2:
    resolution: {integrity: sha512-bW8EaE6iw3hSt4HB2HpBdHW86Xpb9IUJfqufx4NwEu7OGuIpS0ISj+Yy1Z1Wvhfno6SPNhKRJ1qFXea84HcrOQ==}
    engines: {node: '>= 10.18.0'}
    dependencies:
      browser-or-node: 1.3.0
      isomorphic-ws: 4.0.1(ws@5.2.3)
      node-int64: 0.4.0
      q: 1.5.1
      ws: 5.2.3
    transitivePeerDependencies:
      - bufferutil
      - utf-8-validate
    dev: false

  /tmp@0.0.33:
    resolution: {integrity: sha512-jRCJlojKnZ3addtTOjdIqoRuPEKBvNXcGYqzO6zWZX8KfKEpnGY5jfggJQ3EjKuu8D4bJRr0y+cYJFmYbImXGw==}
    engines: {node: '>=0.6.0'}
    dependencies:
      os-tmpdir: 1.0.2
    dev: false

  /tmp@0.2.1:
    resolution: {integrity: sha512-76SUhtfqR2Ijn+xllcI5P1oyannHNHByD80W1q447gU3mp9G9PSpGdWmjUOHRDPiHYacIk66W7ubDTuPF3BEtQ==}
    engines: {node: '>=8.17.0'}
    dependencies:
      rimraf: 3.0.2
    dev: false

  /to-fast-properties@2.0.0:
    resolution: {integrity: sha512-/OaKK0xYrs3DmxRYqL/yDc+FxFUVYhDlXMhRmv3z915w2HF1tnN1omB354j8VUGO/hbRzyD6Y3sA7v7GS/ceog==}
    engines: {node: '>=4'}

  /to-regex-range@5.0.1:
    resolution: {integrity: sha512-65P7iz6X5yEr1cwcgvQxbbIw7Uk3gOy5dIdtZ4rDveLqhrdJP+Li/Hx6tyK0NEb+2GCyneCMJiGqrADCSNk8sQ==}
    engines: {node: '>=8.0'}
    dependencies:
      is-number: 7.0.0

  /toidentifier@1.0.1:
    resolution: {integrity: sha512-o5sSPKEkg/DIQNmH43V0/uerLrpzVedkUh8tGNvaeXpfpuwjKenlSox/2O/BTlZUtEe+JG7s5YhEz608PlAHRA==}
    engines: {node: '>=0.6'}

  /touch@3.1.0:
    resolution: {integrity: sha512-WBx8Uy5TLtOSRtIq+M03/sKDrXCLHxwDcquSP2c43Le03/9serjQBIztjRz6FkJez9D/hleyAXTBGLwwZUw9lA==}
    hasBin: true
    dependencies:
      nopt: 1.0.10

  /tough-cookie@4.1.3:
    resolution: {integrity: sha512-aX/y5pVRkfRnfmuX+OdbSdXvPe6ieKX/G2s7e98f4poJHnqH3281gDPm/metm6E/WRamfx7WC4HUqkWHfQHprw==}
    engines: {node: '>=6'}
    dependencies:
      psl: 1.9.0
      punycode: 2.3.1
      universalify: 0.2.0
      url-parse: 1.5.10

  /tr46@0.0.3:
    resolution: {integrity: sha512-N3WMsuqV66lT30CrXNbEjx4GEwlow3v6rr4mCcv6prnfwhS01rkgyFdjPNBYd9br7LpXV1+Emh01fHnq2Gdgrw==}

  /tr46@5.0.0:
    resolution: {integrity: sha512-tk2G5R2KRwBd+ZN0zaEXpmzdKyOYksXwywulIX95MBODjSzMIuQnQ3m8JxgbhnL1LeVo7lqQKsYa1O3Htl7K5g==}
    engines: {node: '>=18'}
    dependencies:
      punycode: 2.3.1

  /tree-kill@1.2.2:
    resolution: {integrity: sha512-L0Orpi8qGpRG//Nd+H90vFB+3iHnue1zSSGmNOOCh1GLJ7rUKVwV2HvijphGQS2UmhUZewS9VgvxYIdgr+fG1A==}
    hasBin: true

  /trim-newlines@3.0.1:
    resolution: {integrity: sha512-c1PTsA3tYrIsLGkJkzHF+w9F2EyxfXGo4UyJc4pFL++FMjnq0HJS69T3M7d//gKrFKwy429bouPescbjecU+Zw==}
    engines: {node: '>=8'}
    dev: false

  /truncate-utf8-bytes@1.0.2:
    resolution: {integrity: sha512-95Pu1QXQvruGEhv62XCMO3Mm90GscOCClvrIUwCM0PYOXK3kaF3l3sIHxx71ThJfcbM2O5Au6SO3AWCSEfW4mQ==}
    dependencies:
      utf8-byte-length: 1.0.4
    dev: false

  /try-require@1.2.1:
    resolution: {integrity: sha512-aMzrGUIA/R2LwUgvsOusx+GTy8ERyNjpBzbWgS1Qx4oTFlXCMxY3PyyXbPE1pvrvK/CXpO+BBREEqrTkNroC+A==}
    dev: false

  /ts-api-utils@1.3.0(typescript@5.4.5):
    resolution: {integrity: sha512-UQMIo7pb8WRomKR1/+MFVLTroIvDVtMX3K6OUir8ynLyzB8Jeriont2bTAtmNPa1ekAgN7YPDyf6V+ygrdU+eQ==}
    engines: {node: '>=16'}
    peerDependencies:
      typescript: '>=4.2.0'
    dependencies:
      typescript: 5.4.5

  /ts-key-enum@2.0.12:
    resolution: {integrity: sha512-Ety4IvKMaeG34AyXMp5r11XiVZNDRL+XWxXbVVJjLvq2vxKRttEANBE7Za1bxCAZRdH2/sZT6jFyyTWxXz28hw==}

  /ts-node@10.9.2(@types/node@18.19.31)(typescript@5.4.5):
    resolution: {integrity: sha512-f0FFpIdcHgn8zcPSbf1dRevwt047YMnaiJM3u2w2RewrB+fob/zePZcrOyQoLMMO7aBIddLcQIEK5dYjkLnGrQ==}
    hasBin: true
    peerDependencies:
      '@swc/core': '>=1.2.50'
      '@swc/wasm': '>=1.2.50'
      '@types/node': '*'
      typescript: '>=2.7'
    peerDependenciesMeta:
      '@swc/core':
        optional: true
      '@swc/wasm':
        optional: true
    dependencies:
      '@cspotcode/source-map-support': 0.8.1
      '@tsconfig/node10': 1.0.11
      '@tsconfig/node12': 1.0.11
      '@tsconfig/node14': 1.0.3
      '@tsconfig/node16': 1.0.4
      '@types/node': 18.19.31
      acorn: 8.11.3
      acorn-walk: 8.3.2
      arg: 4.1.3
      create-require: 1.1.1
      diff: 4.0.2
      make-error: 1.3.6
      typescript: 5.4.5
      v8-compile-cache-lib: 3.0.1
      yn: 3.1.1
    dev: false

  /tsconfig-paths@3.15.0:
    resolution: {integrity: sha512-2Ac2RgzDe/cn48GvOe3M+o82pEFewD3UPbyoUHHdKasHwJKjds4fLXWf/Ux5kATBKN20oaFGu+jbElp1pos0mg==}
    dependencies:
      '@types/json5': 0.0.29
      json5: 1.0.2
      minimist: 1.2.8
      strip-bom: 3.0.0

  /tsconfig-paths@4.2.0:
    resolution: {integrity: sha512-NoZ4roiN7LnbKn9QqE1amc9DJfzvZXxF4xDavcOWt1BPkdx+m+0gJuPM+S0vCe7zTJMYUP0R8pO2XMr+Y8oLIg==}
    engines: {node: '>=6'}
    dependencies:
      json5: 2.2.3
      minimist: 1.2.8
      strip-bom: 3.0.0
    dev: false

  /tslib@1.14.1:
    resolution: {integrity: sha512-Xni35NKzjgMrwevysHTCArtLDpPvye8zV/0E4EyYn43P7/7qvQwPh9BGkHewbMulVntbigmcT7rdX3BNo9wRJg==}

  /tslib@2.6.2:
    resolution: {integrity: sha512-AEYxH93jGFPn/a2iVAwW87VuUIkR1FVUKB77NwMF7nBTDkDrrT/Hpt/IrCJ0QXhW27jTBDcf5ZY7w6RiqTMw2Q==}

  /tsutils@3.21.0(typescript@5.4.5):
    resolution: {integrity: sha512-mHKK3iUXL+3UF6xL5k0PEhKRUBKPBCv/+RkEOpjRWxxx27KKRBmmA60A9pgOUvMi8GKhRMPEmjBRPzs2W7O1OA==}
    engines: {node: '>= 6'}
    peerDependencies:
      typescript: '>=2.8.0 || >= 3.2.0-dev || >= 3.3.0-dev || >= 3.4.0-dev || >= 3.5.0-dev || >= 3.6.0-dev || >= 3.6.0-beta || >= 3.7.0-dev || >= 3.7.0-beta'
    dependencies:
      tslib: 1.14.1
      typescript: 5.4.5

  /tty-table@4.2.3:
    resolution: {integrity: sha512-Fs15mu0vGzCrj8fmJNP7Ynxt5J7praPXqFN0leZeZBXJwkMxv9cb2D454k1ltrtUSJbZ4yH4e0CynsHLxmUfFA==}
    engines: {node: '>=8.0.0'}
    hasBin: true
    dependencies:
      chalk: 4.1.2
      csv: 5.5.3
      kleur: 4.1.5
      smartwrap: 2.0.2
      strip-ansi: 6.0.1
      wcwidth: 1.0.1
      yargs: 17.7.2
    dev: false

  /tunnel@0.0.6:
    resolution: {integrity: sha512-1h/Lnq9yajKY2PEbBadPXj3VxsDDu844OnaAo52UVmIzIvwwtBPIuNvkjuzBlTWpfJyUbG3ez0KSBibQkj4ojg==}
    engines: {node: '>=0.6.11 <=0.7.0 || >=0.7.3'}

  /type-check@0.4.0:
    resolution: {integrity: sha512-XleUoc9uwGXqjWwXaUTZAmzMcFZ5858QA2vvx1Ur5xIcixXIP+8LnFDgRplU30us6teqdlskFfu+ae4K79Ooew==}
    engines: {node: '>= 0.8.0'}
    dependencies:
      prelude-ls: 1.2.1

  /type-detect@4.0.8:
    resolution: {integrity: sha512-0fr/mIH1dlO+x7TlcMy+bIDqKPsw/70tVyeHW787goQjhmqaZe10uwLujubK9q9Lg6Fiho1KUKDYz0Z7k7g5/g==}
    engines: {node: '>=4'}

  /type-fest@0.13.1:
    resolution: {integrity: sha512-34R7HTnG0XIJcBSn5XhDd7nNFPRcXYRZrBB2O2jdKqYODldSzBAqzsWoZYYvduky73toYS/ESqxPvkDf/F0XMg==}
    engines: {node: '>=10'}
    dev: false

  /type-fest@0.20.2:
    resolution: {integrity: sha512-Ne+eE4r0/iWnpAxD852z3A+N0Bt5RN//NjJwRd2VFHEmrywxf5vsZlh4R6lixl6B+wz/8d+maTSAkN1FIkI3LQ==}
    engines: {node: '>=10'}

  /type-fest@0.21.3:
    resolution: {integrity: sha512-t0rzBq87m3fVcduHDUFhKmyyX+9eo6WQjZvf51Ea/M0Q7+T374Jp1aUiyUl0GKxp8M/OETVHSDvmkyPgvX+X2w==}
    engines: {node: '>=10'}
    dev: false

  /type-fest@0.6.0:
    resolution: {integrity: sha512-q+MB8nYR1KDLrgr4G5yemftpMC7/QLqVndBmEEdqzmNj5dcFOO4Oo8qlwZE3ULT3+Zim1F8Kq4cBnikNhlCMlg==}
    engines: {node: '>=8'}
    dev: false

  /type-fest@0.8.1:
    resolution: {integrity: sha512-4dbzIzqvjtgiM5rw1k5rEHtBANKmdudhGyBEajN01fEyhaAIhsoKNy6y7+IN93IfpFtwY9iqi7kD+xwKhQsNJA==}
    engines: {node: '>=8'}

  /type-is@1.6.18:
    resolution: {integrity: sha512-TkRKr9sUTxEH8MdfuCSP7VizJyzRNMjj2J2do2Jr3Kym598JVdEksuzPQCnlFPW4ky9Q+iA+ma9BGm06XQBy8g==}
    engines: {node: '>= 0.6'}
    dependencies:
      media-typer: 0.3.0
      mime-types: 2.1.35
    dev: false

  /typed-array-buffer@1.0.2:
    resolution: {integrity: sha512-gEymJYKZtKXzzBzM4jqa9w6Q1Jjm7x2d+sh19AdsD4wqnMPDYyvwpsIc2Q/835kHuo3BEQ7CjelGhfTsoBb2MQ==}
    engines: {node: '>= 0.4'}
    dependencies:
      call-bind: 1.0.7
      es-errors: 1.3.0
      is-typed-array: 1.1.13

  /typed-array-byte-length@1.0.1:
    resolution: {integrity: sha512-3iMJ9q0ao7WE9tWcaYKIptkNBuOIcZCCT0d4MRvuuH88fEoEH62IuQe0OtraD3ebQEoTRk8XCBoknUNc1Y67pw==}
    engines: {node: '>= 0.4'}
    dependencies:
      call-bind: 1.0.7
      for-each: 0.3.3
      gopd: 1.0.1
      has-proto: 1.0.3
      is-typed-array: 1.1.13

  /typed-array-byte-offset@1.0.2:
    resolution: {integrity: sha512-Ous0vodHa56FviZucS2E63zkgtgrACj7omjwd/8lTEMEPFFyjfixMZ1ZXenpgCFBBt4EC1J2XsyVS2gkG0eTFA==}
    engines: {node: '>= 0.4'}
    dependencies:
      available-typed-arrays: 1.0.7
      call-bind: 1.0.7
      for-each: 0.3.3
      gopd: 1.0.1
      has-proto: 1.0.3
      is-typed-array: 1.1.13

  /typed-array-length@1.0.6:
    resolution: {integrity: sha512-/OxDN6OtAk5KBpGb28T+HZc2M+ADtvRxXrKKbUwtsLgdoxgX13hyy7ek6bFRl5+aBs2yZzB0c4CnQfAtVypW/g==}
    engines: {node: '>= 0.4'}
    dependencies:
      call-bind: 1.0.7
      for-each: 0.3.3
      gopd: 1.0.1
      has-proto: 1.0.3
      is-typed-array: 1.1.13
      possible-typed-array-names: 1.0.0

  /typedarray-to-buffer@3.1.5:
    resolution: {integrity: sha512-zdu8XMNEDepKKR+XYOXAVPtWui0ly0NtohUscw+UmaHiAWT8hrV1rr//H6V+0DvJ3OQ19S979M0laLfX8rm82Q==}
    dependencies:
      is-typedarray: 1.0.0
    dev: true

  /typedoc-plugin-merge-modules@4.1.0(typedoc@0.23.28):
    resolution: {integrity: sha512-0Qax5eSaiP86zX9LlQQWANjtgkMfSHt6/LRDsWXfK45Ifc3lrgjZG4ieE87BMi3p12r/F0qW9sHQRB18tIs0fg==}
    peerDependencies:
      typedoc: 0.23.x || 0.24.x
    dependencies:
      typedoc: 0.23.28(typescript@5.0.4)

  /typedoc@0.23.28(typescript@5.0.4):
    resolution: {integrity: sha512-9x1+hZWTHEQcGoP7qFmlo4unUoVJLB0H/8vfO/7wqTnZxg4kPuji9y3uRzEu0ZKez63OJAUmiGhUrtukC6Uj3w==}
    engines: {node: '>= 14.14'}
    hasBin: true
    peerDependencies:
      typescript: 4.6.x || 4.7.x || 4.8.x || 4.9.x || 5.0.x
    dependencies:
      lunr: 2.3.9
      marked: 4.3.0
      minimatch: 7.4.6
      shiki: 0.14.7
      typescript: 5.0.4

  /typescript@5.0.4:
    resolution: {integrity: sha512-cW9T5W9xY37cc+jfEnaUvX91foxtHkza3Nw3wkoF4sSlKn0MONdkdEndig/qPBWXNkmplh3NzayQzCiHM4/hqw==}
    engines: {node: '>=12.20'}
    hasBin: true

  /typescript@5.4.5:
    resolution: {integrity: sha512-vcI4UpRgg81oIRUFwR0WSIHKt11nJ7SAVlYNIu+QpqeyXP+gpQJy/Z4+F0aGxSE4MqwjyXvW/TzgkLAx2AGHwQ==}
    engines: {node: '>=14.17'}
    hasBin: true

  /uc.micro@1.0.6:
    resolution: {integrity: sha512-8Y75pvTYkLJW2hWQHXxoqRgV7qb9B+9vFEtidML+7koHUFapnVJAZ6cKs+Qjz5Aw3aZWHMC6u0wJE3At+nSGwA==}

  /uid-safe@2.1.5:
    resolution: {integrity: sha512-KPHm4VL5dDXKz01UuEd88Df+KzynaohSL9fBh096KWAxSKZQDI2uBrVqtvRM4rwrIrRRKsdLNML/lnaaVSRioA==}
    engines: {node: '>= 0.8'}
    dependencies:
      random-bytes: 1.0.0

  /unbox-primitive@1.0.2:
    resolution: {integrity: sha512-61pPlCD9h51VoreyJ0BReideM3MDKMKnh6+V9L08331ipq6Q8OFXZYiqP6n/tbHx4s5I9uRhcye6BrbkizkBDw==}
    dependencies:
      call-bind: 1.0.7
      has-bigints: 1.0.2
      has-symbols: 1.0.3
      which-boxed-primitive: 1.0.2

  /undici-types@5.26.5:
    resolution: {integrity: sha512-JlCMO+ehdEIKqlFxk6IfVoAUVmgz7cU7zD/h9XZ0qzeosSHmUJVOzSQvvYSYWXkFXC+IfLKSIffhv0sVZup6pA==}

  /universalify@0.1.2:
    resolution: {integrity: sha512-rBJeI5CXAlmy1pV+617WB9J63U6XcazHHF2f2dbJix4XzpUF0RS3Zbj0FGIOCAva5P/d/GBOYaACQ1w+0azUkg==}
    engines: {node: '>= 4.0.0'}

  /universalify@0.2.0:
    resolution: {integrity: sha512-CJ1QgKmNg3CwvAv/kOFmtnEN05f0D/cn9QntgNOQlQF9dgvVTHj3t+8JPdjqawCHk7V/KA+fbUqzZ9XWhcqPUg==}
    engines: {node: '>= 4.0.0'}

  /universalify@2.0.1:
    resolution: {integrity: sha512-gptHNQghINnc/vTGIk0SOFGFNXw7JVrlRUtConJRlvaw6DuX0wO5Jeko9sWrMBhh+PsYAZ7oXAiOnf/UKogyiw==}
    engines: {node: '>= 10.0.0'}

  /unix-dgram@2.0.6:
    resolution: {integrity: sha512-AURroAsb73BZ6CdAyMrTk/hYKNj3DuYYEuOaB8bYMOHGKupRNScw90Q5C71tWJc3uE7dIeXRyuwN0xLLq3vDTg==}
    engines: {node: '>=0.10.48'}
    requiresBuild: true
    dependencies:
      bindings: 1.5.0
      nan: 2.19.0
    dev: false
    optional: true

  /unpipe@1.0.0:
    resolution: {integrity: sha512-pjy2bYhSsufwWlKwPc+l3cN7+wuJlK6uz0YdJEOlQDbl6jo/YlPi4mb8agUkVC8BF7V8NuzeyPNqRksA3hztKQ==}
    engines: {node: '>= 0.8'}
    dev: false

  /update-browserslist-db@1.0.13(browserslist@4.23.0):
    resolution: {integrity: sha512-xebP81SNcPuNpPP3uzeW1NYXxI3rxyJzF3pD6sH4jE7o/IX+WtSpwnVU+qIsDPyk0d3hmFQ7mjqc6AtV604hbg==}
    hasBin: true
    peerDependencies:
      browserslist: '>= 4.21.0'
    dependencies:
      browserslist: 4.23.0
      escalade: 3.1.2
      picocolors: 1.0.0

  /uri-js@4.4.1:
    resolution: {integrity: sha512-7rKUyy33Q1yc98pQ1DAmLtwX109F7TIfWlW1Ydo8Wl1ii1SeHieeh0HHfPeL2fMXK6z0s8ecKs9frCuLJvndBg==}
    dependencies:
      punycode: 2.3.1

  /url-parse@1.5.10:
    resolution: {integrity: sha512-WypcfiRhfeUP9vvF0j6rw0J3hrWrw6iZv3+22h6iRMJ/8z1Tj6XfLP4DsUix5MhMPnXpiHDoKyoZ/bdCkwBCiQ==}
    dependencies:
      querystringify: 2.2.0
      requires-port: 1.0.0

  /url@0.10.3:
    resolution: {integrity: sha512-hzSUW2q06EqL1gKM/a+obYHLIO6ct2hwPuviqTTOcfFVc61UbfJ2Q32+uGL/HCPxKqrdGB5QUwIe7UqlDgwsOQ==}
    dependencies:
      punycode: 1.3.2
      querystring: 0.2.0
    dev: false

  /use-is-mounted-ref@1.5.0(react@18.2.0):
    resolution: {integrity: sha512-p5FksHf/ospZUr5KU9ese6u3jp9fzvZ3wuSb50i0y6fdONaHWgmOqQtxR/PUcwi6hnhQDbNxWSg3eTK3N6m+dg==}
    peerDependencies:
      react: '>=16.0.0'
    dependencies:
      react: 18.2.0
    dev: false

  /use-isomorphic-layout-effect@1.1.2(@types/react@18.2.79)(react@18.2.0):
    resolution: {integrity: sha512-49L8yCO3iGT/ZF9QttjwLF/ZD9Iwto5LnH5LmEdk/6cFmXddqi2ulF0edxTwjj+7mqvpVVGQWvbXZdn32wRSHA==}
    peerDependencies:
      '@types/react': '*'
      react: ^16.8.0 || ^17.0.0 || ^18.0.0
    peerDependenciesMeta:
      '@types/react':
        optional: true
    dependencies:
      '@types/react': 18.2.79
      react: 18.2.0
    dev: false

  /username@5.1.0:
    resolution: {integrity: sha512-PCKbdWw85JsYMvmCv5GH3kXmM66rCd9m1hBEDutPNv94b/pqCMT4NtcKyeWYvLFiE8b+ha1Jdl8XAaUdPn5QTg==}
    engines: {node: '>=8'}
    dependencies:
      execa: 1.0.0
      mem: 4.3.0
    dev: false

  /utf8-byte-length@1.0.4:
    resolution: {integrity: sha512-4+wkEYLBbWxqTahEsWrhxepcoVOJ+1z5PGIjPZxRkytcdSUaNjIjBM7Xn8E+pdSuV7SzvWovBFA54FO0JSoqhA==}
    dev: false

  /util-deprecate@1.0.2:
    resolution: {integrity: sha512-EPD5q1uXyFxJpCrLnCc1nHnq3gOa6DZBocAIiI2TaSCA7VCJ1UJDMagCzIkXNsUYfD1daK//LTEQ8xiIbrHtcw==}
    dev: false

  /util@0.12.5:
    resolution: {integrity: sha512-kZf/K6hEIrWHI6XqOFUiiMa+79wE/D8Q+NCNAWclkyg3b4d2k7s0QGepNjiABc+aR3N1PAyHL7p6UcLY6LmrnA==}
    dependencies:
      inherits: 2.0.4
      is-arguments: 1.1.1
      is-generator-function: 1.0.10
      is-typed-array: 1.1.13
      which-typed-array: 1.1.15
    dev: false

  /utils-merge@1.0.1:
    resolution: {integrity: sha512-pMZTvIkT1d+TFGvDOqodOclx0QWkkgi6Tdoa8gC8ffGAAqz9pzPTZWAybbsHHoED/ztMtkv/VoYTYyShUn81hA==}
    engines: {node: '>= 0.4.0'}
    dev: false

  /uuid@8.0.0:
    resolution: {integrity: sha512-jOXGuXZAWdsTH7eZLtyXMqUb9EcWMGZNbL9YcGBJl4MH4nrxHmZJhEHvyLFrkxo+28uLb/NYRcStH48fnD0Vzw==}
    hasBin: true
    dev: false

  /uuid@8.3.2:
    resolution: {integrity: sha512-+NYs2QeMWy+GWFOEm9xnn6HCDp0l7QBD7ml8zLUmJ+93Q5NF0NocErnwkTkXVFNiX3/fpC6afS8Dhb/gz7R7eg==}
    hasBin: true

  /uuid@9.0.1:
    resolution: {integrity: sha512-b+1eJOlsR9K8HJpow9Ok3fiWOWSIcIzXodvv0rQjVoOVNpWMpxf1wZNpt4y9h10odCNrqnYp1OBzRktckBe3sA==}
    hasBin: true
    dev: false

  /v8-compile-cache-lib@3.0.1:
    resolution: {integrity: sha512-wa7YjyUGfNZngI/vtK0UHAN+lgDCxBPCylVXGp0zu59Fz5aiGtNXaq3DhIov063MorB+VfufLh3JlF2KdTK3xg==}
    dev: false

  /validate-npm-package-license@3.0.4:
    resolution: {integrity: sha512-DpKm2Ui/xN7/HQKCtpZxoRWBhZ9Z0kqtygG8XCgNQ8ZlDnxuQmWhj566j8fN4Cu3/JmbhsDo7fcAJq4s9h27Ew==}
    dependencies:
      spdx-correct: 3.2.0
      spdx-expression-parse: 3.0.1
    dev: false

  /validator@13.11.0:
    resolution: {integrity: sha512-Ii+sehpSfZy+At5nPdnyMhx78fEoPDkR2XW/zimHEL3MyGJQOCQ7WeP20jPYRz7ZCpcKLB21NxuXHF3bxjStBQ==}
    engines: {node: '>= 0.10'}

  /vary@1.1.2:
    resolution: {integrity: sha512-BNGbWLfd0eUPabhkXUVm0j8uuvREyTh5ovRa/dyow/BqAbZJyC+5fU+IzQOzmAKzYqYRAISoRhdQr3eIZ/PXqg==}
    engines: {node: '>= 0.8'}
    dev: false

  /vite-plugin-static-copy@1.0.3(vite@5.2.10):
    resolution: {integrity: sha512-hBCCz6T0uNI3oF5oJ/Ju73rhoR+ADrJ2iLAea5+wA7kpQ8clYgY8BD+GL0w0BrqsYCbgBITOByBP/3y9Y+h93A==}
    engines: {node: ^18.0.0 || >=20.0.0}
    peerDependencies:
      vite: ^5.0.0
    dependencies:
      chokidar: 3.6.0
      fast-glob: 3.3.2
      fs-extra: 11.2.0
      picocolors: 1.0.0
      vite: 5.2.10(@types/node@18.19.31)(sass@1.75.0)
    dev: false

  /vite@5.2.10(@types/node@18.19.31)(sass@1.75.0):
    resolution: {integrity: sha512-PAzgUZbP7msvQvqdSD+ErD5qGnSFiGOoWmV5yAKUEI0kdhjbH6nMWVyZQC/hSc4aXwc0oJ9aEdIiF9Oje0JFCw==}
    engines: {node: ^18.0.0 || >=20.0.0}
    hasBin: true
    peerDependencies:
      '@types/node': ^18.0.0 || >=20.0.0
      less: '*'
      lightningcss: ^1.21.0
      sass: '*'
      stylus: '*'
      sugarss: '*'
      terser: ^5.4.0
    peerDependenciesMeta:
      '@types/node':
        optional: true
      less:
        optional: true
      lightningcss:
        optional: true
      sass:
        optional: true
      stylus:
        optional: true
      sugarss:
        optional: true
      terser:
        optional: true
    dependencies:
      '@types/node': 18.19.31
      esbuild: 0.20.2
      postcss: 8.4.38
      rollup: 4.16.4
      sass: 1.75.0
    optionalDependencies:
      fsevents: 2.3.3
    dev: false

  /vscode-oniguruma@1.7.0:
    resolution: {integrity: sha512-L9WMGRfrjOhgHSdOYgCt/yRMsXzLDJSL7BPrOZt73gU0iWO4mpqzqQzOz5srxqTvMBaR0XZTSrVWo4j55Rc6cA==}

  /vscode-textmate@8.0.0:
    resolution: {integrity: sha512-AFbieoL7a5LMqcnOF04ji+rpXadgOXnZsxQr//r83kLPr7biP7am3g9zbaZIaBGwBRWeSvoMD4mgPdX3e4NWBg==}

  /w3c-xmlserializer@5.0.0:
    resolution: {integrity: sha512-o8qghlI8NZHU1lLPrpi2+Uq7abh4GGPpYANlalzWxyWteJOCsr/P+oPBA49TOLu5FTZO4d3F9MnWJfiMo4BkmA==}
    engines: {node: '>=18'}
    dependencies:
      xml-name-validator: 5.0.0

  /walk-sync@0.2.7:
    resolution: {integrity: sha512-OH8GdRMowEFr0XSHQeX5fGweO6zSVHo7bG/0yJQx6LAj9Oukz0C8heI3/FYectT66gY0IPGe89kOvU410/UNpg==}
    dependencies:
      ensure-posix-path: 1.1.1
      matcher-collection: 1.1.2
    dev: false

  /wcwidth@1.0.1:
    resolution: {integrity: sha512-XHPEwS0q6TaxcvG85+8EYkbiCux2XtWG2mkc47Ng2A77BQu9+DqIOJldST4HgPkuea7dvKSj5VgX3P1d4rW8Tg==}
    dependencies:
      defaults: 1.0.4
    dev: false

  /webidl-conversions@3.0.1:
    resolution: {integrity: sha512-2JAn3z8AR6rjK8Sm8orRC0h/bcl/DqL7tRPdGZ4I1CjdF+EaMLmYxBHyXuKL849eucPFhvBoxMsflfOb8kxaeQ==}

  /webidl-conversions@7.0.0:
    resolution: {integrity: sha512-VwddBukDzu71offAQR975unBIGqfKZpM+8ZX6ySk8nYhVoo5CYaZyzt3YBvYtRtO+aoGlqxPg/B87NGVZ/fu6g==}
    engines: {node: '>=12'}

  /whatwg-encoding@3.1.1:
    resolution: {integrity: sha512-6qN4hJdMwfYBtE3YBTTHhoeuUrDBPZmbQaxWAqSALV/MeEnR5z1xd8UKud2RAkFoPkmB+hli1TZSnyi84xz1vQ==}
    engines: {node: '>=18'}
    dependencies:
      iconv-lite: 0.6.3

  /whatwg-mimetype@4.0.0:
    resolution: {integrity: sha512-QaKxh0eNIi2mE9p2vEdzfagOKHCcj1pJ56EEHGQOVxp8r9/iszLUUV7v89x9O1p/T+NlTM5W7jW6+cz4Fq1YVg==}
    engines: {node: '>=18'}

  /whatwg-url@14.0.0:
    resolution: {integrity: sha512-1lfMEm2IEr7RIV+f4lUNPOqfFL+pO+Xw3fJSqmjX9AbXcXcYOkCe1P6+9VBZB6n94af16NfZf+sSk0JCBZC9aw==}
    engines: {node: '>=18'}
    dependencies:
      tr46: 5.0.0
      webidl-conversions: 7.0.0

  /whatwg-url@5.0.0:
    resolution: {integrity: sha512-saE57nupxk6v3HY35+jzBwYa0rKSy0XR8JSxZPwgLr7ys0IBzhGviA1/TUGJLmSVqs8pb9AnvICXEuOHLprYTw==}
    dependencies:
      tr46: 0.0.3
      webidl-conversions: 3.0.1

  /which-boxed-primitive@1.0.2:
    resolution: {integrity: sha512-bwZdv0AKLpplFY2KZRX6TvyuN7ojjr7lwkg6ml0roIy9YeuSr7JS372qlNW18UQYzgYK9ziGcerWqZOmEn9VNg==}
    dependencies:
      is-bigint: 1.0.4
      is-boolean-object: 1.1.2
      is-number-object: 1.0.7
      is-string: 1.0.7
      is-symbol: 1.0.4

  /which-builtin-type@1.1.3:
    resolution: {integrity: sha512-YmjsSMDBYsM1CaFiayOVT06+KJeXf0o5M/CAd4o1lTadFAtacTUM49zoYxr/oroopFDfhvN6iEcBxUyc3gvKmw==}
    engines: {node: '>= 0.4'}
    dependencies:
      function.prototype.name: 1.1.6
      has-tostringtag: 1.0.2
      is-async-function: 2.0.0
      is-date-object: 1.0.5
      is-finalizationregistry: 1.0.2
      is-generator-function: 1.0.10
      is-regex: 1.1.4
      is-weakref: 1.0.2
      isarray: 2.0.5
      which-boxed-primitive: 1.0.2
      which-collection: 1.0.2
      which-typed-array: 1.1.15

  /which-collection@1.0.2:
    resolution: {integrity: sha512-K4jVyjnBdgvc86Y6BkaLZEN933SwYOuBFkdmBu9ZfkcAbdVbpITnDmjvZ/aQjRXQrv5EPkTnD1s39GiiqbngCw==}
    engines: {node: '>= 0.4'}
    dependencies:
      is-map: 2.0.3
      is-set: 2.0.3
      is-weakmap: 2.0.2
      is-weakset: 2.0.3

  /which-module@2.0.1:
    resolution: {integrity: sha512-iBdZ57RDvnOR9AGBhML2vFZf7h8vmBjhoaZqODJBFWHVtKkDmKuHai3cx5PgVMrX5YDNp27AofYbAwctSS+vhQ==}

  /which-pm@2.0.0:
    resolution: {integrity: sha512-Lhs9Pmyph0p5n5Z3mVnN0yWcbQYUAD7rbQUiMsQxOJ3T57k7RFe35SUwWMf7dsbDZks1uOmw4AecB/JMDj3v/w==}
    engines: {node: '>=8.15'}
    dependencies:
      load-yaml-file: 0.2.0
      path-exists: 4.0.0
    dev: false

  /which-typed-array@1.1.15:
    resolution: {integrity: sha512-oV0jmFtUky6CXfkqehVvBP/LSWJ2sy4vWMioiENyJLePrBO/yKyV9OyJySfAKosh+RYkIl5zJCNZ8/4JncrpdA==}
    engines: {node: '>= 0.4'}
    dependencies:
      available-typed-arrays: 1.0.7
      call-bind: 1.0.7
      for-each: 0.3.3
      gopd: 1.0.1
      has-tostringtag: 1.0.2

  /which@1.3.1:
    resolution: {integrity: sha512-HxJdYWq1MTIQbJ3nw0cqssHoTNU267KlrDuGZ1WYlxDStUtKUhOaJmh112/TZmHxxUfuJqPXSOm7tDyas0OSIQ==}
    hasBin: true
    dependencies:
      isexe: 2.0.0
    dev: false

  /which@2.0.2:
    resolution: {integrity: sha512-BLI3Tl1TW3Pvl70l3yq3Y64i+awpwXqsGBYWkkqMtnbXgrMD+yj7rhW0kuEDxzJaYXGjEW5ogapKNMEKNMjibA==}
    engines: {node: '>= 8'}
    hasBin: true
    dependencies:
      isexe: 2.0.0

  /widest-line@3.1.0:
    resolution: {integrity: sha512-NsmoXalsWVDMGupxZ5R08ka9flZjjiLvHVAWYOKtiKM8ujtZWr9cRffak+uSE48+Ob8ObalXpwyeUiyDD6QFgg==}
    engines: {node: '>=8'}
    dependencies:
      string-width: 4.2.3
    dev: false

  /wms-capabilities@0.4.0:
    resolution: {integrity: sha512-dGe1SQ4GySIfsmGF+yk07QRsed0DgJJkPpimbmehE9nGXLqIGhbpi6pNk71YENqupLPSqcABDrKZ1UqepOhCyA==}
    hasBin: true
    dependencies:
      minimist: 1.2.8

  /wordwrap@1.0.0:
    resolution: {integrity: sha512-gvVzJFlPycKc5dZN4yPkP8w7Dc37BtP1yczEneOb4uq34pXZcvrtRTmWV8W+Ume+XCxKgbjM+nevkyFPMybd4Q==}
    dev: false

  /workerpool@6.2.1:
    resolution: {integrity: sha512-ILEIE97kDZvF9Wb9f6h5aXK4swSlKGUcOEGiIYb2OOu/IrDU9iwj0fD//SsA6E5ibwJxpEvhullJY4Sl4GcpAw==}

  /workspace-tools@0.36.4:
    resolution: {integrity: sha512-v0UFVvw9BjHtRu2Dau5PEJKkuG8u4jPlpXZQWjSz9XgbSutpPURqtO2P0hp3cVmQVATh8lkMFCewFgJuDnyC/w==}
    dependencies:
      '@yarnpkg/lockfile': 1.1.0
      fast-glob: 3.3.2
      git-url-parse: 13.1.1
      globby: 11.1.0
      jju: 1.4.0
      js-yaml: 4.1.0
      micromatch: 4.0.5

  /wrap-ansi@6.2.0:
    resolution: {integrity: sha512-r6lPcBGxZXlIcymEu7InxDMhdW0KDxpLgoFLcguasxCaJ/SOIZwINatK9KY/tf+ZrlywOKU0UDj3ATXUBfxJXA==}
    engines: {node: '>=8'}
    dependencies:
      ansi-styles: 4.3.0
      string-width: 4.2.3
      strip-ansi: 6.0.1

  /wrap-ansi@7.0.0:
    resolution: {integrity: sha512-YVGIj2kamLSTxw6NsZjoBxfSwsn0ycdesmc4p+Q21c5zPuZ1pl+NfxVdxPtdHvmNVOQ6XSYG4AUtyt/Fi7D16Q==}
    engines: {node: '>=10'}
    dependencies:
      ansi-styles: 4.3.0
      string-width: 4.2.3
      strip-ansi: 6.0.1

  /wrap-ansi@8.1.0:
    resolution: {integrity: sha512-si7QWI6zUMq56bESFvagtmzMdGOtoxfR+Sez11Mobfc7tm+VkUckk9bW2UeffTGVUbOksxmSw0AA2gs8g71NCQ==}
    engines: {node: '>=12'}
    dependencies:
      ansi-styles: 6.2.1
      string-width: 5.1.2
      strip-ansi: 7.1.0

  /wrap-ansi@9.0.0:
    resolution: {integrity: sha512-G8ura3S+3Z2G+mkgNRq8dqaFZAuxfsxpBB8OCTGRTCtp+l/v9nbFNmCUP1BZMts3G1142MsZfn6eeUKrr4PD1Q==}
    engines: {node: '>=18'}
    dependencies:
      ansi-styles: 6.2.1
      string-width: 7.1.0
      strip-ansi: 7.1.0
    dev: false

  /wrappy@1.0.2:
    resolution: {integrity: sha512-l4Sp/DRseor9wL6EvV2+TuQn63dMkPjZ/sp9XkghTEbV9KlPS1xUsZ3u7/IQO4wxtcFB4bgpQPRcR3QCvezPcQ==}

  /write-file-atomic@3.0.3:
    resolution: {integrity: sha512-AvHcyZ5JnSfq3ioSyjrBkH9yW4m7Ayk8/9My/DD9onKeu/94fwrMocemO2QAJFAlnnDN+ZDS+ZjAR5ua1/PV/Q==}
    dependencies:
      imurmurhash: 0.1.4
      is-typedarray: 1.0.0
      signal-exit: 3.0.7
      typedarray-to-buffer: 3.1.5
    dev: true

  /ws@5.2.3:
    resolution: {integrity: sha512-jZArVERrMsKUatIdnLzqvcfydI85dvd/Fp1u/VOpfdDWQ4c9qWXe+VIeAbQ5FrDwciAkr+lzofXLz3Kuf26AOA==}
    peerDependencies:
      bufferutil: ^4.0.1
      utf-8-validate: ^5.0.2
    peerDependenciesMeta:
      bufferutil:
        optional: true
      utf-8-validate:
        optional: true
    dependencies:
      async-limiter: 1.0.1
    dev: false

  /ws@7.5.9:
    resolution: {integrity: sha512-F+P9Jil7UiSKSkppIiD94dN07AwvFixvLIj1Og1Rl9GGMuNipJnV9JzjD6XuqmAeiswGvUmNLjr5cFuXwNS77Q==}
    engines: {node: '>=8.3.0'}
    peerDependencies:
      bufferutil: ^4.0.1
      utf-8-validate: ^5.0.2
    peerDependenciesMeta:
      bufferutil:
        optional: true
      utf-8-validate:
        optional: true

  /ws@8.11.0:
    resolution: {integrity: sha512-HPG3wQd9sNQoT9xHyNCXoDUa+Xw/VevmY9FoHyQ+g+rrMn4j6FB4np7Z0OhdTgjx6MgQLK7jwSy1YecU1+4Asg==}
    engines: {node: '>=10.0.0'}
    peerDependencies:
      bufferutil: ^4.0.1
      utf-8-validate: ^5.0.2
    peerDependenciesMeta:
      bufferutil:
        optional: true
      utf-8-validate:
        optional: true
    dev: false

  /ws@8.16.0:
    resolution: {integrity: sha512-HS0c//TP7Ina87TfiPUz1rQzMhHrl/SG2guqRcTOIUYD2q8uhUdNHZYJUaQ8aTGPzCh+c6oawMKW35nFl1dxyQ==}
    engines: {node: '>=10.0.0'}
    peerDependencies:
      bufferutil: ^4.0.1
      utf-8-validate: '>=5.0.2'
    peerDependenciesMeta:
      bufferutil:
        optional: true
      utf-8-validate:
        optional: true

  /wtfnode@0.9.2:
    resolution: {integrity: sha512-AzGy/MOGmzufyHDKHwuZeuqaqslGIPuwxDAhdmUUJ91Ak22Ynxry8quXNR/cZZIaSs5T+C+LNS3W9AcMzJXhMw==}
    hasBin: true

  /xml-name-validator@5.0.0:
    resolution: {integrity: sha512-EvGK8EJ3DhaHfbRlETOWAS5pO9MZITeauHKJyb8wyajUfQUenkIg2MvLDTZ4T/TgIcm3HU0TFBgWWboAZ30UHg==}
    engines: {node: '>=18'}

  /xml2js@0.5.0:
    resolution: {integrity: sha512-drPFnkQJik/O+uPKpqSgr22mpuFHqKdbS835iAQrUC73L2F5WkboIRd63ai/2Yg6I1jzifPFKH2NTK+cfglkIA==}
    engines: {node: '>=4.0.0'}
    dependencies:
      sax: 1.3.0
      xmlbuilder: 11.0.1

  /xml2js@0.6.2:
    resolution: {integrity: sha512-T4rieHaC1EXcES0Kxxj4JWgaUQHDk+qwHcYOCFHfiwKz7tOVPLq7Hjq9dM1WCMhylqMEfP7hMcOIChvotiZegA==}
    engines: {node: '>=4.0.0'}
    dependencies:
      sax: 1.2.1
      xmlbuilder: 11.0.1
    dev: false

  /xml@1.0.1:
    resolution: {integrity: sha512-huCv9IH9Tcf95zuYCsQraZtWnJvBtLVE0QHMOs8bWyZAFZNDcYjsPq1nEx8jKA9y+Beo9v+7OBPRisQTjinQMw==}

  /xmlbuilder@11.0.1:
    resolution: {integrity: sha512-fDlsI/kFEx7gLvbecc0/ohLG50fugQp8ryHzMTuW9vSa1GJ0XYWKnhsUx7oie3G98+r56aTQIUB4kht42R3JvA==}
    engines: {node: '>=4.0'}

  /xmlchars@2.2.0:
    resolution: {integrity: sha512-JZnDKK8B0RCDw84FNdDAIpZK+JuJw+s7Lz8nksI7SIuU3UXJJslUthsi+uWBUYOwPFwW7W7PRLRfUKpxjtjFCw==}

  /xmlhttprequest-ssl@2.0.0:
    resolution: {integrity: sha512-QKxVRxiRACQcVuQEYFsI1hhkrMlrXHPegbbd1yn9UHOmRxY+si12nQYzri3vbzt8VdTTRviqcKxcyllFas5z2A==}
    engines: {node: '>=0.4.0'}
    dev: false

  /y18n@4.0.3:
    resolution: {integrity: sha512-JKhqTOwSrqNA1NY5lSztJ1GrBiUodLMmIZuLiDaMRJ+itFd+ABVE8XBjOvIWL+rSqNDC74LCSFmlb/U4UZ4hJQ==}

  /y18n@5.0.8:
    resolution: {integrity: sha512-0pfFzegeDWJHJIAmTLRP2DwHjdF5s7jo9tuztdQxAhINCdvS+3nGINqPd00AphqJR/0LhANUS6/+7SCb98YOfA==}
    engines: {node: '>=10'}

  /yallist@2.1.2:
    resolution: {integrity: sha512-ncTzHV7NvsQZkYe1DW7cbDLm0YpzHmZF5r/iyP3ZnQtMiJ+pjzisCiMNI+Sj+xQF5pXhSHxSB3uDbsBTzY/c2A==}
    dev: false

  /yallist@3.1.1:
    resolution: {integrity: sha512-a4UGQaWPH59mOXUYnAG2ewncQS4i4F43Tv3JoAM+s2VDAmS9NsK8GpDMLrCHPksFT7h3K6TOoUNn2pb7RoXx4g==}

  /yallist@4.0.0:
    resolution: {integrity: sha512-3wdGidZyq5PB084XLES5TpOSRA3wjXAlIWMhum2kRcv/41Sn2emQ0dycQW4uZXLejwKvg6EsvbdlVL+FYEct7A==}

  /yaml-js@0.2.3:
    resolution: {integrity: sha512-6xUQtVKl1qcd0EXtTEzUDVJy9Ji1fYa47LtkDtYKlIjhibPE9knNPmoRyf6SGREFHlOAUyDe9OdYqRP4DuSi5Q==}
    dev: false

  /yaml@1.10.2:
    resolution: {integrity: sha512-r3vXyErRCYJ7wg28yvBY5VSoAF8ZvlcW9/BwUzEtUsjvX/DKs24dIkuwjtuprwJJHsbyUbLApepYTR1BN4uHrg==}
    engines: {node: '>= 6'}
    dev: false

  /yaml@2.3.4:
    resolution: {integrity: sha512-8aAvwVUSHpfEqTQ4w/KMlf3HcRdt50E5ODIQJBw1fQ5RL34xabzxtUlzTXVqc4rkZsPbvrXKWnABCD7kWSmocA==}
    engines: {node: '>= 14'}
    dev: false

  /yargs-parser@18.1.3:
    resolution: {integrity: sha512-o50j0JeToy/4K6OZcaQmW6lyXXKhq7csREXcDwk2omFPJEwUNOVtJKvmDr9EI1fAJZUyZcRF7kxGBWmRXudrCQ==}
    engines: {node: '>=6'}
    dependencies:
      camelcase: 5.3.1
      decamelize: 1.2.0

  /yargs-parser@20.2.4:
    resolution: {integrity: sha512-WOkpgNhPTlE73h4VFAFsOnomJVaovO8VqLDzy5saChRBFQFBoMYirowyW+Q9HB4HFF4Z7VZTiG3iSzJJA29yRA==}
    engines: {node: '>=10'}

  /yargs-parser@21.1.1:
    resolution: {integrity: sha512-tVpsJW7DdjecAiFpbIB1e3qxIQsE6NoPc5/eTdrbbIC4h0LVsWhnoa3g+m2HclBIujHzsxZ4VJVA+GUuc2/LBw==}
    engines: {node: '>=12'}

  /yargs-unparser@2.0.0:
    resolution: {integrity: sha512-7pRTIA9Qc1caZ0bZ6RYRGbHJthJWuakf+WmHK0rVeLkNrrGhfoabBNdue6kdINI6r4if7ocq9aD/n7xwKOdzOA==}
    engines: {node: '>=10'}
    dependencies:
      camelcase: 6.3.0
      decamelize: 4.0.0
      flat: 5.0.2
      is-plain-obj: 2.1.0

  /yargs@15.4.1:
    resolution: {integrity: sha512-aePbxDmcYW++PaqBsJ+HYUFwCdv4LVvdnhBy78E57PIor8/OVvhMrADFFEDh8DHDFRv/O9i3lPhsENjO7QX0+A==}
    engines: {node: '>=8'}
    dependencies:
      cliui: 6.0.0
      decamelize: 1.2.0
      find-up: 4.1.0
      get-caller-file: 2.0.5
      require-directory: 2.1.1
      require-main-filename: 2.0.0
      set-blocking: 2.0.0
      string-width: 4.2.3
      which-module: 2.0.1
      y18n: 4.0.3
      yargs-parser: 18.1.3

  /yargs@16.2.0:
    resolution: {integrity: sha512-D1mvvtDG0L5ft/jGWkLpG1+m0eQxOfaBvTNELraWj22wSVUMWxZUvYgJYcKh6jGGIkJFhH4IZPQhR4TKpc8mBw==}
    engines: {node: '>=10'}
    dependencies:
      cliui: 7.0.4
      escalade: 3.1.2
      get-caller-file: 2.0.5
      require-directory: 2.1.1
      string-width: 4.2.3
      y18n: 5.0.8
      yargs-parser: 20.2.4

  /yargs@17.7.2:
    resolution: {integrity: sha512-7dSzzRQ++CKnNI/krKnYRV7JKKPUXMEh61soaHKg9mrWEhzFWhFnxPxGl+69cD1Ou63C13NUPCnmIcrvqCuM6w==}
    engines: {node: '>=12'}
    dependencies:
      cliui: 8.0.1
      escalade: 3.1.2
      get-caller-file: 2.0.5
      require-directory: 2.1.1
      string-width: 4.2.3
      y18n: 5.0.8
      yargs-parser: 21.1.1

  /yauzl@2.10.0:
    resolution: {integrity: sha512-p4a9I6X6nu6IhoGmBqAcbJy1mlC4j27vEPZX9F4L4/vZT3Lyq1VkFHw/V/PUcB9Buo+DG3iHkT0x3Qya58zc3g==}
    dependencies:
      buffer-crc32: 0.2.13
      fd-slicer: 1.1.0
    dev: false

  /yn@3.1.1:
    resolution: {integrity: sha512-Ux4ygGWsu2c7isFWe8Yu1YluJmqVhxqK2cLXNQA5AcC3QfbGNpM7fu0Y8b/z16pXLnFxZYvWhd3fhBY9DLmC6Q==}
    engines: {node: '>=6'}
    dev: false

  /yocto-queue@0.1.0:
    resolution: {integrity: sha512-rVksvsnNCdJ/ohGc6xgPwyN8eheCxsiLM8mxuE/t/mOVqJewPuO1miLpTHQiRgTKCLexL4MeAFVagts7HmNZ2Q==}
    engines: {node: '>=10'}

  /z-schema@5.0.5:
    resolution: {integrity: sha512-D7eujBWkLa3p2sIpJA0d1pr7es+a7m0vFAnZLlCEKq/Ij2k0MLi9Br2UPxoxdYystm5K1yeBGzub0FlYUEWj2Q==}
    engines: {node: '>=8.0.0'}
    hasBin: true
    dependencies:
      lodash.get: 4.4.2
      lodash.isequal: 4.5.0
      validator: 13.11.0
    optionalDependencies:
      commander: 9.5.0

  /zip-stream@4.1.1:
    resolution: {integrity: sha512-9qv4rlDiopXg4E69k+vMHjNN63YFMe9sZMrdlvKnCjlCRWeCBswPPMPUfx+ipsAWq1LXHe70RcbaHdJJpS6hyQ==}
    engines: {node: '>= 10'}
    dependencies:
      archiver-utils: 3.0.4
      compress-commons: 4.1.2
      readable-stream: 3.6.2
    dev: false<|MERGE_RESOLUTION|>--- conflicted
+++ resolved
@@ -1592,16 +1592,8 @@
   packages/unified-selection:
     dependencies:
       '@itwin/core-bentley':
-<<<<<<< HEAD
-        specifier: ^4.4.0
-        version: 4.5.1
-      '@itwin/presentation-shared':
-        specifier: workspace:*
-        version: link:../shared
-=======
         specifier: ^4.5.2
         version: 4.5.2
->>>>>>> 3cd71a4b
       rxjs:
         specifier: ^7.8.1
         version: 7.8.1
