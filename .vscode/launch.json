{
  // Use IntelliSense to learn about possible attributes.
  // Hover to view descriptions of existing attributes.
  // For more information, visit: https://go.microsoft.com/fwlink/?linkid=830387
  "version": "0.2.0",
  "configurations": [
    {
      "type": "node",
      "request": "launch",
      "name": "[test-app] Start Frontend Server",
      "cwd": "${workspaceRoot}/apps/test-app/frontend",
      "runtimeExecutable": "npm",
      "runtimeArgs": [
        "run",
        "start"
      ]
    },
    {
      "type": "node",
      "request": "launch",
      "name": "[test-app] Start Web Backend",
      "skipFiles": [
        "<node_internals>/**"
      ],
      "cwd": "${workspaceFolder}/apps/test-app/backend",
      "program": "${workspaceFolder}/apps/test-app/backend/lib/main.js",
      "outFiles": [
        "${workspaceFolder}/apps/test-app/{backend, common}/**/*.js"
      ]
    },
    {
      "type": "chrome",
      "request": "launch",
      "name": "[test-app] Launch Web Browser",
      "url": "http://localhost:3000/",
      "webRoot": "${workspaceFolder}/apps/test-app/frontend/",
      "cascadeTerminateToConfigurations": [
        "[test-app] Start Web Backend"
      ],
      "pathMapping": {
        "/@fs/": ""
      }
    },
    {
      "name": "[test-app] Start Electron Backend",
      "cwd": "${workspaceFolder}/apps/test-app/backend",
      "type": "node",
      "request": "launch",
      "runtimeExecutable": "${workspaceFolder}/apps/test-app/backend/node_modules/.bin/electron",
      "runtimeArgs": [
        "${workspaceFolder}/apps/test-app/backend/lib/main.js",
        "--remote-debugging-port=9223"
      ],
      "env": {
        "NODE_ENV": "development"
      },
      "outFiles": [
        "${workspaceFolder}/apps/test-app/{backend, common}/**/*.js"
      ]
    },
    {
      "name": "[test-app] Attach To Electron Frontend",
      "type": "chrome",
      "request": "attach",
      "port": 9223,
      "webRoot": "${workspaceFolder}/apps/test-app/frontend/",
      "cascadeTerminateToConfigurations": [
        "[test-app] Start Electron Backend"
      ],
      "pathMapping": {
        "/@fs/": ""
      },
    },
    {
      "name": "Tests: Components",
      "cwd": "${workspaceFolder}/packages/components",
      "type": "node",
      "request": "launch",
      "program": "${workspaceFolder}/packages/components/node_modules/mocha/bin/_mocha",
      "args": [
        "--config",
        "./.mocharc.json",
        "--no-timeouts",
        "lib/cjs/test/**/*.test.js"
      ],
      "outFiles": [
        "${workspaceFolder}/packages/components/lib/**/*.js"
      ],
      "env": {
        "NODE_ENV": "development"
      }
    },
    {
      "name": "Tests: OpenTelemetry",
      "cwd": "${workspaceFolder}/packages/opentelemetry",
      "type": "node",
      "request": "launch",
      "program": "${workspaceFolder}/packages/opentelemetry/node_modules/mocha/bin/_mocha",
      "args": [
        "--config",
        "./.mocharc.json",
        "--no-timeouts",
        "lib/cjs/test/**/*.test.js"
      ],
      "outFiles": [
        "${workspaceFolder}/packages/opentelemetry/lib/**/*.js"
      ],
      "env": {
        "NODE_ENV": "development"
      }
    },
    {
      "name": "Tests: Testing",
      "cwd": "${workspaceFolder}/packages/testing",
      "type": "node",
      "request": "launch",
      "program": "${workspaceFolder}/packages/testing/node_modules/mocha/bin/_mocha",
      "args": [
        "--config",
        "./.mocharc.json",
        "--no-timeouts",
        "lib/cjs/test/**/*.test.js"
      ],
      "outFiles": [
        "${workspaceFolder}/packages/testing/lib/**/*.js"
      ],
      "env": {
        "NODE_ENV": "development"
      }
    },
    {
      "name": "Tests: Performance",
      "cwd": "${workspaceFolder}/apps/performance-tests",
      "type": "node",
      "request": "launch",
      "runtimeExecutable": "npx",
<<<<<<< HEAD
      "runtimeArgs": ["mocha", "--config", "./.mocharc.json", "--timeout", "0", "./lib/*test.js"],
=======
      "runtimeArgs": [
        "mocha",
        "--config",
        "./.mocharc.json",
        "./lib/*test.js"
      ],
>>>>>>> 6ce2821d
      "env": {
        "NODE_OPTIONS": "--enable-source-maps"
      }
    },
    {
      "name": "Tests: Hierarchy builder",
      "cwd": "${workspaceFolder}/packages/hierarchies",
      "type": "node",
      "request": "launch",
      "program": "${workspaceFolder}/packages/hierarchies/node_modules/mocha/bin/_mocha",
      "args": [
        "--config",
        "./.mocharc.json",
        "--no-timeouts",
        "lib/cjs/test/**/*.test.js"
      ],
      "outFiles": [
        "${workspaceFolder}/packages/hierarchies/lib/**/*.js"
      ],
      "env": {
        "NODE_ENV": "development"
      }
    },
    {
      "name": "Tests: Core interop",
      "cwd": "${workspaceFolder}/packages/core-interop",
      "type": "node",
      "request": "launch",
      "program": "${workspaceFolder}/packages/core-interop/node_modules/mocha/bin/_mocha",
      "args": [
        "--config",
        "./.mocharc.json",
        "--no-timeouts",
        "lib/cjs/test/**/*.test.js"
      ],
      "outFiles": [
        "${workspaceFolder}/packages/core-interop/lib/**/*.js"
      ],
      "env": {
        "NODE_ENV": "development"
      }
    },
    {
      "name": "Tests: Full-stack",
      "cwd": "${workspaceFolder}/packages/full-stack-tests",
      "type": "node",
      "request": "launch",
      "program": "${workspaceFolder}/packages/full-stack-tests/node_modules/mocha/bin/_mocha",
      "args": [
        "--config",
        "./.mocharc.json",
        "--no-timeouts"
      ],
      "outFiles": [
        "${workspaceFolder}/packages/components/lib/**/*.js",
        "${workspaceFolder}/packages/core-interop/lib/**/*.js",
        "${workspaceFolder}/packages/hierarchies/lib/**/*.js",
        "${workspaceFolder}/packages/models-tree/lib/**/*.js",
        "${workspaceFolder}/packages/testing/lib/**/*.js",
        "${workspaceFolder}/packages/full-stack-tests/lib/**/*.js"
      ],
      "env": {
        "NODE_ENV": "development"
      }
    },
    {
      "name": "Tests: Unified selection",
      "cwd": "${workspaceFolder}/packages/unified-selection",
      "type": "node",
      "request": "launch",
      "program": "${workspaceFolder}/packages/unified-selection/node_modules/mocha/bin/_mocha",
      "args": [
        "--config",
        "./.mocharc.json",
        "--no-timeouts",
        "lib/cjs/test/**/*.test.js"
      ],
      "outFiles": [
        "${workspaceFolder}/packages/unified-selection/lib/**/*.js"
      ],
      "env": {
        "NODE_ENV": "development"
      }
    }
  ],
  "compounds": [
    {
      "name": "Test App (web)",
      "configurations": [
        "[test-app] Start Web Backend",
        "[test-app] Start Frontend Server",
        "[test-app] Launch Web Browser"
      ],
      "stopAll": true
    },
    {
      "name": "Test App (electron)",
      "configurations": [
        "[test-app] Start Electron Backend",
        "[test-app] Start Frontend Server",
        "[test-app] Attach To Electron Frontend"
      ],
      "stopAll": true
    }
  ]
}<|MERGE_RESOLUTION|>--- conflicted
+++ resolved
@@ -134,16 +134,14 @@
       "type": "node",
       "request": "launch",
       "runtimeExecutable": "npx",
-<<<<<<< HEAD
-      "runtimeArgs": ["mocha", "--config", "./.mocharc.json", "--timeout", "0", "./lib/*test.js"],
-=======
       "runtimeArgs": [
         "mocha",
         "--config",
         "./.mocharc.json",
+        "--timeout",
+        "0",
         "./lib/*test.js"
       ],
->>>>>>> 6ce2821d
       "env": {
         "NODE_OPTIONS": "--enable-source-maps"
       }
