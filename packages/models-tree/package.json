{
  "name": "@itwin/presentation-models-tree",
  "version": "0.0.0",
  "description": "Temporary private package for storing the Models tree hierarchy definition",
  "private": true,
  "repository": {
    "type": "git",
    "url": "https://github.com/iTwin/presentation.git",
    "directory": "packages/models-tree"
  },
  "keywords": [
    "Bentley",
    "Presentation",
    "iTwin.js",
    "Hierarchy",
    "ECSQL",
    "Models tree"
  ],
  "author": {
    "name": "Bentley Systems, Inc.",
    "url": "http://www.bentley.com"
  },
  "main": "lib/cjs/models-tree.js",
  "module": "lib/esm/models-tree.js",
  "types": "lib/cjs/models-tree.d.ts",
  "scripts": {
    "build": "npm run -s build:cjs && npm run -s build:esm",
    "build:cjs": "tsc -p tsconfig.cjs.json",
    "build:esm": "tsc -p tsconfig.esm.json",
    "build:watch": "npm run -s build:cjs -- -w",
    "clean": "rimraf lib",
    "lint": "eslint ./src/**/*.ts"
  },
  "dependencies": {
    "@itwin/presentation-shared": "workspace:^"
  },
  "peerDependencies": {
    "@itwin/presentation-hierarchies": "workspace:^"
  },
  "devDependencies": {
    "@itwin/build-tools": "^4.4.0",
    "@itwin/eslint-plugin": "^4.0.0",
    "@itwin/presentation-hierarchies": "workspace:^",
    "cpx2": "^7.0.1",
    "eslint": "^8.56.0",
    "rimraf": "^5.0.5",
<<<<<<< HEAD
    "typescript": "~5.0.4"
=======
    "source-map-support": "^0.5.21",
    "typescript": "~5.4.5"
>>>>>>> 0afb6f30
  }
}<|MERGE_RESOLUTION|>--- conflicted
+++ resolved
@@ -44,11 +44,6 @@
     "cpx2": "^7.0.1",
     "eslint": "^8.56.0",
     "rimraf": "^5.0.5",
-<<<<<<< HEAD
-    "typescript": "~5.0.4"
-=======
-    "source-map-support": "^0.5.21",
     "typescript": "~5.4.5"
->>>>>>> 0afb6f30
   }
 }