--- conflicted
+++ resolved
@@ -38,13 +38,8 @@
     "@itwin/presentation-hierarchies": "workspace:^"
   },
   "devDependencies": {
-<<<<<<< HEAD
     "@itwin/build-tools": "^4.5.1",
-    "@itwin/eslint-plugin": "4.0.0-dev.48",
-=======
-    "@itwin/build-tools": "^4.4.0",
     "@itwin/eslint-plugin": "^4.0.0",
->>>>>>> 194d8744
     "@itwin/presentation-hierarchies": "workspace:^",
     "cpx2": "^7.0.1",
     "eslint": "^8.56.0",
