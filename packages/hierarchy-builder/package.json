--- conflicted
+++ resolved
@@ -39,22 +39,8 @@
     "natural-compare-lite": "^1.4.0",
     "rxjs": "^7.8.1"
   },
-<<<<<<< HEAD
-  "peerDependencies": {
-    "@itwin/core-bentley": "^4.0.0",
-    "@itwin/core-common": "^4.0.0",
-    "@itwin/ecschema-metadata": "^4.0.0"
-  },
   "devDependencies": {
     "@itwin/build-tools": "^4.1.1",
-    "@itwin/core-bentley": "^4.1.1",
-    "@itwin/core-common": "^4.1.1",
-    "@itwin/core-quantity": "^4.1.1",
-    "@itwin/ecschema-metadata": "^4.1.1",
-=======
-  "devDependencies": {
-    "@itwin/build-tools": "^4.1.1",
->>>>>>> 2cc53866
     "@itwin/eslint-plugin": "4.0.0-dev.48",
     "@types/chai": "4.3.1",
     "@types/chai-as-promised": "^7.1.5",
