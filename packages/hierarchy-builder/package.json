--- conflicted
+++ resolved
@@ -39,16 +39,10 @@
     "rxjs": "^7.8.1"
   },
   "peerDependencies": {
-<<<<<<< HEAD
     "@itwin/core-bentley": "^4.0.0",
     "@itwin/core-common": "^4.0.0",
     "@itwin/ecschema-metadata": "^4.0.0",
     "@itwin/presentation-common": "^4.0.0"
-=======
-    "@itwin/core-bentley": "^3.6.3 || ^4.0.0",
-    "@itwin/core-common": "^3.6.3 || ^4.0.0",
-    "@itwin/ecschema-metadata": "^3.6.3 || ^4.0.0"
->>>>>>> 0827b55d
   },
   "devDependencies": {
     "@itwin/build-tools": "^4.1.1",
@@ -57,10 +51,7 @@
     "@itwin/core-quantity": "^4.1.1",
     "@itwin/ecschema-metadata": "^4.1.1",
     "@itwin/eslint-plugin": "4.0.0-dev.48",
-<<<<<<< HEAD
     "@itwin/presentation-common": "^4.1.1",
-=======
->>>>>>> 0827b55d
     "@types/chai": "4.3.1",
     "@types/chai-as-promised": "^7.1.5",
     "@types/mocha": "^8.2.3",
