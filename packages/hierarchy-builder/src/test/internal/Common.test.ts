/*---------------------------------------------------------------------------------------------
 * Copyright (c) Bentley Systems, Incorporated. All rights reserved.
 * See LICENSE.md in the project root for license terms and full copyright notice.
 *--------------------------------------------------------------------------------------------*/

import { expect } from "chai";
import sinon from "sinon";
<<<<<<< HEAD
import { InstanceHierarchyNodeProcessingParams } from "../../hierarchy-builder/HierarchyNode";
=======
import { HierarchyNodeAutoExpandProp, HierarchyNodeGroupingParamsBase, InstanceHierarchyNodeProcessingParams } from "../../hierarchy-builder/HierarchyNode";
>>>>>>> 6d5fb05d
import { getClass, hasChildren, mergeNodes } from "../../hierarchy-builder/internal/Common";
import { createTestProcessedCustomNode, createTestProcessedInstanceNode } from "../Utils";

describe("getClass", () => {
  const metadata = {
    getSchema: sinon.stub(),
  };

  beforeEach(() => {
    metadata.getSchema.reset();
  });

  it("throws when schema does not exist", async () => {
    metadata.getSchema.resolves(undefined);
    await expect(getClass(metadata, "x.y")).to.eventually.be.rejected;
  });

  it("throws when `getSchema` call throws", async () => {
    metadata.getSchema.rejects(new Error("some error"));
    await expect(getClass(metadata, "x.y")).to.eventually.be.rejected;
  });

  it("throws when class does not exist", async () => {
    metadata.getSchema.resolves({
      getClass: async () => undefined,
    });
    await expect(getClass(metadata, "x.y")).to.eventually.be.rejected;
  });

  it("throws when `getClass` call throws", async () => {
    metadata.getSchema.resolves({
      getClass: async () => {
        throw new Error("some error");
      },
    });
    await expect(getClass(metadata, "x.y")).to.eventually.be.rejected;
  });

  it("returns class", async () => {
    const getClassStub = sinon.stub().resolves({ fullName: "result class" });
    metadata.getSchema.resolves({
      getClass: getClassStub,
    });
    const result = await getClass(metadata, "x.y");
    expect(metadata.getSchema).to.be.calledOnceWithExactly("x");
    expect(getClassStub).to.be.calledOnceWithExactly("y");
    expect(result).to.deep.eq({ fullName: "result class" });
  });
});

describe("mergeNodes", () => {
  it("takes lhs label", () => {
    const lhs = createTestProcessedCustomNode({
      key: "custom",
      label: "custom1",
    });
    const rhs = createTestProcessedCustomNode({
      key: "custom",
      label: "custom2",
    });
    expect(mergeNodes(lhs, rhs).label).to.eq("custom1");
  });

  it("merges auto-expand flag", () => {
    expect(mergeNodes(createTestProcessedCustomNode({ autoExpand: undefined }), createTestProcessedCustomNode({ autoExpand: undefined })).autoExpand).to.be
      .undefined;
    expect(mergeNodes(createTestProcessedCustomNode({ autoExpand: false }), createTestProcessedCustomNode({ autoExpand: false })).autoExpand).to.be.undefined;
    expect(mergeNodes(createTestProcessedCustomNode({ autoExpand: false }), createTestProcessedCustomNode({ autoExpand: true })).autoExpand).to.be.true;
    expect(mergeNodes(createTestProcessedCustomNode({ autoExpand: true }), createTestProcessedCustomNode({ autoExpand: true })).autoExpand).to.be.true;
    expect(mergeNodes(createTestProcessedCustomNode({ autoExpand: true }), createTestProcessedCustomNode({ autoExpand: false })).autoExpand).to.be.true;
    expect(mergeNodes(createTestProcessedCustomNode({ autoExpand: true }), createTestProcessedCustomNode({ autoExpand: undefined })).autoExpand).to.be.true;
  });

  it("merges supports-filtering flag", () => {
    expect(
      mergeNodes(createTestProcessedCustomNode({ supportsFiltering: undefined }), createTestProcessedCustomNode({ supportsFiltering: undefined }))
        .supportsFiltering,
    ).to.be.undefined;
    expect(
      mergeNodes(createTestProcessedCustomNode({ supportsFiltering: false }), createTestProcessedCustomNode({ supportsFiltering: false })).supportsFiltering,
    ).to.be.undefined;
    expect(
      mergeNodes(createTestProcessedCustomNode({ supportsFiltering: false }), createTestProcessedCustomNode({ supportsFiltering: true })).supportsFiltering,
    ).to.be.undefined;
    expect(mergeNodes(createTestProcessedCustomNode({ supportsFiltering: true }), createTestProcessedCustomNode({ supportsFiltering: true })).supportsFiltering)
      .to.be.true;
    expect(
      mergeNodes(createTestProcessedCustomNode({ supportsFiltering: true }), createTestProcessedCustomNode({ supportsFiltering: false })).supportsFiltering,
    ).to.be.undefined;
    expect(
      mergeNodes(createTestProcessedCustomNode({ supportsFiltering: true }), createTestProcessedCustomNode({ supportsFiltering: undefined })).supportsFiltering,
    ).to.be.undefined;
  });

  it("merges extended data", () => {
    expect(mergeNodes(createTestProcessedCustomNode({ extendedData: undefined }), createTestProcessedCustomNode({ extendedData: undefined })).extendedData).to
      .be.undefined;
    expect(
      mergeNodes(createTestProcessedCustomNode({ extendedData: undefined }), createTestProcessedCustomNode({ extendedData: { x: 123 } })).extendedData,
    ).to.deep.eq({ x: 123 });
    expect(
      mergeNodes(createTestProcessedCustomNode({ extendedData: { x: 123 } }), createTestProcessedCustomNode({ extendedData: { y: 456 } })).extendedData,
    ).to.deep.eq({ x: 123, y: 456 });
    expect(
      mergeNodes(createTestProcessedCustomNode({ extendedData: { x: 123 } }), createTestProcessedCustomNode({ extendedData: { x: 456 } })).extendedData,
    ).to.deep.eq({ x: 456 });
  });

  describe("merging keys", () => {
    it("merges custom node keys", () => {
      expect(mergeNodes(createTestProcessedCustomNode({ key: "x" }), createTestProcessedCustomNode({ key: "x" })).key).to.eq("x");
      expect(mergeNodes(createTestProcessedCustomNode({ key: "x" }), createTestProcessedCustomNode({ key: "y" })).key).to.eq("x+y");
    });

    it("merges instance node keys", () => {
      const lhs = createTestProcessedInstanceNode({ key: { type: "instances", instanceKeys: [{ className: "a.b", id: "0x1" }] } });
      const rhs = createTestProcessedInstanceNode({ key: { type: "instances", instanceKeys: [{ className: "c.d", id: "0x2" }] } });
      expect(mergeNodes(lhs, rhs).key).to.deep.eq({
        type: "instances",
        instanceKeys: [
          { className: "a.b", id: "0x1" },
          { className: "c.d", id: "0x2" },
        ],
      });
    });
  });

  describe("merging parent node keys", () => {
    it("takes from lhs when rhs starts with lhs", () => {
      const lhsParentKeys = ["1"];
      const rhsParentKeys = ["1", "2"];
      expect(
        mergeNodes(createTestProcessedCustomNode({ parentKeys: lhsParentKeys }), createTestProcessedCustomNode({ parentKeys: rhsParentKeys })).parentKeys,
      ).to.deep.eq(["1"]);
    });

    it("takes from rhs when lhs starts with rhs", () => {
      const lhsParentKeys = ["1", "2"];
      const rhsParentKeys = ["1"];
      expect(
        mergeNodes(createTestProcessedCustomNode({ parentKeys: lhsParentKeys }), createTestProcessedCustomNode({ parentKeys: rhsParentKeys })).parentKeys,
      ).to.deep.eq(["1"]);
    });

    it("takes common part from the two lists", () => {
      const lhsParentKeys = ["1", "2"];
      const rhsParentKeys = ["1", "3"];
      expect(
        mergeNodes(createTestProcessedCustomNode({ parentKeys: lhsParentKeys }), createTestProcessedCustomNode({ parentKeys: rhsParentKeys })).parentKeys,
      ).to.deep.eq(["1"]);
    });
  });

  describe("merging processing params", () => {
    it("returns `undefined` if neither node has processing params", () => {
      expect(
        mergeNodes(createTestProcessedCustomNode({ processingParams: undefined }), createTestProcessedCustomNode({ processingParams: undefined }))
          .processingParams,
      ).to.be.undefined;
    });

    it("merges hide if no children flag", () => testProcessingParamsFlagMerging("hideIfNoChildren"));

    it("merges hide in hierarchy flag", () => testProcessingParamsFlagMerging("hideInHierarchy"));

    function traverseOptionalBooleanMergeExpectations(cb: (lhsValue: boolean | undefined, rhsValue: boolean | undefined, expect: boolean | undefined) => void) {
      cb(undefined, undefined, undefined);
      cb(undefined, false, undefined);
      cb(undefined, true, true);
      cb(false, undefined, undefined);
      cb(false, false, undefined);
      cb(false, true, true);
      cb(true, undefined, true);
      cb(true, false, true);
      cb(true, true, true);
    }

<<<<<<< HEAD
=======
    function traverseOptionalAutoExpandMergeExpectations(
      cb: (
        lhsValue: HierarchyNodeAutoExpandProp | undefined,
        rhsValue: HierarchyNodeAutoExpandProp | undefined,
        expect: HierarchyNodeAutoExpandProp | undefined,
      ) => void,
    ) {
      cb(undefined, undefined, undefined);
      cb(undefined, "single-child", "single-child");
      cb(undefined, "always", "always");
      cb("single-child", undefined, "single-child");
      cb("single-child", "single-child", "single-child");
      cb("single-child", "always", "always");
      cb("single-child", undefined, "single-child");
      cb("always", undefined, "always");
      cb("always", "single-child", "always");
      cb("always", "always", "always");
    }

>>>>>>> 6d5fb05d
    function testProcessingParamsFlagMerging(flag: keyof InstanceHierarchyNodeProcessingParams) {
      traverseOptionalBooleanMergeExpectations((lhs, rhs, expectedMergedValue) => {
        const mergedParams = mergeNodes(
          createTestProcessedInstanceNode({ processingParams: { [flag]: lhs } }),
          createTestProcessedInstanceNode({ processingParams: { [flag]: rhs } }),
        ).processingParams;
        const actualValue = mergedParams ? mergedParams[flag] : undefined;
        expect(actualValue).to.eq(expectedMergedValue);
      });
      expect(
        mergeNodes(
          createTestProcessedInstanceNode({ processingParams: { [flag]: undefined } }),
          createTestProcessedInstanceNode({ processingParams: undefined }),
        ).processingParams,
      ).to.be.undefined;
      expect(
        mergeNodes(createTestProcessedInstanceNode({ processingParams: { [flag]: false } }), createTestProcessedInstanceNode({ processingParams: undefined }))
          .processingParams,
      ).to.be.undefined;
      expect(
        mergeNodes(createTestProcessedInstanceNode({ processingParams: { [flag]: true } }), createTestProcessedInstanceNode({ processingParams: undefined }))
          .processingParams![flag],
      ).to.be.true;
    }

    it("merges merge by label id", () => {
      expect(
        mergeNodes(
          createTestProcessedInstanceNode({ processingParams: { mergeByLabelId: undefined } }),
          createTestProcessedInstanceNode({ processingParams: undefined }),
        ).processingParams,
      ).to.be.undefined;
      expect(
        mergeNodes(
          createTestProcessedInstanceNode({ processingParams: { mergeByLabelId: undefined } }),
          createTestProcessedInstanceNode({ processingParams: { mergeByLabelId: undefined } }),
        ).processingParams,
      ).to.be.undefined;
      expect(
        mergeNodes(
          createTestProcessedInstanceNode({ processingParams: { mergeByLabelId: "x" } }),
          createTestProcessedInstanceNode({ processingParams: undefined }),
        ).processingParams?.mergeByLabelId,
      ).to.eq("x");
      expect(
        mergeNodes(
          createTestProcessedInstanceNode({ processingParams: { mergeByLabelId: "x" } }),
          createTestProcessedInstanceNode({ processingParams: { mergeByLabelId: undefined } }),
        ).processingParams?.mergeByLabelId,
      ).to.eq("x");
      expect(
        mergeNodes(
          createTestProcessedInstanceNode({ processingParams: undefined }),
          createTestProcessedInstanceNode({ processingParams: { mergeByLabelId: "x" } }),
        ).processingParams?.mergeByLabelId,
      ).to.eq("x");
      expect(
        mergeNodes(
          createTestProcessedInstanceNode({ processingParams: { mergeByLabelId: undefined } }),
          createTestProcessedInstanceNode({ processingParams: { mergeByLabelId: "x" } }),
        ).processingParams?.mergeByLabelId,
      ).to.eq("x");
      expect(
        mergeNodes(
          createTestProcessedInstanceNode({ processingParams: { mergeByLabelId: "x" } }),
          createTestProcessedInstanceNode({ processingParams: { mergeByLabelId: "x" } }),
        ).processingParams?.mergeByLabelId,
      ).to.eq("x");
      expect(
        mergeNodes(
          createTestProcessedInstanceNode({ processingParams: { mergeByLabelId: "x" } }),
          createTestProcessedInstanceNode({ processingParams: { mergeByLabelId: "y" } }),
        ).processingParams!.mergeByLabelId,
      ).to.eq("x");
    });

    describe("merging grouping params", () => {
      it("returns `undefined` if neither processing params have grouping params", () => {
        expect(
          mergeNodes(
            createTestProcessedInstanceNode({ processingParams: { grouping: undefined } }),
            createTestProcessedInstanceNode({ processingParams: { grouping: undefined } }),
          ).processingParams?.grouping,
        ).to.be.undefined;
      });
<<<<<<< HEAD
=======

      it("merges class grouping params", () => {
        traverseOptionalBooleanMergeExpectations((lhs, rhs, expectedMergedValue) => {
          expect(
            mergeNodes(
              createTestProcessedInstanceNode({ processingParams: { grouping: { byClass: lhs } } }),
              createTestProcessedInstanceNode({ processingParams: { grouping: { byClass: rhs } } }),
            ).processingParams?.grouping?.byClass,
          ).to.eq(expectedMergedValue);
        });
        expect(
          mergeNodes(
            createTestProcessedInstanceNode({ processingParams: { grouping: { byClass: {} } } }),
            createTestProcessedInstanceNode({ processingParams: { grouping: { byClass: false } } }),
          ).processingParams?.grouping?.byClass,
        ).to.eq(true);
        expect(
          mergeNodes(
            createTestProcessedInstanceNode({ processingParams: { grouping: { byClass: {} } } }),
            createTestProcessedInstanceNode({ processingParams: { grouping: { byClass: {} } } }),
          ).processingParams?.grouping?.byClass,
        ).to.deep.eq({});
        traverseOptionalBooleanMergeExpectations((lhs, rhs, expectedMergedValue) => {
          expect(
            (
              mergeNodes(
                createTestProcessedInstanceNode({ processingParams: { grouping: { byClass: { hideIfNoSiblings: lhs } } } }),
                createTestProcessedInstanceNode({ processingParams: { grouping: { byClass: { hideIfNoSiblings: rhs } } } }),
              ).processingParams?.grouping?.byClass as HierarchyNodeGroupingParamsBase
            ).hideIfNoSiblings,
          ).to.eq(expectedMergedValue);
        });
        traverseOptionalBooleanMergeExpectations((lhs, rhs, expectedMergedValue) => {
          expect(
            (
              mergeNodes(
                createTestProcessedInstanceNode({ processingParams: { grouping: { byClass: { hideIfOneGroupedNode: lhs } } } }),
                createTestProcessedInstanceNode({ processingParams: { grouping: { byClass: { hideIfOneGroupedNode: rhs } } } }),
              ).processingParams?.grouping?.byClass as HierarchyNodeGroupingParamsBase
            ).hideIfOneGroupedNode,
          ).to.eq(expectedMergedValue);
        });
        traverseOptionalAutoExpandMergeExpectations((lhs, rhs, expectedMergedValue) => {
          expect(
            (
              mergeNodes(
                createTestProcessedInstanceNode({ processingParams: { grouping: { byClass: { autoExpand: lhs } } } }),
                createTestProcessedInstanceNode({ processingParams: { grouping: { byClass: { autoExpand: rhs } } } }),
              ).processingParams?.grouping?.byClass as HierarchyNodeGroupingParamsBase
            ).autoExpand,
          ).to.eq(expectedMergedValue);
        });
      });

      it("merges label grouping params", () => {
        traverseOptionalBooleanMergeExpectations((lhs, rhs, expectedMergedValue) => {
          expect(
            mergeNodes(
              createTestProcessedInstanceNode({ processingParams: { grouping: { byLabel: lhs } } }),
              createTestProcessedInstanceNode({ processingParams: { grouping: { byLabel: rhs } } }),
            ).processingParams?.grouping?.byLabel,
          ).to.eq(expectedMergedValue);
        });
        expect(
          mergeNodes(
            createTestProcessedInstanceNode({ processingParams: { grouping: { byLabel: {} } } }),
            createTestProcessedInstanceNode({ processingParams: { grouping: { byLabel: false } } }),
          ).processingParams?.grouping?.byLabel,
        ).to.eq(true);
        expect(
          mergeNodes(
            createTestProcessedInstanceNode({ processingParams: { grouping: { byLabel: {} } } }),
            createTestProcessedInstanceNode({ processingParams: { grouping: { byLabel: {} } } }),
          ).processingParams?.grouping?.byLabel,
        ).to.deep.eq({});
        traverseOptionalBooleanMergeExpectations((lhs, rhs, expectedMergedValue) => {
          expect(
            (
              mergeNodes(
                createTestProcessedInstanceNode({ processingParams: { grouping: { byLabel: { hideIfNoSiblings: lhs } } } }),
                createTestProcessedInstanceNode({ processingParams: { grouping: { byLabel: { hideIfNoSiblings: rhs } } } }),
              ).processingParams?.grouping?.byLabel as HierarchyNodeGroupingParamsBase
            ).hideIfNoSiblings,
          ).to.eq(expectedMergedValue);
        });
        traverseOptionalBooleanMergeExpectations((lhs, rhs, expectedMergedValue) => {
          expect(
            (
              mergeNodes(
                createTestProcessedInstanceNode({ processingParams: { grouping: { byLabel: { hideIfOneGroupedNode: lhs } } } }),
                createTestProcessedInstanceNode({ processingParams: { grouping: { byLabel: { hideIfOneGroupedNode: rhs } } } }),
              ).processingParams?.grouping?.byLabel as HierarchyNodeGroupingParamsBase
            ).hideIfOneGroupedNode,
          ).to.eq(expectedMergedValue);
        });
        traverseOptionalAutoExpandMergeExpectations((lhs, rhs, expectedMergedValue) => {
          expect(
            (
              mergeNodes(
                createTestProcessedInstanceNode({ processingParams: { grouping: { byLabel: { autoExpand: lhs } } } }),
                createTestProcessedInstanceNode({ processingParams: { grouping: { byLabel: { autoExpand: rhs } } } }),
              ).processingParams?.grouping?.byLabel as HierarchyNodeGroupingParamsBase
            ).autoExpand,
          ).to.eq(expectedMergedValue);
        });
      });

      it("merges base class grouping params", () => {
        expect(
          mergeNodes(
            createTestProcessedInstanceNode({ processingParams: { grouping: { byBaseClasses: { fullClassNames: [] } } } }),
            createTestProcessedInstanceNode({ processingParams: { grouping: { byBaseClasses: { fullClassNames: [] } } } }),
          ).processingParams!.grouping!.byBaseClasses,
        ).to.deep.eq({ fullClassNames: [] });
        expect(
          mergeNodes(
            createTestProcessedInstanceNode({ processingParams: { grouping: { byBaseClasses: { fullClassNames: ["a"] } } } }),
            createTestProcessedInstanceNode({ processingParams: { grouping: { byBaseClasses: undefined } } }),
          ).processingParams!.grouping!.byBaseClasses,
        ).to.deep.eq({ fullClassNames: ["a"] });
        expect(
          mergeNodes(
            createTestProcessedInstanceNode({ processingParams: { grouping: { byBaseClasses: undefined } } }),
            createTestProcessedInstanceNode({ processingParams: { grouping: { byBaseClasses: { fullClassNames: ["a"] } } } }),
          ).processingParams!.grouping!.byBaseClasses,
        ).to.deep.eq({ fullClassNames: ["a"] });
        expect(
          mergeNodes(
            createTestProcessedInstanceNode({ processingParams: { grouping: { byBaseClasses: { fullClassNames: ["a", "b"] } } } }),
            createTestProcessedInstanceNode({ processingParams: { grouping: { byBaseClasses: { fullClassNames: ["b", "c"] } } } }),
          ).processingParams!.grouping!.byBaseClasses,
        ).to.deep.eq({ fullClassNames: ["a", "b", "c"] });
        traverseOptionalBooleanMergeExpectations((lhs, rhs, expectedMergedValue) => {
          expect(
            mergeNodes(
              createTestProcessedInstanceNode({ processingParams: { grouping: { byBaseClasses: { fullClassNames: [], hideIfNoSiblings: lhs } } } }),
              createTestProcessedInstanceNode({ processingParams: { grouping: { byBaseClasses: { fullClassNames: [], hideIfNoSiblings: rhs } } } }),
            ).processingParams!.grouping!.byBaseClasses!.hideIfNoSiblings,
          ).to.eq(expectedMergedValue);
        });
        traverseOptionalBooleanMergeExpectations((lhs, rhs, expectedMergedValue) => {
          expect(
            mergeNodes(
              createTestProcessedInstanceNode({ processingParams: { grouping: { byBaseClasses: { fullClassNames: [], hideIfOneGroupedNode: lhs } } } }),
              createTestProcessedInstanceNode({ processingParams: { grouping: { byBaseClasses: { fullClassNames: [], hideIfOneGroupedNode: rhs } } } }),
            ).processingParams!.grouping!.byBaseClasses!.hideIfOneGroupedNode,
          ).to.eq(expectedMergedValue);
        });
        traverseOptionalAutoExpandMergeExpectations((lhs, rhs, expectedMergedValue) => {
          expect(
            mergeNodes(
              createTestProcessedInstanceNode({ processingParams: { grouping: { byBaseClasses: { fullClassNames: [], autoExpand: lhs } } } }),
              createTestProcessedInstanceNode({ processingParams: { grouping: { byBaseClasses: { fullClassNames: [], autoExpand: rhs } } } }),
            ).processingParams!.grouping!.byBaseClasses!.autoExpand,
          ).to.eq(expectedMergedValue);
        });
      });
>>>>>>> 6d5fb05d
    });
  });

  describe("merging children", () => {
    it("returns `true` if at least one node has `true`", () => {
      expect(mergeNodes(createTestProcessedCustomNode({ children: true }), createTestProcessedCustomNode({ children: true })).children).to.be.true;
      expect(mergeNodes(createTestProcessedCustomNode({ children: true }), createTestProcessedCustomNode({ children: false })).children).to.be.true;
      expect(mergeNodes(createTestProcessedCustomNode({ children: false }), createTestProcessedCustomNode({ children: true })).children).to.be.true;
      expect(mergeNodes(createTestProcessedCustomNode({ children: true }), createTestProcessedCustomNode({ children: undefined })).children).to.be.true;
      expect(mergeNodes(createTestProcessedCustomNode({ children: undefined }), createTestProcessedCustomNode({ children: true })).children).to.be.true;
    });

    it("returns `false` if both nodes have `false`", () => {
      expect(mergeNodes(createTestProcessedCustomNode({ children: false }), createTestProcessedCustomNode({ children: false })).children).to.be.false;
    });

    it("returns `undefined` if neither node has truthy value", () => {
      expect(mergeNodes(createTestProcessedCustomNode({ children: undefined }), createTestProcessedCustomNode({ children: undefined })).children).to.be
        .undefined;
      expect(mergeNodes(createTestProcessedCustomNode({ children: false }), createTestProcessedCustomNode({ children: undefined })).children).to.be.undefined;
      expect(mergeNodes(createTestProcessedCustomNode({ children: undefined }), createTestProcessedCustomNode({ children: false })).children).to.be.undefined;
    });
  });
});

describe("hasChildren", () => {
  it("returns correct value", () => {
    expect(hasChildren({ children: undefined })).to.be.false;
    expect(hasChildren({ children: false })).to.be.false;
    expect(hasChildren({ children: [] })).to.be.false;
    expect(hasChildren({ children: true })).to.be.true;
    expect(hasChildren({ children: [1] })).to.be.true;
  });
});<|MERGE_RESOLUTION|>--- conflicted
+++ resolved
@@ -5,11 +5,7 @@
 
 import { expect } from "chai";
 import sinon from "sinon";
-<<<<<<< HEAD
 import { InstanceHierarchyNodeProcessingParams } from "../../hierarchy-builder/HierarchyNode";
-=======
-import { HierarchyNodeAutoExpandProp, HierarchyNodeGroupingParamsBase, InstanceHierarchyNodeProcessingParams } from "../../hierarchy-builder/HierarchyNode";
->>>>>>> 6d5fb05d
 import { getClass, hasChildren, mergeNodes } from "../../hierarchy-builder/internal/Common";
 import { createTestProcessedCustomNode, createTestProcessedInstanceNode } from "../Utils";
 
@@ -187,28 +183,6 @@
       cb(true, true, true);
     }
 
-<<<<<<< HEAD
-=======
-    function traverseOptionalAutoExpandMergeExpectations(
-      cb: (
-        lhsValue: HierarchyNodeAutoExpandProp | undefined,
-        rhsValue: HierarchyNodeAutoExpandProp | undefined,
-        expect: HierarchyNodeAutoExpandProp | undefined,
-      ) => void,
-    ) {
-      cb(undefined, undefined, undefined);
-      cb(undefined, "single-child", "single-child");
-      cb(undefined, "always", "always");
-      cb("single-child", undefined, "single-child");
-      cb("single-child", "single-child", "single-child");
-      cb("single-child", "always", "always");
-      cb("single-child", undefined, "single-child");
-      cb("always", undefined, "always");
-      cb("always", "single-child", "always");
-      cb("always", "always", "always");
-    }
-
->>>>>>> 6d5fb05d
     function testProcessingParamsFlagMerging(flag: keyof InstanceHierarchyNodeProcessingParams) {
       traverseOptionalBooleanMergeExpectations((lhs, rhs, expectedMergedValue) => {
         const mergedParams = mergeNodes(
@@ -294,166 +268,6 @@
           ).processingParams?.grouping,
         ).to.be.undefined;
       });
-<<<<<<< HEAD
-=======
-
-      it("merges class grouping params", () => {
-        traverseOptionalBooleanMergeExpectations((lhs, rhs, expectedMergedValue) => {
-          expect(
-            mergeNodes(
-              createTestProcessedInstanceNode({ processingParams: { grouping: { byClass: lhs } } }),
-              createTestProcessedInstanceNode({ processingParams: { grouping: { byClass: rhs } } }),
-            ).processingParams?.grouping?.byClass,
-          ).to.eq(expectedMergedValue);
-        });
-        expect(
-          mergeNodes(
-            createTestProcessedInstanceNode({ processingParams: { grouping: { byClass: {} } } }),
-            createTestProcessedInstanceNode({ processingParams: { grouping: { byClass: false } } }),
-          ).processingParams?.grouping?.byClass,
-        ).to.eq(true);
-        expect(
-          mergeNodes(
-            createTestProcessedInstanceNode({ processingParams: { grouping: { byClass: {} } } }),
-            createTestProcessedInstanceNode({ processingParams: { grouping: { byClass: {} } } }),
-          ).processingParams?.grouping?.byClass,
-        ).to.deep.eq({});
-        traverseOptionalBooleanMergeExpectations((lhs, rhs, expectedMergedValue) => {
-          expect(
-            (
-              mergeNodes(
-                createTestProcessedInstanceNode({ processingParams: { grouping: { byClass: { hideIfNoSiblings: lhs } } } }),
-                createTestProcessedInstanceNode({ processingParams: { grouping: { byClass: { hideIfNoSiblings: rhs } } } }),
-              ).processingParams?.grouping?.byClass as HierarchyNodeGroupingParamsBase
-            ).hideIfNoSiblings,
-          ).to.eq(expectedMergedValue);
-        });
-        traverseOptionalBooleanMergeExpectations((lhs, rhs, expectedMergedValue) => {
-          expect(
-            (
-              mergeNodes(
-                createTestProcessedInstanceNode({ processingParams: { grouping: { byClass: { hideIfOneGroupedNode: lhs } } } }),
-                createTestProcessedInstanceNode({ processingParams: { grouping: { byClass: { hideIfOneGroupedNode: rhs } } } }),
-              ).processingParams?.grouping?.byClass as HierarchyNodeGroupingParamsBase
-            ).hideIfOneGroupedNode,
-          ).to.eq(expectedMergedValue);
-        });
-        traverseOptionalAutoExpandMergeExpectations((lhs, rhs, expectedMergedValue) => {
-          expect(
-            (
-              mergeNodes(
-                createTestProcessedInstanceNode({ processingParams: { grouping: { byClass: { autoExpand: lhs } } } }),
-                createTestProcessedInstanceNode({ processingParams: { grouping: { byClass: { autoExpand: rhs } } } }),
-              ).processingParams?.grouping?.byClass as HierarchyNodeGroupingParamsBase
-            ).autoExpand,
-          ).to.eq(expectedMergedValue);
-        });
-      });
-
-      it("merges label grouping params", () => {
-        traverseOptionalBooleanMergeExpectations((lhs, rhs, expectedMergedValue) => {
-          expect(
-            mergeNodes(
-              createTestProcessedInstanceNode({ processingParams: { grouping: { byLabel: lhs } } }),
-              createTestProcessedInstanceNode({ processingParams: { grouping: { byLabel: rhs } } }),
-            ).processingParams?.grouping?.byLabel,
-          ).to.eq(expectedMergedValue);
-        });
-        expect(
-          mergeNodes(
-            createTestProcessedInstanceNode({ processingParams: { grouping: { byLabel: {} } } }),
-            createTestProcessedInstanceNode({ processingParams: { grouping: { byLabel: false } } }),
-          ).processingParams?.grouping?.byLabel,
-        ).to.eq(true);
-        expect(
-          mergeNodes(
-            createTestProcessedInstanceNode({ processingParams: { grouping: { byLabel: {} } } }),
-            createTestProcessedInstanceNode({ processingParams: { grouping: { byLabel: {} } } }),
-          ).processingParams?.grouping?.byLabel,
-        ).to.deep.eq({});
-        traverseOptionalBooleanMergeExpectations((lhs, rhs, expectedMergedValue) => {
-          expect(
-            (
-              mergeNodes(
-                createTestProcessedInstanceNode({ processingParams: { grouping: { byLabel: { hideIfNoSiblings: lhs } } } }),
-                createTestProcessedInstanceNode({ processingParams: { grouping: { byLabel: { hideIfNoSiblings: rhs } } } }),
-              ).processingParams?.grouping?.byLabel as HierarchyNodeGroupingParamsBase
-            ).hideIfNoSiblings,
-          ).to.eq(expectedMergedValue);
-        });
-        traverseOptionalBooleanMergeExpectations((lhs, rhs, expectedMergedValue) => {
-          expect(
-            (
-              mergeNodes(
-                createTestProcessedInstanceNode({ processingParams: { grouping: { byLabel: { hideIfOneGroupedNode: lhs } } } }),
-                createTestProcessedInstanceNode({ processingParams: { grouping: { byLabel: { hideIfOneGroupedNode: rhs } } } }),
-              ).processingParams?.grouping?.byLabel as HierarchyNodeGroupingParamsBase
-            ).hideIfOneGroupedNode,
-          ).to.eq(expectedMergedValue);
-        });
-        traverseOptionalAutoExpandMergeExpectations((lhs, rhs, expectedMergedValue) => {
-          expect(
-            (
-              mergeNodes(
-                createTestProcessedInstanceNode({ processingParams: { grouping: { byLabel: { autoExpand: lhs } } } }),
-                createTestProcessedInstanceNode({ processingParams: { grouping: { byLabel: { autoExpand: rhs } } } }),
-              ).processingParams?.grouping?.byLabel as HierarchyNodeGroupingParamsBase
-            ).autoExpand,
-          ).to.eq(expectedMergedValue);
-        });
-      });
-
-      it("merges base class grouping params", () => {
-        expect(
-          mergeNodes(
-            createTestProcessedInstanceNode({ processingParams: { grouping: { byBaseClasses: { fullClassNames: [] } } } }),
-            createTestProcessedInstanceNode({ processingParams: { grouping: { byBaseClasses: { fullClassNames: [] } } } }),
-          ).processingParams!.grouping!.byBaseClasses,
-        ).to.deep.eq({ fullClassNames: [] });
-        expect(
-          mergeNodes(
-            createTestProcessedInstanceNode({ processingParams: { grouping: { byBaseClasses: { fullClassNames: ["a"] } } } }),
-            createTestProcessedInstanceNode({ processingParams: { grouping: { byBaseClasses: undefined } } }),
-          ).processingParams!.grouping!.byBaseClasses,
-        ).to.deep.eq({ fullClassNames: ["a"] });
-        expect(
-          mergeNodes(
-            createTestProcessedInstanceNode({ processingParams: { grouping: { byBaseClasses: undefined } } }),
-            createTestProcessedInstanceNode({ processingParams: { grouping: { byBaseClasses: { fullClassNames: ["a"] } } } }),
-          ).processingParams!.grouping!.byBaseClasses,
-        ).to.deep.eq({ fullClassNames: ["a"] });
-        expect(
-          mergeNodes(
-            createTestProcessedInstanceNode({ processingParams: { grouping: { byBaseClasses: { fullClassNames: ["a", "b"] } } } }),
-            createTestProcessedInstanceNode({ processingParams: { grouping: { byBaseClasses: { fullClassNames: ["b", "c"] } } } }),
-          ).processingParams!.grouping!.byBaseClasses,
-        ).to.deep.eq({ fullClassNames: ["a", "b", "c"] });
-        traverseOptionalBooleanMergeExpectations((lhs, rhs, expectedMergedValue) => {
-          expect(
-            mergeNodes(
-              createTestProcessedInstanceNode({ processingParams: { grouping: { byBaseClasses: { fullClassNames: [], hideIfNoSiblings: lhs } } } }),
-              createTestProcessedInstanceNode({ processingParams: { grouping: { byBaseClasses: { fullClassNames: [], hideIfNoSiblings: rhs } } } }),
-            ).processingParams!.grouping!.byBaseClasses!.hideIfNoSiblings,
-          ).to.eq(expectedMergedValue);
-        });
-        traverseOptionalBooleanMergeExpectations((lhs, rhs, expectedMergedValue) => {
-          expect(
-            mergeNodes(
-              createTestProcessedInstanceNode({ processingParams: { grouping: { byBaseClasses: { fullClassNames: [], hideIfOneGroupedNode: lhs } } } }),
-              createTestProcessedInstanceNode({ processingParams: { grouping: { byBaseClasses: { fullClassNames: [], hideIfOneGroupedNode: rhs } } } }),
-            ).processingParams!.grouping!.byBaseClasses!.hideIfOneGroupedNode,
-          ).to.eq(expectedMergedValue);
-        });
-        traverseOptionalAutoExpandMergeExpectations((lhs, rhs, expectedMergedValue) => {
-          expect(
-            mergeNodes(
-              createTestProcessedInstanceNode({ processingParams: { grouping: { byBaseClasses: { fullClassNames: [], autoExpand: lhs } } } }),
-              createTestProcessedInstanceNode({ processingParams: { grouping: { byBaseClasses: { fullClassNames: [], autoExpand: rhs } } } }),
-            ).processingParams!.grouping!.byBaseClasses!.autoExpand,
-          ).to.eq(expectedMergedValue);
-        });
-      });
->>>>>>> 6d5fb05d
     });
   });
 
