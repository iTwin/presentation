--- conflicted
+++ resolved
@@ -15,47 +15,25 @@
   before(() => {
     setupLogging([{ namespace: LOGGING_NAMESPACE, level: LogLevel.Trace }]);
   });
+
   const metadataProvider = {} as unknown as IMetadataProvider;
-
-  describe("groupByClass is false", () => {
-    it("doesn't group non-instance nodes", async () => {
-      const nodes: HierarchyNode[] = [
-        {
-          label: "custom",
-          key: "test",
-          children: false,
-        },
-      ];
-      const result = await getObservableResult(from(nodes).pipe(createClassGroupingOperator(metadataProvider)));
-      expect(result).to.deep.eq(nodes);
-    });
-
-    it("doesn't group instance nodes", async () => {
-      const nodes: HierarchyNode[] = [
-        createTestNode({
-          key: { type: "instances", instanceKeys: [{ className: "TestSchema:TestClass", id: "0x1" }] },
-        }),
-      ];
-      const result = await getObservableResult(from(nodes).pipe(createClassGroupingOperator(metadataProvider)));
-      expect(result).to.deep.eq(nodes);
-    });
+  let stubClass: TStubClassFunc;
+  beforeEach(() => {
+    stubClass = createGetClassStub(metadataProvider).stubClass;
   });
 
-<<<<<<< HEAD
-  describe("groupByClass is true", () => {
-    let stubClass: TStubClassFunc;
-    beforeEach(() => {
-      stubClass = createGetClassStub(metadataProvider).stubClass;
-    });
+  it("doesn't group non-instance nodes", async () => {
+    const nodes: HierarchyNode[] = [
+      {
+        label: "custom",
+        key: "test",
+        children: false,
+      },
+    ];
+    const result = await getObservableResult(from(nodes).pipe(createClassGroupingOperator(metadataProvider)));
+    expect(result).to.deep.eq(nodes);
+  });
 
-    it("doesn't group non-instance nodes", async () => {
-      const nodes: HierarchyNode[] = [
-        {
-          label: "custom",
-          key: "test",
-          children: false,
-          params: { groupByClass: true },
-=======
   it("groups one instance node", async () => {
     const nodes = [
       createTestNode({
@@ -71,65 +49,12 @@
         key: {
           type: "class-grouping",
           class: classInfo,
->>>>>>> 16011731
         },
-      ];
-      const result = await getObservableResult(from(nodes).pipe(createClassGroupingOperator(metadataProvider)));
-      expect(result).to.deep.eq(nodes);
-    });
+        children: nodes,
+      },
+    ] as HierarchyNode[]);
+  });
 
-    it("groups one instance node", async () => {
-      const nodes: HierarchyNode[] = [
-        createTestNode({
-          key: { type: "instances", instanceKeys: [{ className: "TestSchema:TestClass", id: "0x1" }] },
-          params: { groupByClass: true },
-        }),
-      ];
-      const classInfo = stubClass({ schemaName: "TestSchema", className: "TestClass" });
-      const result = await getObservableResult(from(nodes).pipe(createClassGroupingOperator(metadataProvider)));
-      expect(result).to.deep.eq([
-        {
-          label: "TestClass",
-          key: {
-            type: "class-grouping",
-            class: classInfo,
-          },
-          children: nodes,
-        },
-      ] as HierarchyNode[]);
-    });
-
-<<<<<<< HEAD
-    it("groups multiple instance nodes", async () => {
-      const nodes: HierarchyNode[] = [
-        createTestNode({
-          key: { type: "instances", instanceKeys: [{ className: "TestSchema:A", id: "0x1" }] },
-          label: "1",
-          params: { groupByClass: true },
-        }),
-        createTestNode({
-          key: { type: "instances", instanceKeys: [{ className: "TestSchema:B", id: "0x2" }] },
-          label: "2",
-          params: { groupByClass: true },
-        }),
-        createTestNode({
-          key: { type: "instances", instanceKeys: [{ className: "TestSchema:A", id: "0x3" }] },
-          label: "3",
-          params: { groupByClass: true },
-        }),
-      ];
-      const classA = stubClass({ schemaName: "TestSchema", className: "A", classLabel: "Class A" });
-      const classB = stubClass({ schemaName: "TestSchema", className: "B", classLabel: "Class B" });
-      const result = await getObservableResult(from(nodes).pipe(createClassGroupingOperator(metadataProvider)));
-      expect(result).to.deep.eq([
-        {
-          label: "Class A",
-          key: {
-            type: "class-grouping",
-            class: classA,
-          },
-          children: [nodes[0], nodes[2]],
-=======
   it("groups multiple instance nodes", async () => {
     const nodes = [
       createTestNode({
@@ -157,57 +82,20 @@
         key: {
           type: "class-grouping",
           class: classA,
->>>>>>> 16011731
         },
-        {
-          label: "Class B",
-          key: {
-            type: "class-grouping",
-            class: classB,
-          },
-          children: [nodes[1]],
+        children: [nodes[0], nodes[2]],
+      },
+      {
+        label: "Class B",
+        key: {
+          type: "class-grouping",
+          class: classB,
         },
-      ] as HierarchyNode[]);
-    });
+        children: [nodes[1]],
+      },
+    ] as HierarchyNode[]);
+  });
 
-<<<<<<< HEAD
-    it("only groups nodes of instance type and with groupByClass property set to true", async () => {
-      const nodes: HierarchyNode[] = [
-        createTestNode({
-          key: { type: "instances", instanceKeys: [{ className: "TestSchema:A", id: "0x1" }] },
-          label: "1",
-          params: { groupByClass: true },
-        }),
-        createTestNode({
-          key: "custom",
-          label: "2",
-          params: { groupByClass: true },
-        }),
-        createTestNode({
-          key: { type: "instances", instanceKeys: [{ className: "TestSchema:A", id: "0x2" }] },
-          label: "3",
-          params: { groupByClass: true },
-        }),
-        createTestNode({
-          key: { type: "instances", instanceKeys: [{ className: "TestSchema:Z", id: "0x3" }] },
-          label: "4",
-        }),
-        createTestNode({
-          key: "custom2",
-          label: "5",
-        }),
-      ];
-      const classA = stubClass({ schemaName: "TestSchema", className: "A", classLabel: "1" });
-      const result = await getObservableResult(from(nodes).pipe(createClassGroupingOperator(metadataProvider)));
-      expect(result).to.deep.eq([
-        {
-          label: "1",
-          key: {
-            type: "class-grouping",
-            class: classA,
-          },
-          children: [nodes[0], nodes[2]],
-=======
   it("groups some input nodes", async () => {
     const nodes = [
       createTestNode({
@@ -234,12 +122,10 @@
         key: {
           type: "class-grouping",
           class: classA,
->>>>>>> 16011731
         },
-        nodes[1],
-        nodes[3],
-        nodes[4],
-      ] as HierarchyNode[]);
-    });
+        children: [nodes[0], nodes[2]],
+      },
+      nodes[1],
+    ] as HierarchyNode[]);
   });
 });