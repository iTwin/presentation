/*---------------------------------------------------------------------------------------------
 * Copyright (c) Bentley Systems, Incorporated. All rights reserved.
 * See LICENSE.md in the project root for license terms and full copyright notice.
 *--------------------------------------------------------------------------------------------*/

import { expect } from "chai";
import { from } from "rxjs";
import sinon from "sinon";
import { LogLevel } from "@itwin/core-bentley";
import { ClassGroupingNodeKey, GroupingNodeKey, LabelGroupingNodeKey, ProcessedInstanceHierarchyNode } from "../../../hierarchy-builder/HierarchyNode";
import {
  createGroupingHandlers,
  createGroupingOperator,
  GroupingHandlerResult,
  LOGGING_NAMESPACE,
} from "../../../hierarchy-builder/internal/operators/Grouping";
import * as autoExpand from "../../../hierarchy-builder/internal/operators/grouping/AutoExpand";
import * as baseClassGrouping from "../../../hierarchy-builder/internal/operators/grouping/BaseClassGrouping";
import * as classGrouping from "../../../hierarchy-builder/internal/operators/grouping/ClassGrouping";
import * as groupHiding from "../../../hierarchy-builder/internal/operators/grouping/GroupHiding";
import * as labelGrouping from "../../../hierarchy-builder/internal/operators/grouping/LabelGrouping";
import { IMetadataProvider } from "../../../hierarchy-builder/Metadata";
import { createTestProcessedGroupingNode, createTestProcessedInstanceNode, getObservableResult, setupLogging } from "../../Utils";

describe("Grouping", () => {
  const metadataProvider = {} as unknown as IMetadataProvider;

  before(() => {
    setupLogging([{ namespace: LOGGING_NAMESPACE, level: LogLevel.Trace }]);
  });

  afterEach(() => {
    sinon.restore();
  });

  describe("createGroupingOperator", () => {
<<<<<<< HEAD
    let applyGroupingHidingParamsStub: sinon.SinonStub;
    let assignAutoExpandStub: sinon.SinonStub;
=======
    let applyGroupingHidingParamsStub: sinon.SinonStub<[GroupingHandlerResult, number], GroupingHandlerResult>;
>>>>>>> 2fadf33f
    beforeEach(() => {
      applyGroupingHidingParamsStub = sinon.stub(groupHiding, "applyGroupHidingParams").callsFake((props) => props);
      assignAutoExpandStub = sinon.stub(autoExpand, "assignAutoExpand").callsFake((props) => props);
    });

    it("doesn't change input nodes when grouping handlers don't group", async () => {
      const nodes = [
        createTestProcessedInstanceNode({
          key: { type: "instances", instanceKeys: [{ className: "TestSchema.A", id: "0x1" }] },
          label: "1",
        }),
        createTestProcessedInstanceNode({
          key: { type: "instances", instanceKeys: [{ className: "TestSchema.A", id: "0x2" }] },
          label: "1",
        }),
      ];

      const result = await getObservableResult(
        from(nodes).pipe(
          createGroupingOperator(metadataProvider, undefined, [
            async (allNodes) => ({ grouped: [], ungrouped: allNodes, groupingType: "label" }),
            async (allNodes) => ({ grouped: [], ungrouped: allNodes, groupingType: "class" }),
          ]),
        ),
      );
      expect(applyGroupingHidingParamsStub.callCount).to.eq(2);
      expect(applyGroupingHidingParamsStub.firstCall).to.be.calledWith({ grouped: [], ungrouped: nodes, groupingType: "label" });
      expect(applyGroupingHidingParamsStub.secondCall).to.be.calledWith({ grouped: [], ungrouped: nodes, groupingType: "class" });
      expect(assignAutoExpandStub.callCount).to.eq(2);
      expect(assignAutoExpandStub.firstCall).to.be.calledWith({ grouped: [], ungrouped: nodes, groupingType: "label" });
      expect(assignAutoExpandStub.secondCall).to.be.calledWith({ grouped: [], ungrouped: nodes, groupingType: "class" });
      expect(result).to.deep.eq(nodes);
    });

    it("runs grouping handlers in provided order", async () => {
      const classGroupingInput = [
        createTestProcessedInstanceNode({
          key: { type: "instances", instanceKeys: [{ className: "TestSchema.A", id: "0x1" }] },
          label: "1",
        }),
        createTestProcessedInstanceNode({
          key: { type: "instances", instanceKeys: [{ className: "TestSchema.B", id: "0x2" }] },
          label: "1",
        }),
      ];
      const labelGroupingInput1 = [
        createTestProcessedInstanceNode({
          key: { type: "instances", instanceKeys: [{ className: "TestSchema.A", id: "0x1" }] },
          label: "1",
        }),
      ];
      const labelGroupingInput2 = [
        createTestProcessedInstanceNode({
          key: { type: "instances", instanceKeys: [{ className: "TestSchema.B", id: "0x2" }] },
          label: "1",
        }),
      ];
      const classGroupingResult: GroupingHandlerResult = {
        groupingType: "class",
        grouped: [
          createTestProcessedGroupingNode({
            label: "TestSchema A",
            key: {
              type: "class-grouping",
              class: {
                name: "TestSchema A",
              },
            },
            children: labelGroupingInput1,
          }),
        ],
<<<<<<< HEAD
        ungrouped: [nodes[1]],
        groupingType: "class",
      } as GroupingHandlerResult;

      const result = await getObservableResult(
        from(nodes).pipe(
          createGroupingOperator(metadataProvider, [
            async () => classGroupingResult,
            async (allNodes) => {
              return {
                grouped: [
                  {
                    label: "1",
                    key: {
                      type: "label-grouping",
                      label: "1",
                    },
                    children: allNodes.filter((node) => !HierarchyNode.isClassGroupingNode(node)),
                  },
                ],
                ungrouped: allNodes.filter((node) => HierarchyNode.isClassGroupingNode(node)),
                groupingType: "label",
              } as GroupingHandlerResult;
            },
          ]),
        ),
      );
      expect(assignAutoExpandStub.callCount).to.eq(3);
      expect(applyGroupingHidingParamsStub.callCount).to.eq(3);
      expect(applyGroupingHidingParamsStub.firstCall).to.be.calledWith(classGroupingResult);
      expect(applyGroupingHidingParamsStub.secondCall).to.be.calledWith({
=======
        ungrouped: labelGroupingInput2,
      };
      const createLabelGroupingResult = (childNodes: ProcessedInstanceHierarchyNode[]): GroupingHandlerResult => ({
        groupingType: "label",
>>>>>>> 2fadf33f
        grouped: [
          createTestProcessedGroupingNode({
            label: "1",
            key: {
              type: "label-grouping",
              label: "1",
            } as GroupingNodeKey,
            children: childNodes,
          }),
        ],
        ungrouped: [],
      });

      const result = await getObservableResult(
        from(classGroupingInput).pipe(
          createGroupingOperator(metadataProvider, undefined, [async () => classGroupingResult, async (input) => createLabelGroupingResult(input)]),
        ),
      );
      expect(applyGroupingHidingParamsStub.callCount).to.eq(3);
      expect(applyGroupingHidingParamsStub.firstCall).to.be.calledWith(classGroupingResult);
      expect(applyGroupingHidingParamsStub.secondCall).to.be.calledWith(createLabelGroupingResult(labelGroupingInput1));
      expect(applyGroupingHidingParamsStub.thirdCall).to.be.calledWith({
        groupingType: "label",
        grouped: [
          createTestProcessedGroupingNode({
            label: "1",
            key: {
              type: "label-grouping",
              label: "1",
            },
            children: labelGroupingInput2,
          }),
        ],
        ungrouped: [],
      });

      expect(result).to.deep.eq([
        createTestProcessedGroupingNode({
          label: "1",
          key: {
            type: "label-grouping",
            label: "1",
          },
          children: labelGroupingInput2,
        }),
        createTestProcessedGroupingNode({
          label: "TestSchema A",
          key: {
            type: "class-grouping",
            class: {
              name: "TestSchema A",
            },
          },
          children: [
            createTestProcessedGroupingNode({
              label: "1",
              key: {
                type: "label-grouping",
                label: "1",
              },
              children: labelGroupingInput1,
            }),
          ],
        }),
      ]);
    });

    it("returns nodes in sorted order when grouping nodes are created", async () => {
      const groupedNode = createTestProcessedInstanceNode({
        key: { type: "instances", instanceKeys: [{ className: "A", id: "0x1" }] },
        label: "1",
      });
      const ungroupedNode = createTestProcessedInstanceNode({
        key: { type: "instances", instanceKeys: [{ className: "B", id: "0x2" }] },
        label: "2",
      });
      const classGroupingNode = createTestProcessedGroupingNode({
        label: "A",
        key: {
          type: "class-grouping",
          class: {
            name: "A",
          },
        } as ClassGroupingNodeKey,
        children: [groupedNode],
      });
      const result = await getObservableResult(
        from([groupedNode, ungroupedNode]).pipe(
          createGroupingOperator(metadataProvider, undefined, [
            async () => ({
              groupingType: "class",
              grouped: [classGroupingNode],
              ungrouped: [ungroupedNode],
            }),
          ]),
        ),
      );
      expect(result).to.deep.eq([ungroupedNode, classGroupingNode]);
    });

    it("returns nodes in sorted order when grouping nodes are created and hidden", async () => {
      const ungroupedNode = createTestProcessedInstanceNode({
        key: { type: "instances", instanceKeys: [{ className: "A", id: "0x1" }] },
        label: "1",
      });
      const groupedNode = createTestProcessedInstanceNode({
        key: { type: "instances", instanceKeys: [{ className: "B", id: "0x2" }] },
        label: "2",
      });
      const classGroupingNode = createTestProcessedGroupingNode({
        label: "B",
        key: {
          type: "class-grouping",
          class: {
            name: "B",
          },
        } as ClassGroupingNodeKey,
        children: [groupedNode],
      });
      applyGroupingHidingParamsStub.resetBehavior();
      applyGroupingHidingParamsStub.returns({
        groupingType: "class",
        grouped: [],
        ungrouped: [groupedNode, ungroupedNode], // return in wrong order
      });
      const result = await getObservableResult(
        from([ungroupedNode, groupedNode]).pipe(
          createGroupingOperator(metadataProvider, undefined, [
            async () => ({
              groupingType: "class",
              grouped: [classGroupingNode],
              ungrouped: [ungroupedNode],
            }),
          ]),
        ),
      );
      expect(result).to.deep.eq([ungroupedNode, groupedNode]);
    });

    it("calls `onGroupingNodeCreated` callback argument for each grouping node", async () => {
      const groupedNode = createTestProcessedInstanceNode({
        key: { type: "instances", instanceKeys: [{ className: "TestSchema.A", id: "0x1" }] },
        label: "1",
      });
      const classGroupingNode = createTestProcessedGroupingNode({
        label: "TestSchema A",
        key: {
          type: "class-grouping",
          class: {
            name: "TestSchema A",
          },
        } as ClassGroupingNodeKey,
        children: [groupedNode],
      });
      const labelGroupingNode = createTestProcessedGroupingNode({
        label: "1",
        key: {
          type: "label-grouping",
          label: "1",
        } as LabelGroupingNodeKey,
        children: [groupedNode],
      });

      const onGroupingNodeCreated = sinon.spy();
      const result = await getObservableResult(
        from([groupedNode]).pipe(
          createGroupingOperator(metadataProvider, onGroupingNodeCreated, [
            async () => ({
              groupingType: "class",
              grouped: [classGroupingNode],
              ungrouped: [],
            }),
            async (nodes: ProcessedInstanceHierarchyNode[]) => ({
              groupingType: "label",
              grouped: nodes.length > 0 ? [labelGroupingNode] : [],
              ungrouped: [],
            }),
          ]),
        ),
      );

      expect(onGroupingNodeCreated).to.be.calledTwice;
      expect(onGroupingNodeCreated.firstCall).to.be.calledWith(labelGroupingNode);
      expect(onGroupingNodeCreated.secondCall).to.be.calledWith({ ...classGroupingNode, children: [labelGroupingNode] });

      expect(result).to.deep.eq([
        createTestProcessedGroupingNode({
          label: "TestSchema A",
          key: {
            type: "class-grouping",
            class: {
              name: "TestSchema A",
            },
          },
          children: [
            createTestProcessedGroupingNode({
              label: "1",
              key: {
                type: "label-grouping",
                label: "1",
              },
              children: [groupedNode],
            }),
          ],
        }),
      ]);
    });
  });

  describe("createGroupingHandlers", () => {
    let createBaseClassGroupingHandlersStub: sinon.SinonStub;
    let createClassGroupsStub: sinon.SinonStub;
    let createLabelGroupsStub: sinon.SinonStub;
    before(() => {
      createBaseClassGroupingHandlersStub = sinon.stub(baseClassGrouping, "createBaseClassGroupingHandlers").resolves([]);
      createClassGroupsStub = sinon.stub(classGrouping, "createClassGroups");
      createLabelGroupsStub = sinon.stub(labelGrouping, "createLabelGroups");
    });

    it("creates grouping handlers in class -> label grouping order", async () => {
      const nodes = [
        createTestProcessedInstanceNode({
          key: { type: "instances", instanceKeys: [{ className: "TestSchema.A", id: "0x1" }] },
          label: "1",
        }),
      ];

      const result = await createGroupingHandlers(metadataProvider, nodes);
      expect(createBaseClassGroupingHandlersStub.callCount).to.eq(1);
      expect(createBaseClassGroupingHandlersStub.firstCall).to.be.calledWith(metadataProvider, nodes);
      expect(result.length).to.eq(2);
      expect(createClassGroupsStub.callCount).to.eq(0);
      await result[0]([]);
      expect(createClassGroupsStub.callCount).to.eq(1);
      expect(createLabelGroupsStub.callCount).to.eq(0);
      await result[1]([]);
      expect(createLabelGroupsStub.callCount).to.eq(1);
    });
  });
});<|MERGE_RESOLUTION|>--- conflicted
+++ resolved
@@ -34,12 +34,8 @@
   });
 
   describe("createGroupingOperator", () => {
-<<<<<<< HEAD
-    let applyGroupingHidingParamsStub: sinon.SinonStub;
     let assignAutoExpandStub: sinon.SinonStub;
-=======
     let applyGroupingHidingParamsStub: sinon.SinonStub<[GroupingHandlerResult, number], GroupingHandlerResult>;
->>>>>>> 2fadf33f
     beforeEach(() => {
       applyGroupingHidingParamsStub = sinon.stub(groupHiding, "applyGroupHidingParams").callsFake((props) => props);
       assignAutoExpandStub = sinon.stub(autoExpand, "assignAutoExpand").callsFake((props) => props);
@@ -111,44 +107,10 @@
             children: labelGroupingInput1,
           }),
         ],
-<<<<<<< HEAD
-        ungrouped: [nodes[1]],
-        groupingType: "class",
-      } as GroupingHandlerResult;
-
-      const result = await getObservableResult(
-        from(nodes).pipe(
-          createGroupingOperator(metadataProvider, [
-            async () => classGroupingResult,
-            async (allNodes) => {
-              return {
-                grouped: [
-                  {
-                    label: "1",
-                    key: {
-                      type: "label-grouping",
-                      label: "1",
-                    },
-                    children: allNodes.filter((node) => !HierarchyNode.isClassGroupingNode(node)),
-                  },
-                ],
-                ungrouped: allNodes.filter((node) => HierarchyNode.isClassGroupingNode(node)),
-                groupingType: "label",
-              } as GroupingHandlerResult;
-            },
-          ]),
-        ),
-      );
-      expect(assignAutoExpandStub.callCount).to.eq(3);
-      expect(applyGroupingHidingParamsStub.callCount).to.eq(3);
-      expect(applyGroupingHidingParamsStub.firstCall).to.be.calledWith(classGroupingResult);
-      expect(applyGroupingHidingParamsStub.secondCall).to.be.calledWith({
-=======
         ungrouped: labelGroupingInput2,
       };
       const createLabelGroupingResult = (childNodes: ProcessedInstanceHierarchyNode[]): GroupingHandlerResult => ({
         groupingType: "label",
->>>>>>> 2fadf33f
         grouped: [
           createTestProcessedGroupingNode({
             label: "1",
@@ -167,6 +129,7 @@
           createGroupingOperator(metadataProvider, undefined, [async () => classGroupingResult, async (input) => createLabelGroupingResult(input)]),
         ),
       );
+      expect(assignAutoExpandStub.callCount).to.eq(3);
       expect(applyGroupingHidingParamsStub.callCount).to.eq(3);
       expect(applyGroupingHidingParamsStub.firstCall).to.be.calledWith(classGroupingResult);
       expect(applyGroupingHidingParamsStub.secondCall).to.be.calledWith(createLabelGroupingResult(labelGroupingInput1));
