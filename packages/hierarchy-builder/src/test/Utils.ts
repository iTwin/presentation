--- conflicted
+++ resolved
@@ -5,13 +5,6 @@
 
 import { Observable } from "rxjs";
 import sinon from "sinon";
-<<<<<<< HEAD
-import { Id64, Id64String } from "@itwin/core-bentley";
-import { ECClass, SchemaContext } from "@itwin/ecschema-metadata";
-import { InstanceKey } from "../hierarchy-builder/EC";
-import { HierarchyNode } from "../hierarchy-builder/HierarchyNode";
-import * as common from "../hierarchy-builder/internal/Common";
-=======
 import { Id64, Logger, LogLevel } from "@itwin/core-bentley";
 import { Id64String, InstanceKey } from "../hierarchy-builder/EC";
 import { HierarchyNode } from "../hierarchy-builder/HierarchyNode";
@@ -23,7 +16,6 @@
   Logger.turnOffCategories();
   levels.forEach(({ namespace, level }) => Logger.setLevel(namespace, level));
 }
->>>>>>> 2cc53866
 
 export async function getObservableResult<T>(obs: Observable<T>): Promise<Array<T>> {
   const arr = new Array<T>();
@@ -74,17 +66,10 @@
   label: string;
 }
 export type TStubClassFunc = (props: TStubClassFuncProps) => TStubClassFuncReturnType;
-<<<<<<< HEAD
-export function createGetClassStub(schemas: SchemaContext) {
-  const stub = sinon.stub(common, "getClass");
-  const stubClass: TStubClassFunc = (props) => {
-    const fullName = `${props.schemaName}:${props.className}`;
-=======
 export function createGetClassStub(schemas: IMetadataProvider) {
   const stub = sinon.stub(common, "getClass");
   const stubClass: TStubClassFunc = (props) => {
     const fullName = `${props.schemaName}.${props.className}`;
->>>>>>> 2cc53866
     const fullNameMatcher = sinon.match((fullClassName: string) => {
       const { schemaName, className } = parseFullClassName(fullClassName);
       return schemaName === props.schemaName && className === props.className;
@@ -93,14 +78,6 @@
       fullName,
       name: props.className,
       label: props.classLabel,
-<<<<<<< HEAD
-      is: sinon.fake(async (targetClass: ECClass) => {
-        if (!props.is) {
-          return false;
-        }
-        const { schemaName, className } = parseFullClassName(targetClass.fullName);
-        return props.is(`${schemaName}.${className}`);
-=======
       is: sinon.fake(async (targetClassOrClassName: ECClass | string, schemaName?: string) => {
         if (!props.is) {
           return false;
@@ -111,7 +88,6 @@
         // need this just to make sure `.` is used for separating schema and class names
         const { schemaName: parsedSchemaName, className: parsedClassName } = parseFullClassName(targetClassOrClassName.fullName);
         return props.is(`${parsedSchemaName}.${parsedClassName}`);
->>>>>>> 2cc53866
       }),
     } as unknown as ECClass);
     return {
@@ -121,12 +97,4 @@
     };
   };
   return { getClass: stub, stubClass };
-<<<<<<< HEAD
-}
-
-function parseFullClassName(fullClassName: string) {
-  const [schemaName, className] = fullClassName.split(/[\.:]/);
-  return { schemaName, className };
-=======
->>>>>>> 2cc53866
 }