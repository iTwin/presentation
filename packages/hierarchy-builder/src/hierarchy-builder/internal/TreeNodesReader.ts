/*---------------------------------------------------------------------------------------------
 * Copyright (c) Bentley Systems, Incorporated. All rights reserved.
 * See LICENSE.md in the project root for license terms and full copyright notice.
 *--------------------------------------------------------------------------------------------*/

import { Id64String } from "../EC";
import { INodeParser } from "../HierarchyDefinition";
import { HierarchyNode } from "../HierarchyNode";
import { ECSqlQueryDef, IECSqlQueryExecutor } from "../queries/ECSql";
import { NodeSelectClauseColumnNames } from "../queries/NodeSelectClauseFactory";

/** @internal */
export interface ITreeQueryResultsReader<TNode extends HierarchyNode> {
  read(executor: IECSqlQueryExecutor, query: ECSqlQueryDef): Promise<TNode[]>;
}

/** @internal */
export class TreeQueryResultsReader<TNode extends HierarchyNode> implements ITreeQueryResultsReader<TNode> {
  private constructor(private _parser: INodeParser<TNode>) {}

  public static create(): TreeQueryResultsReader<HierarchyNode>;
  public static create<TNode extends HierarchyNode>(nodeParser: INodeParser<TNode>): TreeQueryResultsReader<TNode>;
  public static create<TNode extends HierarchyNode>(nodeParser?: INodeParser<TNode>) {
    if (nodeParser) {
      return new TreeQueryResultsReader<TNode>(nodeParser);
    }
    return new TreeQueryResultsReader<HierarchyNode>(defaultNodesParser);
  }

  public async read(executor: IECSqlQueryExecutor, query: ECSqlQueryDef): Promise<TNode[]> {
    const reader = executor.createQueryReader(query.ecsql, query.bindings, { rowFormat: "ECSqlPropertyNames" });
    const nodes = new Array<TNode>();
    for await (const row of reader) {
      if (nodes.length >= ROWS_LIMIT) {
        throw new Error("rows limit exceeded");
      }
      nodes.push(this._parser(row.toRow()));
    }
    return nodes;
  }
}

/** The interface should contain a member for each `NodeSelectClauseColumnNames` value. */
/* eslint-disable @typescript-eslint/naming-convention */
interface RowDef {
  [NodeSelectClauseColumnNames.FullClassName]: string;
  [NodeSelectClauseColumnNames.ECInstanceId]: Id64String;
  [NodeSelectClauseColumnNames.DisplayLabel]: string;
  [NodeSelectClauseColumnNames.HasChildren]?: boolean;
  [NodeSelectClauseColumnNames.HideIfNoChildren]?: boolean;
  [NodeSelectClauseColumnNames.HideNodeInHierarchy]?: boolean;
  [NodeSelectClauseColumnNames.GroupByClass]?: boolean;
  [NodeSelectClauseColumnNames.GroupByLabel]?: boolean;
  [NodeSelectClauseColumnNames.MergeByLabelId]?: string;
  [NodeSelectClauseColumnNames.ExtendedData]?: string;
  [NodeSelectClauseColumnNames.AutoExpand]?: boolean;
}
/* eslint-enable @typescript-eslint/naming-convention */

/** @internal */
export function defaultNodesParser(row: { [columnName: string]: any }): HierarchyNode {
  const typedRow = row as RowDef;
  const parsedExtendedData = typedRow.ExtendedData ? JSON.parse(typedRow.ExtendedData) : undefined;
  return {
    label: typedRow.DisplayLabel ?? "",
    extendedData: parsedExtendedData,
    key: {
      type: "instances",
      instanceKeys: [{ className: typedRow.FullClassName.replace(":", "."), id: typedRow.ECInstanceId }],
    },
    children: typedRow.HasChildren === undefined ? undefined : !!typedRow.HasChildren,
    params: {
<<<<<<< HEAD
      hideIfNoChildren: !!row.HideIfNoChildren,
      hideInHierarchy: !!row.HideNodeInHierarchy,
      groupByClass: !!row.GroupByClass,
      groupByLabel: !!row.GroupByLabel,
      mergeByLabelId: row.MergeByLabelId,
=======
      hideIfNoChildren: !!typedRow.HideIfNoChildren,
      hideInHierarchy: !!typedRow.HideNodeInHierarchy,
      groupByClass: !!typedRow.GroupByClass,
      mergeByLabelId: typedRow.MergeByLabelId,
>>>>>>> 16011731
    },
  };
}

const ROWS_LIMIT = 1000;

/** @internal */
export function applyLimit(ecsql: string, ctes?: string[]) {
  const ctesPrefix = ctes && ctes.length ? `WITH RECURSIVE ${ctes.join(", ")}` : ``;
  return `
    ${ctesPrefix}
    SELECT *
    FROM (${ecsql})
    LIMIT ${ROWS_LIMIT + 1}
  `;
}<|MERGE_RESOLUTION|>--- conflicted
+++ resolved
@@ -70,18 +70,11 @@
     },
     children: typedRow.HasChildren === undefined ? undefined : !!typedRow.HasChildren,
     params: {
-<<<<<<< HEAD
-      hideIfNoChildren: !!row.HideIfNoChildren,
-      hideInHierarchy: !!row.HideNodeInHierarchy,
-      groupByClass: !!row.GroupByClass,
-      groupByLabel: !!row.GroupByLabel,
-      mergeByLabelId: row.MergeByLabelId,
-=======
       hideIfNoChildren: !!typedRow.HideIfNoChildren,
       hideInHierarchy: !!typedRow.HideNodeInHierarchy,
       groupByClass: !!typedRow.GroupByClass,
+      groupByLabel: !!typedRow.GroupByLabel,
       mergeByLabelId: typedRow.MergeByLabelId,
->>>>>>> 16011731
     },
   };
 }
