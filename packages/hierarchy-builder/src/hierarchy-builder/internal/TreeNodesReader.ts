/*---------------------------------------------------------------------------------------------
 * Copyright (c) Bentley Systems, Incorporated. All rights reserved.
 * See LICENSE.md in the project root for license terms and full copyright notice.
 *--------------------------------------------------------------------------------------------*/

import { INodeParser } from "../HierarchyDefinition";
import { InstanceHierarchyNodeProcessingParams, ParsedHierarchyNode, ParsedInstanceHierarchyNode } from "../HierarchyNode";
import { ECSqlQueryDef, IECSqlQueryExecutor } from "../queries/ECSql";
import { NodeSelectClauseColumnNames } from "../queries/NodeSelectClauseFactory";
import { ConcatenatedValue } from "../values/ConcatenatedValue";
import { Id64String } from "../values/Values";

/** @internal */
export interface TreeQueryResultsReaderProps {
  parser?: INodeParser;
  limit?: number;
}

/** @internal */
export class TreeQueryResultsReader {
  private _props: Required<TreeQueryResultsReaderProps>;

  public constructor(props?: TreeQueryResultsReaderProps) {
    // istanbul ignore next
    this._props = {
      parser: props?.parser ?? defaultNodesParser,
      limit: props?.limit ?? DEFAULT_ROWS_LIMIT,
    };
  }

  public async read(executor: IECSqlQueryExecutor, query: ECSqlQueryDef): Promise<ParsedHierarchyNode[]> {
    const reader = executor.createQueryReader(query.ecsql, query.bindings, { rowFormat: "ECSqlPropertyNames" });
    const nodes = new Array<ParsedHierarchyNode>();
    for await (const row of reader) {
      if (nodes.length >= this._props.limit) {
        throw new RowsLimitExceededError(this._props.limit);
      }
      nodes.push(this._props.parser(row.toRow()));
    }
    return nodes;
  }
}

/** @internal */
export class RowsLimitExceededError extends Error {
  public constructor(public readonly limit: number) {
    super(`Query rows limit of ${limit} exceeded`);
  }
}

/**
 * The interface should contain a member for each `NodeSelectClauseColumnNames` value.
 * @internal
 */
/* eslint-disable @typescript-eslint/naming-convention */
export interface RowDef {
  [NodeSelectClauseColumnNames.FullClassName]: string;
  [NodeSelectClauseColumnNames.ECInstanceId]: Id64String;
  [NodeSelectClauseColumnNames.DisplayLabel]: string;
  [NodeSelectClauseColumnNames.HasChildren]?: boolean;
  [NodeSelectClauseColumnNames.HideIfNoChildren]?: boolean;
  [NodeSelectClauseColumnNames.HideNodeInHierarchy]?: boolean;
  [NodeSelectClauseColumnNames.Grouping]?: string;
  [NodeSelectClauseColumnNames.MergeByLabelId]?: string;
  [NodeSelectClauseColumnNames.ExtendedData]?: string;
  [NodeSelectClauseColumnNames.AutoExpand]?: boolean;
}
/* eslint-enable @typescript-eslint/naming-convention */

/** @internal */
export function defaultNodesParser(row: { [columnName: string]: any }): ParsedInstanceHierarchyNode {
  const typedRow = row as RowDef;
<<<<<<< HEAD
  const processingParams: InstanceHierarchyNodeProcessingParams = {
    ...(typedRow.HideIfNoChildren ? { hideIfNoChildren: true } : undefined),
    ...(typedRow.HideNodeInHierarchy ? { hideInHierarchy: true } : undefined),
    ...(typedRow.GroupByClass ? { groupByClass: true } : undefined),
    ...(typedRow.GroupByLabel ? { groupByLabel: true } : undefined),
    ...(typedRow.MergeByLabelId ? { mergeByLabelId: typedRow.MergeByLabelId } : undefined),
  };
=======
  const parsedExtendedData = typedRow.ExtendedData ? JSON.parse(typedRow.ExtendedData) : undefined;
  const parsedGrouping = typedRow.Grouping ? JSON.parse(typedRow.Grouping) : undefined;
>>>>>>> 901f2fa6
  return {
    // don't format the label here - we're going to do that at node pre-processing step to handle both - instance and custom nodes
    label: parseLabel(typedRow.DisplayLabel),
    key: {
      type: "instances",
      instanceKeys: [{ className: typedRow.FullClassName.replace(":", "."), id: typedRow.ECInstanceId }],
    },
<<<<<<< HEAD
    ...(typedRow.HasChildren !== undefined ? { children: !!typedRow.HasChildren } : undefined),
    ...(typedRow.AutoExpand ? { autoExpand: true } : undefined),
    ...(typedRow.ExtendedData ? { extendedData: JSON.parse(typedRow.ExtendedData) } : undefined),
    ...(Object.keys(processingParams).length > 0 ? { processingParams } : undefined),
=======
    children: typedRow.HasChildren === undefined ? undefined : !!typedRow.HasChildren,
    params: {
      hideIfNoChildren: !!typedRow.HideIfNoChildren,
      hideInHierarchy: !!typedRow.HideNodeInHierarchy,
      grouping: parsedGrouping,
      mergeByLabelId: typedRow.MergeByLabelId,
    },
>>>>>>> 901f2fa6
  };
}

function parseLabel(value: string | undefined): ConcatenatedValue | string {
  if (!value) {
    return "";
  }
  if ((value.startsWith("[") && value.endsWith("]")) || (value.startsWith("{") && value.endsWith("}"))) {
    try {
      return JSON.parse(value);
    } catch {
      // fall through
    }
  }
  // not a JSON object/array
  return value;
}

const DEFAULT_ROWS_LIMIT = 1000;

/** @internal */
export interface ApplyLimitProps {
  ecsql: string;
  ctes?: string[];
  limit?: number;
}

/** @internal */
export function applyLimit(props: ApplyLimitProps) {
  const ctesPrefix = props.ctes && props.ctes.length ? `WITH RECURSIVE ${props.ctes.join(", ")}` : ``;
  return `
    ${ctesPrefix}
    SELECT *
    FROM (${props.ecsql})
    LIMIT ${(props.limit ?? DEFAULT_ROWS_LIMIT) + 1}
  `;
}<|MERGE_RESOLUTION|>--- conflicted
+++ resolved
@@ -70,18 +70,12 @@
 /** @internal */
 export function defaultNodesParser(row: { [columnName: string]: any }): ParsedInstanceHierarchyNode {
   const typedRow = row as RowDef;
-<<<<<<< HEAD
   const processingParams: InstanceHierarchyNodeProcessingParams = {
     ...(typedRow.HideIfNoChildren ? { hideIfNoChildren: true } : undefined),
     ...(typedRow.HideNodeInHierarchy ? { hideInHierarchy: true } : undefined),
-    ...(typedRow.GroupByClass ? { groupByClass: true } : undefined),
-    ...(typedRow.GroupByLabel ? { groupByLabel: true } : undefined),
+    ...(typedRow.Grouping ? { grouping: JSON.parse(typedRow.Grouping) } : undefined),
     ...(typedRow.MergeByLabelId ? { mergeByLabelId: typedRow.MergeByLabelId } : undefined),
   };
-=======
-  const parsedExtendedData = typedRow.ExtendedData ? JSON.parse(typedRow.ExtendedData) : undefined;
-  const parsedGrouping = typedRow.Grouping ? JSON.parse(typedRow.Grouping) : undefined;
->>>>>>> 901f2fa6
   return {
     // don't format the label here - we're going to do that at node pre-processing step to handle both - instance and custom nodes
     label: parseLabel(typedRow.DisplayLabel),
@@ -89,20 +83,10 @@
       type: "instances",
       instanceKeys: [{ className: typedRow.FullClassName.replace(":", "."), id: typedRow.ECInstanceId }],
     },
-<<<<<<< HEAD
     ...(typedRow.HasChildren !== undefined ? { children: !!typedRow.HasChildren } : undefined),
     ...(typedRow.AutoExpand ? { autoExpand: true } : undefined),
     ...(typedRow.ExtendedData ? { extendedData: JSON.parse(typedRow.ExtendedData) } : undefined),
     ...(Object.keys(processingParams).length > 0 ? { processingParams } : undefined),
-=======
-    children: typedRow.HasChildren === undefined ? undefined : !!typedRow.HasChildren,
-    params: {
-      hideIfNoChildren: !!typedRow.HideIfNoChildren,
-      hideInHierarchy: !!typedRow.HideNodeInHierarchy,
-      grouping: parsedGrouping,
-      mergeByLabelId: typedRow.MergeByLabelId,
-    },
->>>>>>> 901f2fa6
   };
 }
 
