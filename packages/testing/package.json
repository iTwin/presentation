{
  "name": "@itwin/presentation-testing",
<<<<<<< HEAD
  "version": "4.0.2",
=======
  "version": "4.1.0",
>>>>>>> 0827b55d
  "description": "Testing utilities for iTwin.js Presentation library",
  "license": "MIT",
  "repository": {
    "type": "git",
    "url": "https://github.com/iTwin/presentation.git",
    "directory": "packages/testing"
  },
  "keywords": [
    "Bentley",
    "Presentation",
    "iTwin.js",
    "Testing"
  ],
  "author": {
    "name": "Bentley Systems, Inc.",
    "url": "http://www.bentley.com"
  },
  "main": "lib/cjs/presentation-testing.js",
  "module": "lib/esm/presentation-testing.js",
  "types": "lib/cjs/presentation-testing.d.ts",
  "scripts": {
    "build": "npm run -s build:cjs && npm run -s build:esm",
    "build:cjs": "tsc -p tsconfig.cjs.json",
    "build:esm": "tsc -p tsconfig.esm.json",
    "build:watch": "npm run -s build:cjs -- -w",
    "clean": "rimraf lib build",
    "cover": "nyc npm -s test",
    "docs": "npm run -s docs:reference && npm run -s docs:changelog",
    "docs:changelog": "cpx ./CHANGELOG.md ./build/docs/reference/presentation-testing",
    "docs:reference": "betools docs --includes=./build/docs/extract --json=./build/docs/reference/presentation-testing/file.json --tsIndexFile=presentation-testing.ts --onlyJson --testExcludeGlob=./src/test/**",
    "lint": "eslint ./src/**/*.ts",
    "test": "mocha --config ./.mocharc.json \"./lib/cjs/test/**/*.test.js\"",
    "extract-api": "betools extract-api --entry=presentation-testing --apiReportFolder=./api --apiReportTempFolder=./api/temp --apiSummaryFolder=./api",
    "check-internal": ""
  },
  "dependencies": {
    "@itwin/presentation-components": "workspace:*",
    "rimraf": "^5.0.1",
    "sanitize-filename": "^1.6.3"
  },
  "peerDependencies": {
<<<<<<< HEAD
    "@itwin/appui-abstract": "^4.0.0",
    "@itwin/components-react": "^4.5.0",
    "@itwin/core-backend": "^4.0.0",
    "@itwin/core-bentley": "^4.0.0",
    "@itwin/core-common": "^4.0.0",
    "@itwin/core-frontend": "^4.0.0",
    "@itwin/presentation-backend": "^4.0.0",
    "@itwin/presentation-common": "^4.0.0",
    "@itwin/presentation-components": "workspace:^",
    "@itwin/presentation-frontend": "^4.0.0"
=======
    "@itwin/appui-abstract": "^3.6.3 || ^4.0.0",
    "@itwin/components-react": "^4.0.0",
    "@itwin/core-backend": "^3.6.3 || ^4.0.0",
    "@itwin/core-bentley": "^3.6.3 || ^4.0.0",
    "@itwin/core-common": "^3.6.3 || ^4.0.0",
    "@itwin/core-frontend": "^3.6.3 || ^4.0.0",
    "@itwin/presentation-backend": "^3.6.3 || ^4.0.0",
    "@itwin/presentation-common": "^3.6.3 || ^4.0.0",
    "@itwin/presentation-frontend": "^3.6.3 || ^4.0.0"
>>>>>>> 0827b55d
  },
  "devDependencies": {
    "@itwin/appui-abstract": "^4.1.1",
    "@itwin/build-tools": "^4.1.1",
<<<<<<< HEAD
    "@itwin/components-react": "^4.5.0",
=======
    "@itwin/components-react": "^4.4.0",
>>>>>>> 0827b55d
    "@itwin/core-backend": "^4.1.1",
    "@itwin/core-bentley": "^4.1.1",
    "@itwin/core-common": "^4.1.1",
    "@itwin/core-frontend": "^4.1.1",
    "@itwin/core-geometry": "^4.1.1",
    "@itwin/core-orbitgt": "^4.1.1",
    "@itwin/core-quantity": "^4.1.1",
<<<<<<< HEAD
    "@itwin/core-react": "^4.5.0",
=======
    "@itwin/core-react": "^4.4.0",
>>>>>>> 0827b55d
    "@itwin/ecschema-metadata": "^4.1.1",
    "@itwin/eslint-plugin": "4.0.0-dev.48",
    "@itwin/presentation-backend": "^4.1.1",
    "@itwin/presentation-common": "^4.1.1",
<<<<<<< HEAD
    "@itwin/presentation-components": "workspace:^",
=======
>>>>>>> 0827b55d
    "@itwin/presentation-frontend": "^4.1.1",
    "@itwin/webgl-compatibility": "^4.1.1",
    "@opentelemetry/api": "^1.4.1",
    "@types/chai": "4.3.1",
    "@types/chai-as-promised": "^7.1.5",
    "@types/chai-jest-snapshot": "^1.3.6",
    "@types/mocha": "^8.2.3",
    "@types/sinon": "^10.0.16",
    "@types/sinon-chai": "^3.2.9",
    "chai": "^4.3.7",
    "chai-as-promised": "^7.1.1",
    "chai-jest-snapshot": "^2.0.0",
    "cpx2": "^3.0.2",
    "eslint": "^8.47.0",
    "ignore-styles": "^5.0.1",
    "jsdom": "^22.1.0",
    "jsdom-global": "3.0.2",
    "mocha": "^10.2.0",
    "nyc": "^15.1.0",
    "react": "^17.0.2",
    "react-dom": "^17.0.2",
    "sinon": "^15.2.0",
    "sinon-chai": "^3.7.0",
    "typemoq": "^2.1.0",
    "typescript": "~5.0.4"
  }
}<|MERGE_RESOLUTION|>--- conflicted
+++ resolved
@@ -1,10 +1,6 @@
 {
   "name": "@itwin/presentation-testing",
-<<<<<<< HEAD
-  "version": "4.0.2",
-=======
   "version": "4.1.0",
->>>>>>> 0827b55d
   "description": "Testing utilities for iTwin.js Presentation library",
   "license": "MIT",
   "repository": {
@@ -46,7 +42,6 @@
     "sanitize-filename": "^1.6.3"
   },
   "peerDependencies": {
-<<<<<<< HEAD
     "@itwin/appui-abstract": "^4.0.0",
     "@itwin/components-react": "^4.5.0",
     "@itwin/core-backend": "^4.0.0",
@@ -57,26 +52,11 @@
     "@itwin/presentation-common": "^4.0.0",
     "@itwin/presentation-components": "workspace:^",
     "@itwin/presentation-frontend": "^4.0.0"
-=======
-    "@itwin/appui-abstract": "^3.6.3 || ^4.0.0",
-    "@itwin/components-react": "^4.0.0",
-    "@itwin/core-backend": "^3.6.3 || ^4.0.0",
-    "@itwin/core-bentley": "^3.6.3 || ^4.0.0",
-    "@itwin/core-common": "^3.6.3 || ^4.0.0",
-    "@itwin/core-frontend": "^3.6.3 || ^4.0.0",
-    "@itwin/presentation-backend": "^3.6.3 || ^4.0.0",
-    "@itwin/presentation-common": "^3.6.3 || ^4.0.0",
-    "@itwin/presentation-frontend": "^3.6.3 || ^4.0.0"
->>>>>>> 0827b55d
   },
   "devDependencies": {
     "@itwin/appui-abstract": "^4.1.1",
     "@itwin/build-tools": "^4.1.1",
-<<<<<<< HEAD
     "@itwin/components-react": "^4.5.0",
-=======
-    "@itwin/components-react": "^4.4.0",
->>>>>>> 0827b55d
     "@itwin/core-backend": "^4.1.1",
     "@itwin/core-bentley": "^4.1.1",
     "@itwin/core-common": "^4.1.1",
@@ -84,19 +64,12 @@
     "@itwin/core-geometry": "^4.1.1",
     "@itwin/core-orbitgt": "^4.1.1",
     "@itwin/core-quantity": "^4.1.1",
-<<<<<<< HEAD
     "@itwin/core-react": "^4.5.0",
-=======
-    "@itwin/core-react": "^4.4.0",
->>>>>>> 0827b55d
     "@itwin/ecschema-metadata": "^4.1.1",
     "@itwin/eslint-plugin": "4.0.0-dev.48",
     "@itwin/presentation-backend": "^4.1.1",
     "@itwin/presentation-common": "^4.1.1",
-<<<<<<< HEAD
     "@itwin/presentation-components": "workspace:^",
-=======
->>>>>>> 0827b55d
     "@itwin/presentation-frontend": "^4.1.1",
     "@itwin/webgl-compatibility": "^4.1.1",
     "@opentelemetry/api": "^1.4.1",
