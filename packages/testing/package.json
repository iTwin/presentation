--- conflicted
+++ resolved
@@ -1,10 +1,6 @@
 {
   "name": "@itwin/presentation-testing",
-<<<<<<< HEAD
   "version": "5.0.0-dev.1",
-=======
-  "version": "4.1.2",
->>>>>>> e1aba0d0
   "description": "Testing utilities for iTwin.js Presentation library",
   "license": "MIT",
   "repository": {
