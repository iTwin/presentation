--- conflicted
+++ resolved
@@ -1,10 +1,6 @@
 {
   "name": "@itwin/presentation-testing",
-<<<<<<< HEAD
-  "version": "5.4.7-alpha.2",
-=======
   "version": "5.4.8",
->>>>>>> 6e51b68b
   "description": "Testing utilities for iTwin.js Presentation library",
   "license": "MIT",
   "repository": {
