# Change Log - @itwin/presentation-testing

<<<<<<< HEAD
## 5.4.3-alpha.1

### Patch Changes

- [#963](https://github.com/iTwin/presentation/pull/963): Fix support for `itwinjs-core@5.0-rc`.
- Updated dependencies:
  - @itwin/presentation-components@5.12.2-alpha.1

## 5.4.3-alpha.0
=======
## 5.4.5

### Patch Changes

- [#982](https://github.com/iTwin/presentation/pull/982): Update itwinjs-core dependencies to v5.0.0
- Updated dependencies:
  - @itwin/presentation-components@5.12.4

## 5.4.4
>>>>>>> a2fecefa

### Patch Changes

- Updated dependencies:
<<<<<<< HEAD
  - @itwin/presentation-components@5.12.2-alpha.0
=======
  - @itwin/presentation-components@5.12.3
>>>>>>> a2fecefa

## 5.4.3

### Patch Changes

- [#958](https://github.com/iTwin/presentation/pull/958): Fix support for `itwinjs-core@5.0-rc`.
- Updated dependencies:
  - @itwin/presentation-components@5.12.2

## 5.4.2

### Patch Changes

- Updated dependencies:
  - @itwin/presentation-components@5.12.1

## 5.4.1

### Patch Changes

- [#886](https://github.com/iTwin/presentation/pull/886): Fix package compatibility with `itwinjs-core` peer dependencies at version `4.x`.
- Updated dependencies:
  - @itwin/presentation-components@5.12.0

## 5.4.0

### Minor Changes

- [#834](https://github.com/iTwin/presentation/pull/834): Added `TestIModelConnection` that allows opening iModels from local files without the use of deprecated iTwin.js Core APIs.
- [#834](https://github.com/iTwin/presentation/pull/834): Updated peer dependencies to support iTwin.js Core v5 packages.

### Patch Changes

- Updated dependencies:
  - @itwin/presentation-components@5.11.0

## 5.3.1

### Patch Changes

- Updated dependencies:
  - @itwin/presentation-components@5.10.0

## 5.3.0

### Minor Changes

- [#842](https://github.com/iTwin/presentation/pull/842): Updated peer dependencies to support AppUI v5.

### Patch Changes

- Updated dependencies:
  - @itwin/presentation-components@5.9.0

## 5.2.1

### Patch Changes

- [#810](https://github.com/iTwin/presentation/pull/810): Fix the package not being usable in `cjs` builds due to usage of `import.meta`.
- Updated dependencies:
  - @itwin/presentation-components@5.8.0

## 5.2.0

### Minor Changes

- [#804](https://github.com/iTwin/presentation/pull/804): Deprecated all tree-related APIs.

  As the new generation hierarchy building APIs are now available, the old tree-related APIs are now deprecated. See reasoning and migration guide [here](https://github.com/iTwin/presentation/blob/33e79ee8d77f30580a9bab81a72884bda008db25/packages/hierarchies/learning/PresentationRulesMigrationGuide.md).

### Patch Changes

- Updated dependencies:
  - @itwin/presentation-components@5.7.0

## 5.1.2

### Patch Changes

- Updated dependencies:
  - @itwin/presentation-components@5.6.1

## 5.1.1

### Patch Changes

- [#760](https://github.com/iTwin/presentation/pull/760): Added missing `package.json` file under `cjs` folder. It is needed for package to work as commonjs module.

## 5.1.0

### Minor Changes

- [#754](https://github.com/iTwin/presentation/pull/754): Define `type` and `exports` attributes in `package.json`.

  The change moves this package a step closer towards dropping CommonJS support - it's now transpiled from ESM to CommonJS instead of the opposite.

  In addition, the `exports` attribute has been added to `package.json` to prohibit access to APIs that are not intended to be used by external consumers.

- [#754](https://github.com/iTwin/presentation/pull/754): Export file name utility functions.

  - `getTestOutputDir` and `setTestOutputDir` - get/set functions for the global test output directory used by this package.
  - `setupOutputFileLocation` - given a file name, returns a full path to the file in the test output directory.
  - `createFileNameFromString` - creates a valid, sanitized file name from any string.
  - `limitFilePathLength` - makes sure the given file path is shorter than 260 characters.

### Patch Changes

- Updated dependencies:
  - @itwin/presentation-components@5.6.0

## 5.0.17

### Patch Changes

- Updated dependencies:
  - @itwin/presentation-components@5.5.0

## 5.0.16

### Patch Changes

- Updated dependencies:
  - @itwin/presentation-components@5.4.2

## 5.0.15

### Patch Changes

- Updated dependencies:
  - @itwin/presentation-components@5.4.1

## 5.0.14

### Patch Changes

- Updated dependencies:
  - @itwin/presentation-components@5.4.0

## 5.0.13

### Patch Changes

- Updated dependencies:
  - @itwin/presentation-components@5.3.3

## 5.0.12

### Patch Changes

- [#616](https://github.com/iTwin/presentation/pull/616): Reserve more characters for iModel file name suffixes

## 5.0.11

### Patch Changes

- [#613](https://github.com/iTwin/presentation/pull/613): When creating a test iModel, limit its file name length to fit into file system limits.

## 5.0.10

### Patch Changes

- Updated dependencies:
  - @itwin/presentation-components@5.3.2

## 5.0.9

### Patch Changes

- Updated dependencies:
  - @itwin/presentation-components@5.3.1

## 5.0.8

### Patch Changes

- Updated dependencies:
  - @itwin/presentation-components@5.3.0

## 5.0.7

### Patch Changes

- Updated dependencies:
  - @itwin/presentation-components@5.2.4

## 5.0.6

### Patch Changes

- Updated dependencies:
  - @itwin/presentation-components@5.2.3

## 5.0.5

### Patch Changes

- Updated dependencies:
  - @itwin/presentation-components@5.2.2

## 5.0.4

### Patch Changes

- Updated dependencies:
  - @itwin/presentation-components@5.2.1

## 5.0.3

### Patch Changes

- [#525](https://github.com/iTwin/presentation/pull/525): Specify `@itwin/presentation-components` dependency with `^`.
- Updated dependencies:
  - @itwin/presentation-components@5.2.0

## 5.0.2

### Patch Changes

- [#498](https://github.com/iTwin/presentation/pull/498): Fix invalid file name being created when input string contains ` or ' characters.
- Updated dependencies:
  - @itwin/presentation-components@5.1.0

## 5.0.1

### Patch Changes

- Updated dependencies:
  - @itwin/presentation-components@5.0.1

## 5.0.0

### Major Changes

- [#299](https://github.com/iTwin/presentation/pull/299): Bumped peer depenendecy versions:
  - [itwinjs-core](https://github.com/iTwin/itwinjs-core) packages to `^4.1.0`.
  - [appui](https://github.com/iTwin/appui) packages to `^4.8.0`.

### Patch Changes

- [#348](https://github.com/iTwin/presentation/pull/348): Clean up `@internal` APIs exposed through the barrel exports file.
- Updated dependencies:
  - @itwin/presentation-components@5.0.0

## 5.0.0-dev.6

### Patch Changes

- Updated dependencies:
  - @itwin/presentation-components@5.0.0-dev.6

## 5.0.0-dev.5

### Patch Changes

- Updated dependencies:
  - @itwin/presentation-components@5.0.0-dev.5

## 5.0.0-dev.4

### Patch Changes

- Updated dependencies:
  - @itwin/presentation-components@5.0.0-dev.4

## 5.0.0-dev.3

### Patch Changes

- Updated dependencies:
  - @itwin/presentation-components@5.0.0-dev.3

## 5.0.0-dev.2

### Patch Changes

- [#348](https://github.com/iTwin/presentation/pull/348): Clean up `@internal` APIs exposed through the barrel exports file.
- Updated dependencies:
  - @itwin/presentation-components@5.0.0-dev.2

## 4.1.2

### Patch Changes

- Updated dependencies:
  - @itwin/presentation-components@4.4.0

## 5.0.0-dev.1

### Patch Changes

- Updated dependencies:
  - @itwin/presentation-components@5.0.0-dev.1

## 5.0.0-dev.0

### Major Changes

- [#299](https://github.com/iTwin/presentation/pull/299): Bumped `AppUI` peer dependencies to `4.6.0`. Bumped `itwinjs-core` peer dependencies to `^4.1.0`.

### Patch Changes

- Updated dependencies:
  - @itwin/presentation-components@5.0.0-dev.0

## 4.1.1

### Patch Changes

- Updated dependencies:
  - @itwin/presentation-components@4.3.0

## 4.1.0

### Minor Changes

- [#232](https://github.com/iTwin/presentation/pull/232): Added `TestIModelBuilder.importSchema` API to allow creating iModels with custom schemas.
- [#232](https://github.com/iTwin/presentation/pull/232): Added `buildTestIModel` overloads that take an async callback to set up the iModel. Deprecated the previous ones.

### Patch Changes

- Updated dependencies:
  - @itwin/presentation-components@4.2.1

This log was last generated on Thu, 31 Aug 2023 11:51:06 GMT and should not be manually modified.

<!-- Start content -->

## 4.0.3

Thu, 31 Aug 2023 11:51:06 GMT

### Patches

- Update dependencies ([commit](https://github.com/iTwin/presentation/commit/585bfe098c3c388c48ffa4f311c4722f1b6835df))
- Removed `@itwin/presentation-components` peer dependency. ([commit](https://github.com/iTwin/presentation/commit/9b369dc2cb208ecf4cc6518f319a1648f85c81d9))

## 4.0.2

Wed, 09 Aug 2023 11:47:16 GMT

### Patches

- Update package dependencies ([commit](https://github.com/iTwin/presentation/commit/22593a8fddc52b5c547c024d64e7cc5659c81d01))

## 4.0.1

Thu, 15 Jun 2023 07:31:33 GMT

### Patches

- Bumped `rimraf` version ([commit](https://github.com/iTwin/presentation/commit/e5fdd420d31c98ef6d43daa3faad4fbb27625829))

## 4.0.0

Tue, 02 May 2023 11:39:31 GMT

### Major changes

- Upgrade to AppUI 4.0 ([commit](https://github.com/iTwin/presentation/commit/c869d568d3b462670d20e1ec31807aee15a0857e))

### Minor changes

- Add a `buildTestIModel` overload that generates imodel name from mocha context ([commit](https://github.com/iTwin/presentation/commit/6b844055de128dbf3b1de1611144391dc7ee6d31))
- Change `TestIModelBuilder.insertAspect` to return inserted aspect id. ([commit](https://github.com/iTwin/presentation/commit/4b7ff68423cd641c73d9f3fb5b4bfbb5266fa1e0))
- Add `TestIModelBuilder.insertRelationship` ([commit](https://github.com/iTwin/presentation/commit/56c533083105473e4c9c05d061609a7cd5928d5d))
- Bump minimum required `itwinjs-core` version to `3.6.3` ([commit](https://github.com/iTwin/presentation/commit/7bf12337f09b7fda0362474d3d63b18bb4b07aab))

### Patches

- Reduce deprecated API usage ([commit](https://github.com/iTwin/presentation/commit/6bf1a99ec570751e16f30af658e0fa7e27e7631f))
- Replace all spaces in test name when creating test iModel. ([commit](https://github.com/iTwin/presentation/commit/070f9587299e156ebd58eb7fa0941b50f56ec188))

### Changes

- Update dependencies ([commit](https://github.com/iTwin/presentation/commit/ddf8cf327436fa38dc304666992e9fb66e942933))
- Updated to TypeScript 5.0 ([commit](https://github.com/iTwin/presentation/commit/4b7924ee69265aaadeaba81f02162bf5c404d33a))

## 3.7.4

Tue, 25 Apr 2023 17:50:35 GMT

_Version update only_

## 3.7.3

Thu, 20 Apr 2023 13:19:29 GMT

_Version update only_

## 3.7.2

Wed, 12 Apr 2023 13:12:42 GMT

_Version update only_

## 3.7.1

Mon, 03 Apr 2023 15:15:37 GMT

_Version update only_

## 3.7.0

Wed, 29 Mar 2023 15:02:27 GMT

_Version update only_

## 3.6.3

Mon, 27 Mar 2023 16:26:47 GMT

_Version update only_

## 3.6.2

Fri, 17 Mar 2023 17:52:32 GMT

_Version update only_

## 3.6.1

Fri, 24 Feb 2023 22:00:48 GMT

_Version update only_

## 3.6.0

Wed, 08 Feb 2023 14:58:40 GMT

### Updates

- Use `EmptyLocalization` for localization in tests to increase test performance
- Deprecate `ContentBuilder` methods: `createContentForAllInstances` and `createContentForInstancePerClass`.
- Added reference docs generation

## 3.5.6

Fri, 24 Feb 2023 16:02:47 GMT

_Version update only_

## 3.5.5

Thu, 26 Jan 2023 22:53:28 GMT

_Version update only_

## 3.5.4

Wed, 18 Jan 2023 15:27:15 GMT

_Version update only_

## 3.5.3

Fri, 13 Jan 2023 17:23:07 GMT

_Version update only_

## 3.5.2

Wed, 11 Jan 2023 16:46:30 GMT

_Version update only_

## 3.5.1

Thu, 15 Dec 2022 16:38:29 GMT

_Version update only_

## 3.5.0

Wed, 07 Dec 2022 19:12:37 GMT

### Updates

- Add `buildTestIModel` API for creating test iModels

## 3.4.7

Wed, 30 Nov 2022 14:28:19 GMT

_Version update only_

## 3.4.6

Tue, 22 Nov 2022 14:24:19 GMT

_Version update only_

## 3.4.5

Thu, 17 Nov 2022 21:32:50 GMT

_Version update only_

## 3.4.4

Thu, 10 Nov 2022 19:32:17 GMT

_Version update only_

## 3.4.3

Fri, 28 Oct 2022 13:34:58 GMT

_Version update only_

## 3.4.2

Mon, 24 Oct 2022 13:23:45 GMT

_Version update only_

## 3.4.1

Mon, 17 Oct 2022 20:06:51 GMT

_Version update only_

## 3.4.0

Thu, 13 Oct 2022 20:24:47 GMT

### Updates

- Allow supplying `IModelHostOptions` when initializing tests

## 3.3.5

Tue, 27 Sep 2022 11:50:59 GMT

_Version update only_

## 3.3.4

Thu, 08 Sep 2022 19:00:05 GMT

_Version update only_

## 3.3.3

Tue, 06 Sep 2022 20:54:19 GMT

_Version update only_

## 3.3.2

Thu, 01 Sep 2022 14:37:23 GMT

_Version update only_

## 3.3.1

Fri, 26 Aug 2022 15:40:02 GMT

_Version update only_

## 3.3.0

Thu, 18 Aug 2022 19:08:02 GMT

### Updates

- upgrade mocha to version 10.0.0
- make sure tests use a unique cacheDir
- IModelHost.startup now accepts IModelHostOptions interface rather than IModelHostConfiguration instance

## 3.2.9

Fri, 26 Aug 2022 14:21:40 GMT

_Version update only_

## 3.2.8

Tue, 09 Aug 2022 15:52:41 GMT

_Version update only_

## 3.2.7

Mon, 01 Aug 2022 13:36:56 GMT

_Version update only_

## 3.2.6

Fri, 15 Jul 2022 19:04:43 GMT

_Version update only_

## 3.2.5

Wed, 13 Jul 2022 15:45:53 GMT

_Version update only_

## 3.2.4

Tue, 21 Jun 2022 18:06:33 GMT

_Version update only_

## 3.2.3

Fri, 17 Jun 2022 15:18:39 GMT

_Version update only_

## 3.2.2

Fri, 10 Jun 2022 16:11:37 GMT

_Version update only_

## 3.2.1

Tue, 07 Jun 2022 15:02:57 GMT

_Version update only_

## 3.2.0

Fri, 20 May 2022 13:10:54 GMT

### Updates

- Add a way to reduce raw numeric values' decimal precision to overcome rounding differences across platforms

## 3.1.3

Fri, 15 Apr 2022 13:49:25 GMT

_Version update only_

## 3.1.2

Wed, 06 Apr 2022 22:27:56 GMT

_Version update only_

## 3.1.1

Thu, 31 Mar 2022 15:55:48 GMT

_Version update only_

## 3.1.0

Tue, 29 Mar 2022 20:53:47 GMT

_Version update only_

## 3.0.3

Fri, 25 Mar 2022 15:10:02 GMT

_Version update only_

## 3.0.2

Thu, 10 Mar 2022 21:18:13 GMT

_Version update only_

## 3.0.1

Thu, 24 Feb 2022 15:26:55 GMT

_Version update only_

## 3.0.0

Mon, 24 Jan 2022 14:00:52 GMT

### Updates

- fix code for breaking change to .query() method
- Upgrade target to ES2019
- fix ecsql row format
- rename to @itwin/presentation-testing
- Clean up deprecated APIs
- Replace usage of I18N with generic Localization interface.
- Support for TypeDoc v0.22.7. Fix various broken docs links.

## 2.19.28

Wed, 12 Jan 2022 14:52:38 GMT

_Version update only_

## 2.19.27

Wed, 05 Jan 2022 20:07:20 GMT

_Version update only_

## 2.19.26

Wed, 08 Dec 2021 20:54:53 GMT

_Version update only_

## 2.19.25

Fri, 03 Dec 2021 20:05:49 GMT

_Version update only_

## 2.19.24

Mon, 29 Nov 2021 18:44:31 GMT

_Version update only_

## 2.19.23

Mon, 22 Nov 2021 20:41:40 GMT

_Version update only_

## 2.19.22

Wed, 17 Nov 2021 01:23:26 GMT

_Version update only_

## 2.19.21

Wed, 10 Nov 2021 10:58:24 GMT

_Version update only_

## 2.19.20

Fri, 29 Oct 2021 16:14:22 GMT

_Version update only_

## 2.19.19

Mon, 25 Oct 2021 16:16:25 GMT

_Version update only_

## 2.19.18

Thu, 21 Oct 2021 20:59:44 GMT

_Version update only_

## 2.19.17

Thu, 14 Oct 2021 21:19:43 GMT

_Version update only_

## 2.19.16

Mon, 11 Oct 2021 17:37:46 GMT

_Version update only_

## 2.19.15

Fri, 08 Oct 2021 16:44:23 GMT

_Version update only_

## 2.19.14

Fri, 01 Oct 2021 13:07:03 GMT

_Version update only_

## 2.19.13

Tue, 21 Sep 2021 21:06:40 GMT

_Version update only_

## 2.19.12

Wed, 15 Sep 2021 18:06:46 GMT

_Version update only_

## 2.19.11

Thu, 09 Sep 2021 21:04:58 GMT

_Version update only_

## 2.19.10

Wed, 08 Sep 2021 14:36:01 GMT

_Version update only_

## 2.19.9

Wed, 25 Aug 2021 15:36:01 GMT

_Version update only_

## 2.19.8

Mon, 23 Aug 2021 13:23:13 GMT

_Version update only_

## 2.19.7

Fri, 20 Aug 2021 17:47:22 GMT

_Version update only_

## 2.19.6

Tue, 17 Aug 2021 20:34:29 GMT

_Version update only_

## 2.19.5

Fri, 13 Aug 2021 21:48:09 GMT

_Version update only_

## 2.19.4

Thu, 12 Aug 2021 13:09:26 GMT

_Version update only_

## 2.19.3

Wed, 04 Aug 2021 20:29:34 GMT

_Version update only_

## 2.19.2

Tue, 03 Aug 2021 18:26:23 GMT

_Version update only_

## 2.19.1

Thu, 29 Jul 2021 20:01:11 GMT

_Version update only_

## 2.19.0

Mon, 26 Jul 2021 12:21:25 GMT

_Version update only_

## 2.18.4

Tue, 10 Aug 2021 19:35:13 GMT

_Version update only_

## 2.18.3

Wed, 28 Jul 2021 17:16:30 GMT

_Version update only_

## 2.18.2

Mon, 26 Jul 2021 16:18:31 GMT

_Version update only_

## 2.18.1

Fri, 16 Jul 2021 17:45:09 GMT

_Version update only_

## 2.18.0

Fri, 09 Jul 2021 18:11:24 GMT

### Updates

- Add missing devDependencies

## 2.17.3

Mon, 26 Jul 2021 16:08:36 GMT

_Version update only_

## 2.17.2

Thu, 08 Jul 2021 15:23:00 GMT

_Version update only_

## 2.17.1

Fri, 02 Jul 2021 15:38:31 GMT

_Version update only_

## 2.17.0

Mon, 28 Jun 2021 16:20:11 GMT

_Version update only_

## 2.16.10

Thu, 22 Jul 2021 20:23:45 GMT

_Version update only_

## 2.16.9

Tue, 06 Jul 2021 22:08:34 GMT

_Version update only_

## 2.16.8

Fri, 02 Jul 2021 17:40:46 GMT

_Version update only_

## 2.16.7

Mon, 28 Jun 2021 18:13:04 GMT

_Version update only_

## 2.16.6

Mon, 28 Jun 2021 13:12:55 GMT

_Version update only_

## 2.16.5

Fri, 25 Jun 2021 16:03:01 GMT

_Version update only_

## 2.16.4

Wed, 23 Jun 2021 17:09:07 GMT

_Version update only_

## 2.16.3

Wed, 16 Jun 2021 20:29:32 GMT

_Version update only_

## 2.16.2

Thu, 03 Jun 2021 18:08:11 GMT

_Version update only_

## 2.16.1

Thu, 27 May 2021 20:04:22 GMT

_Version update only_

## 2.16.0

Mon, 24 May 2021 15:58:39 GMT

_Version update only_

## 2.15.6

Wed, 26 May 2021 15:55:19 GMT

_Version update only_

## 2.15.5

Thu, 20 May 2021 15:06:26 GMT

_Version update only_

## 2.15.4

Tue, 18 May 2021 21:59:07 GMT

_Version update only_

## 2.15.3

Mon, 17 May 2021 13:31:38 GMT

_Version update only_

## 2.15.2

Wed, 12 May 2021 18:08:13 GMT

_Version update only_

## 2.15.1

Wed, 05 May 2021 13:18:31 GMT

_Version update only_

## 2.15.0

Fri, 30 Apr 2021 12:36:58 GMT

_Version update only_

## 2.14.4

Thu, 22 Apr 2021 21:07:33 GMT

_Version update only_

## 2.14.3

Thu, 15 Apr 2021 15:13:16 GMT

_Version update only_

## 2.14.2

Thu, 08 Apr 2021 14:30:09 GMT

_Version update only_

## 2.14.1

Mon, 05 Apr 2021 16:28:00 GMT

_Version update only_

## 2.14.0

Fri, 02 Apr 2021 13:18:42 GMT

_Version update only_

## 2.13.0

Tue, 09 Mar 2021 20:28:13 GMT

### Updates

- Updated to use TypeScript 4.1
- begin rename project from iModel.js to iTwin.js

## 2.12.3

Mon, 08 Mar 2021 15:32:00 GMT

_Version update only_

## 2.12.2

Wed, 03 Mar 2021 18:48:53 GMT

_Version update only_

## 2.12.1

Tue, 23 Feb 2021 20:54:45 GMT

_Version update only_

## 2.12.0

Thu, 18 Feb 2021 22:10:13 GMT

_Version update only_

## 2.11.2

Thu, 18 Feb 2021 02:50:59 GMT

_Version update only_

## 2.11.1

Thu, 04 Feb 2021 17:22:41 GMT

_Version update only_

## 2.11.0

Thu, 28 Jan 2021 13:39:27 GMT

_Version update only_

## 2.10.3

Fri, 08 Jan 2021 18:34:03 GMT

_Version update only_

## 2.10.2

Fri, 08 Jan 2021 14:52:02 GMT

_Version update only_

## 2.10.1

Tue, 22 Dec 2020 00:53:38 GMT

_Version update only_

## 2.10.0

Fri, 18 Dec 2020 18:24:01 GMT

_Version update only_

## 2.9.9

Sun, 13 Dec 2020 19:00:03 GMT

_Version update only_

## 2.9.8

Fri, 11 Dec 2020 02:57:36 GMT

_Version update only_

## 2.9.7

Wed, 09 Dec 2020 20:58:23 GMT

_Version update only_

## 2.9.6

Mon, 07 Dec 2020 18:40:48 GMT

_Version update only_

## 2.9.5

Sat, 05 Dec 2020 01:55:56 GMT

_Version update only_

## 2.9.4

Wed, 02 Dec 2020 20:55:40 GMT

_Version update only_

## 2.9.3

Mon, 23 Nov 2020 20:57:56 GMT

_Version update only_

## 2.9.2

Mon, 23 Nov 2020 15:33:50 GMT

_Version update only_

## 2.9.1

Thu, 19 Nov 2020 17:03:42 GMT

_Version update only_

## 2.9.0

Wed, 18 Nov 2020 16:01:50 GMT

### Updates

- Reexport HierarchyCacheMode and PresentationManagerMode types.

## 2.8.1

Tue, 03 Nov 2020 00:33:56 GMT

_Version update only_

## 2.8.0

Fri, 23 Oct 2020 17:04:02 GMT

_Version update only_

## 2.7.6

Wed, 11 Nov 2020 16:28:23 GMT

_Version update only_

## 2.7.5

Fri, 23 Oct 2020 16:23:50 GMT

_Version update only_

## 2.7.4

Mon, 19 Oct 2020 17:57:02 GMT

_Version update only_

## 2.7.3

Wed, 14 Oct 2020 17:00:59 GMT

_Version update only_

## 2.7.2

Tue, 13 Oct 2020 18:20:39 GMT

_Version update only_

## 2.7.1

Thu, 08 Oct 2020 13:04:35 GMT

_Version update only_

## 2.7.0

Fri, 02 Oct 2020 18:03:32 GMT

_Version update only_

## 2.6.5

Sat, 26 Sep 2020 16:06:34 GMT

_Version update only_

## 2.6.4

Tue, 22 Sep 2020 17:40:07 GMT

_Version update only_

## 2.6.3

Mon, 21 Sep 2020 14:47:10 GMT

_Version update only_

## 2.6.2

Mon, 21 Sep 2020 13:07:44 GMT

_Version update only_

## 2.6.1

Fri, 18 Sep 2020 13:15:09 GMT

_Version update only_

## 2.6.0

Thu, 17 Sep 2020 13:16:12 GMT

### Updates

- Moved ESLint configuration to a plugin

## 2.5.5

Wed, 02 Sep 2020 17:42:23 GMT

_Version update only_

## 2.5.4

Fri, 28 Aug 2020 15:34:15 GMT

_Version update only_

## 2.5.3

Wed, 26 Aug 2020 11:46:00 GMT

_Version update only_

## 2.5.2

Tue, 25 Aug 2020 22:09:08 GMT

_Version update only_

## 2.5.1

Mon, 24 Aug 2020 18:13:04 GMT

_Version update only_

## 2.5.0

Thu, 20 Aug 2020 20:57:10 GMT

### Updates

- Switch to ESLint

## 2.4.2

Fri, 14 Aug 2020 16:34:09 GMT

_Version update only_

## 2.4.1

Fri, 07 Aug 2020 19:57:43 GMT

_Version update only_

## 2.4.0

Tue, 28 Jul 2020 16:26:24 GMT

_Version update only_

## 2.3.3

Thu, 23 Jul 2020 12:57:15 GMT

_Version update only_

## 2.3.2

Tue, 14 Jul 2020 23:50:36 GMT

_Version update only_

## 2.3.1

Mon, 13 Jul 2020 18:50:14 GMT

_Version update only_

## 2.3.0

Fri, 10 Jul 2020 17:23:14 GMT

### Updates

- Fix presentation backend cache directly not being cleaned up

## 2.2.1

Tue, 07 Jul 2020 14:44:52 GMT

_Version update only_

## 2.2.0

Fri, 19 Jun 2020 14:10:03 GMT

_Version update only_

## 2.1.0

Thu, 28 May 2020 22:48:59 GMT

_Version update only_

## 2.0.0

Wed, 06 May 2020 13:17:49 GMT

### Updates

- react to renaming of imodeljs-clients-backend to backend-itwin-client
- react to changes in imodeljs-clients
- update tests to utilize FrontendAuthorizationClient
- Renamed OIDC constructs for consistency; Removed SAML support.
- Clean up deprecated APIs
- Change argument lists to props object
- Remove deprecated initialize
- Separate tests from source
- react to new clients packages from imodeljs-clients
- Upgrade to Rush 5.23.2
- Moved Property classes and interfaces to ui-abstract package.

## 1.14.1

Wed, 22 Apr 2020 19:04:00 GMT

_Version update only_

## 1.14.0

Tue, 31 Mar 2020 15:44:19 GMT

_Version update only_

## 1.13.0

Wed, 04 Mar 2020 16:16:31 GMT

_Version update only_

## 1.12.0

Wed, 12 Feb 2020 17:45:50 GMT

### Updates

- Consolidated sign-in across packages for integration tests

## 1.11.0

Wed, 22 Jan 2020 19:24:12 GMT

### Updates

- Upgrade to TypeScript 3.7.2.

## 1.10.0

Tue, 07 Jan 2020 19:44:01 GMT

_Version update only_

## 1.9.0

Tue, 10 Dec 2019 18:08:56 GMT

### Updates

- Update sinon version.

## 1.8.0

Fri, 22 Nov 2019 14:03:34 GMT

_Version update only_

## 1.7.0

Fri, 01 Nov 2019 13:28:37 GMT

### Updates

- Added a log in for authorization client in initialize

## 1.6.0

Wed, 09 Oct 2019 20:28:42 GMT

_Version update only_

## 1.5.0

Mon, 30 Sep 2019 22:28:48 GMT

### Updates

- Add module descriptions
- Upgrade to TypeScript 3.6.2

## 1.4.0

Tue, 10 Sep 2019 12:09:49 GMT

_Version update only_

## 1.3.0

Tue, 13 Aug 2019 20:25:53 GMT

_Version update only_

## 1.2.0

Wed, 24 Jul 2019 11:47:26 GMT

_Version update only_

## 1.1.0

Mon, 01 Jul 2019 19:04:29 GMT

### Updates

- Update to TypeScript 3.5

## 1.0.0

Mon, 03 Jun 2019 18:09:39 GMT

### Updates

- Add release tags

## 0.191.0

Mon, 13 May 2019 15:52:05 GMT

### Updates

- Import within package lint rule
- Fix tests initializer randomly failing with a file lock error
- Remove IModelApp subclasses
- Upgrade TypeDoc dependency to 0.14.2

## 0.190.0

Thu, 14 Mar 2019 14:26:49 GMT

_Version update only_

## 0.189.0

Wed, 06 Mar 2019 15:41:22 GMT

### Updates

- Use new buildIModelJsBuild script
- Added ContentBuilder, that allows testing how a given ruleset constructs content from an imodel.
- Move property definitions to imodeljs-frontend so they could be used by tools to define properties for tool settings.
- Upgrade to TypeScript 3.2.2

## 0.188.0

Wed, 16 Jan 2019 16:36:09 GMT

_Version update only_

## 0.187.0

Tue, 15 Jan 2019 15:18:59 GMT

_Version update only_

## 0.186.0

Mon, 14 Jan 2019 23:09:10 GMT

_Version update only_

## 0.185.0

Fri, 11 Jan 2019 18:29:00 GMT

_Version update only_

## 0.184.0

Thu, 10 Jan 2019 22:46:17 GMT

### Updates

- Added initialization/termination helpers.<|MERGE_RESOLUTION|>--- conflicted
+++ resolved
@@ -1,6 +1,20 @@
 # Change Log - @itwin/presentation-testing
 
-<<<<<<< HEAD
+## 5.4.5
+
+### Patch Changes
+
+- [#982](https://github.com/iTwin/presentation/pull/982): Update itwinjs-core dependencies to v5.0.0
+- Updated dependencies:
+  - @itwin/presentation-components@5.12.4
+
+## 5.4.4
+
+### Patch Changes
+
+- Updated dependencies:
+  - @itwin/presentation-components@5.12.3
+
 ## 5.4.3-alpha.1
 
 ### Patch Changes
@@ -10,26 +24,11 @@
   - @itwin/presentation-components@5.12.2-alpha.1
 
 ## 5.4.3-alpha.0
-=======
-## 5.4.5
-
-### Patch Changes
-
-- [#982](https://github.com/iTwin/presentation/pull/982): Update itwinjs-core dependencies to v5.0.0
-- Updated dependencies:
-  - @itwin/presentation-components@5.12.4
-
-## 5.4.4
->>>>>>> a2fecefa
-
-### Patch Changes
-
-- Updated dependencies:
-<<<<<<< HEAD
+
+### Patch Changes
+
+- Updated dependencies:
   - @itwin/presentation-components@5.12.2-alpha.0
-=======
-  - @itwin/presentation-components@5.12.3
->>>>>>> a2fecefa
 
 ## 5.4.3
 
