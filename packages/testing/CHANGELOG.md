--- conflicted
+++ resolved
@@ -1,19 +1,18 @@
 # Change Log - @itwin/presentation-testing
 
-<<<<<<< HEAD
+## 5.4.6
+
+### Patch Changes
+
+- Updated dependencies:
+  - @itwin/presentation-components@5.12.5
+
 ## 5.4.6-alpha.0
-=======
-## 5.4.6
->>>>>>> 7a76e409
-
-### Patch Changes
-
-- Updated dependencies:
-<<<<<<< HEAD
+
+### Patch Changes
+
+- Updated dependencies:
   - @itwin/presentation-components@5.12.5-alpha.0
-=======
-  - @itwin/presentation-components@5.12.5
->>>>>>> 7a76e409
 
 ## 5.4.5
 
