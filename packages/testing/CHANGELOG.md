--- conflicted
+++ resolved
@@ -1,13 +1,12 @@
 # Change Log - @itwin/presentation-testing
 
-<<<<<<< HEAD
 ## 5.4.3-alpha.0
 
 ### Patch Changes
 
 - Updated dependencies:
   - @itwin/presentation-components@5.12.2-alpha.0
-=======
+
 ## 5.4.3
 
 ### Patch Changes
@@ -15,7 +14,6 @@
 - [#958](https://github.com/iTwin/presentation/pull/958): Fix support for `itwinjs-core@5.0-rc`.
 - Updated dependencies:
   - @itwin/presentation-components@5.12.2
->>>>>>> 22c20411
 
 ## 5.4.2
 
