# Change Log - @itwin/presentation-testing

<<<<<<< HEAD
This log was last generated on Wed, 09 Aug 2023 11:47:16 GMT and should not be manually modified.

<!-- Start content -->

=======
## 4.1.0

### Minor Changes

- [#232](https://github.com/iTwin/presentation/pull/232): Added `TestIModelBuilder.importSchema` API to allow creating iModels with custom schemas.
- [#232](https://github.com/iTwin/presentation/pull/232): Added `buildTestIModel` overloads that take an async callback to set up the iModel. Deprecated the previous ones.

### Patch Changes

- Updated dependencies:
  - @itwin/presentation-components@4.2.1

This log was last generated on Thu, 31 Aug 2023 11:51:06 GMT and should not be manually modified.

<!-- Start content -->

## 4.0.3

Thu, 31 Aug 2023 11:51:06 GMT

### Patches

- Update dependencies ([commit](https://github.com/iTwin/presentation/commit/585bfe098c3c388c48ffa4f311c4722f1b6835df))
- Removed `@itwin/presentation-components` peer dependency. ([commit](https://github.com/iTwin/presentation/commit/9b369dc2cb208ecf4cc6518f319a1648f85c81d9))

>>>>>>> 0827b55d
## 4.0.2

Wed, 09 Aug 2023 11:47:16 GMT

### Patches

- Update package dependencies ([commit](https://github.com/iTwin/presentation/commit/22593a8fddc52b5c547c024d64e7cc5659c81d01))

## 4.0.1

Thu, 15 Jun 2023 07:31:33 GMT

### Patches

- Bumped `rimraf` version ([commit](https://github.com/iTwin/presentation/commit/e5fdd420d31c98ef6d43daa3faad4fbb27625829))

## 4.0.0

Tue, 02 May 2023 11:39:31 GMT

### Major changes

- Upgrade to AppUI 4.0 ([commit](https://github.com/iTwin/presentation/commit/c869d568d3b462670d20e1ec31807aee15a0857e))

### Minor changes

- Add a `buildTestIModel` overload that generates imodel name from mocha context ([commit](https://github.com/iTwin/presentation/commit/6b844055de128dbf3b1de1611144391dc7ee6d31))
- Change `TestIModelBuilder.insertAspect` to return inserted aspect id. ([commit](https://github.com/iTwin/presentation/commit/4b7ff68423cd641c73d9f3fb5b4bfbb5266fa1e0))
- Add `TestIModelBuilder.insertRelationship` ([commit](https://github.com/iTwin/presentation/commit/56c533083105473e4c9c05d061609a7cd5928d5d))
- Bump minimum required `itwinjs-core` version to `3.6.3` ([commit](https://github.com/iTwin/presentation/commit/7bf12337f09b7fda0362474d3d63b18bb4b07aab))

### Patches

- Reduce deprecated API usage ([commit](https://github.com/iTwin/presentation/commit/6bf1a99ec570751e16f30af658e0fa7e27e7631f))
- Replace all spaces in test name when creating test iModel. ([commit](https://github.com/iTwin/presentation/commit/070f9587299e156ebd58eb7fa0941b50f56ec188))

### Changes

- Update dependencies ([commit](https://github.com/iTwin/presentation/commit/ddf8cf327436fa38dc304666992e9fb66e942933))
- Updated to TypeScript 5.0 ([commit](https://github.com/iTwin/presentation/commit/4b7924ee69265aaadeaba81f02162bf5c404d33a))

## 3.7.4

Tue, 25 Apr 2023 17:50:35 GMT

_Version update only_

## 3.7.3

Thu, 20 Apr 2023 13:19:29 GMT

_Version update only_

## 3.7.2

Wed, 12 Apr 2023 13:12:42 GMT

_Version update only_

## 3.7.1

Mon, 03 Apr 2023 15:15:37 GMT

_Version update only_

## 3.7.0

Wed, 29 Mar 2023 15:02:27 GMT

_Version update only_

## 3.6.3

Mon, 27 Mar 2023 16:26:47 GMT

_Version update only_

## 3.6.2

Fri, 17 Mar 2023 17:52:32 GMT

_Version update only_

## 3.6.1

Fri, 24 Feb 2023 22:00:48 GMT

_Version update only_

## 3.6.0

Wed, 08 Feb 2023 14:58:40 GMT

### Updates

- Use `EmptyLocalization` for localization in tests to increase test performance
- Deprecate `ContentBuilder` methods: `createContentForAllInstances` and `createContentForInstancePerClass`.
- Added reference docs generation

## 3.5.6

Fri, 24 Feb 2023 16:02:47 GMT

_Version update only_

## 3.5.5

Thu, 26 Jan 2023 22:53:28 GMT

_Version update only_

## 3.5.4

Wed, 18 Jan 2023 15:27:15 GMT

_Version update only_

## 3.5.3

Fri, 13 Jan 2023 17:23:07 GMT

_Version update only_

## 3.5.2

Wed, 11 Jan 2023 16:46:30 GMT

_Version update only_

## 3.5.1

Thu, 15 Dec 2022 16:38:29 GMT

_Version update only_

## 3.5.0

Wed, 07 Dec 2022 19:12:37 GMT

### Updates

- Add `buildTestIModel` API for creating test iModels

## 3.4.7

Wed, 30 Nov 2022 14:28:19 GMT

_Version update only_

## 3.4.6

Tue, 22 Nov 2022 14:24:19 GMT

_Version update only_

## 3.4.5

Thu, 17 Nov 2022 21:32:50 GMT

_Version update only_

## 3.4.4

Thu, 10 Nov 2022 19:32:17 GMT

_Version update only_

## 3.4.3

Fri, 28 Oct 2022 13:34:58 GMT

_Version update only_

## 3.4.2

Mon, 24 Oct 2022 13:23:45 GMT

_Version update only_

## 3.4.1

Mon, 17 Oct 2022 20:06:51 GMT

_Version update only_

## 3.4.0

Thu, 13 Oct 2022 20:24:47 GMT

### Updates

- Allow supplying `IModelHostOptions` when initializing tests

## 3.3.5

Tue, 27 Sep 2022 11:50:59 GMT

_Version update only_

## 3.3.4

Thu, 08 Sep 2022 19:00:05 GMT

_Version update only_

## 3.3.3

Tue, 06 Sep 2022 20:54:19 GMT

_Version update only_

## 3.3.2

Thu, 01 Sep 2022 14:37:23 GMT

_Version update only_

## 3.3.1

Fri, 26 Aug 2022 15:40:02 GMT

_Version update only_

## 3.3.0

Thu, 18 Aug 2022 19:08:02 GMT

### Updates

- upgrade mocha to version 10.0.0
- make sure tests use a unique cacheDir
- IModelHost.startup now accepts IModelHostOptions interface rather than IModelHostConfiguration instance

## 3.2.9

Fri, 26 Aug 2022 14:21:40 GMT

_Version update only_

## 3.2.8

Tue, 09 Aug 2022 15:52:41 GMT

_Version update only_

## 3.2.7

Mon, 01 Aug 2022 13:36:56 GMT

_Version update only_

## 3.2.6

Fri, 15 Jul 2022 19:04:43 GMT

_Version update only_

## 3.2.5

Wed, 13 Jul 2022 15:45:53 GMT

_Version update only_

## 3.2.4

Tue, 21 Jun 2022 18:06:33 GMT

_Version update only_

## 3.2.3

Fri, 17 Jun 2022 15:18:39 GMT

_Version update only_

## 3.2.2

Fri, 10 Jun 2022 16:11:37 GMT

_Version update only_

## 3.2.1

Tue, 07 Jun 2022 15:02:57 GMT

_Version update only_

## 3.2.0

Fri, 20 May 2022 13:10:54 GMT

### Updates

- Add a way to reduce raw numeric values' decimal precision to overcome rounding differences across platforms

## 3.1.3

Fri, 15 Apr 2022 13:49:25 GMT

_Version update only_

## 3.1.2

Wed, 06 Apr 2022 22:27:56 GMT

_Version update only_

## 3.1.1

Thu, 31 Mar 2022 15:55:48 GMT

_Version update only_

## 3.1.0

Tue, 29 Mar 2022 20:53:47 GMT

_Version update only_

## 3.0.3

Fri, 25 Mar 2022 15:10:02 GMT

_Version update only_

## 3.0.2

Thu, 10 Mar 2022 21:18:13 GMT

_Version update only_

## 3.0.1

Thu, 24 Feb 2022 15:26:55 GMT

_Version update only_

## 3.0.0

Mon, 24 Jan 2022 14:00:52 GMT

### Updates

- fix code for breaking change to .query() method
- Upgrade target to ES2019
- fix ecsql row format
- rename to @itwin/presentation-testing
- Clean up deprecated APIs
- Replace usage of I18N with generic Localization interface.
- Support for TypeDoc v0.22.7. Fix various broken docs links.

## 2.19.28

Wed, 12 Jan 2022 14:52:38 GMT

_Version update only_

## 2.19.27

Wed, 05 Jan 2022 20:07:20 GMT

_Version update only_

## 2.19.26

Wed, 08 Dec 2021 20:54:53 GMT

_Version update only_

## 2.19.25

Fri, 03 Dec 2021 20:05:49 GMT

_Version update only_

## 2.19.24

Mon, 29 Nov 2021 18:44:31 GMT

_Version update only_

## 2.19.23

Mon, 22 Nov 2021 20:41:40 GMT

_Version update only_

## 2.19.22

Wed, 17 Nov 2021 01:23:26 GMT

_Version update only_

## 2.19.21

Wed, 10 Nov 2021 10:58:24 GMT

_Version update only_

## 2.19.20

Fri, 29 Oct 2021 16:14:22 GMT

_Version update only_

## 2.19.19

Mon, 25 Oct 2021 16:16:25 GMT

_Version update only_

## 2.19.18

Thu, 21 Oct 2021 20:59:44 GMT

_Version update only_

## 2.19.17

Thu, 14 Oct 2021 21:19:43 GMT

_Version update only_

## 2.19.16

Mon, 11 Oct 2021 17:37:46 GMT

_Version update only_

## 2.19.15

Fri, 08 Oct 2021 16:44:23 GMT

_Version update only_

## 2.19.14

Fri, 01 Oct 2021 13:07:03 GMT

_Version update only_

## 2.19.13

Tue, 21 Sep 2021 21:06:40 GMT

_Version update only_

## 2.19.12

Wed, 15 Sep 2021 18:06:46 GMT

_Version update only_

## 2.19.11

Thu, 09 Sep 2021 21:04:58 GMT

_Version update only_

## 2.19.10

Wed, 08 Sep 2021 14:36:01 GMT

_Version update only_

## 2.19.9

Wed, 25 Aug 2021 15:36:01 GMT

_Version update only_

## 2.19.8

Mon, 23 Aug 2021 13:23:13 GMT

_Version update only_

## 2.19.7

Fri, 20 Aug 2021 17:47:22 GMT

_Version update only_

## 2.19.6

Tue, 17 Aug 2021 20:34:29 GMT

_Version update only_

## 2.19.5

Fri, 13 Aug 2021 21:48:09 GMT

_Version update only_

## 2.19.4

Thu, 12 Aug 2021 13:09:26 GMT

_Version update only_

## 2.19.3

Wed, 04 Aug 2021 20:29:34 GMT

_Version update only_

## 2.19.2

Tue, 03 Aug 2021 18:26:23 GMT

_Version update only_

## 2.19.1

Thu, 29 Jul 2021 20:01:11 GMT

_Version update only_

## 2.19.0

Mon, 26 Jul 2021 12:21:25 GMT

_Version update only_

## 2.18.4

Tue, 10 Aug 2021 19:35:13 GMT

_Version update only_

## 2.18.3

Wed, 28 Jul 2021 17:16:30 GMT

_Version update only_

## 2.18.2

Mon, 26 Jul 2021 16:18:31 GMT

_Version update only_

## 2.18.1

Fri, 16 Jul 2021 17:45:09 GMT

_Version update only_

## 2.18.0

Fri, 09 Jul 2021 18:11:24 GMT

### Updates

- Add missing devDependencies

## 2.17.3

Mon, 26 Jul 2021 16:08:36 GMT

_Version update only_

## 2.17.2

Thu, 08 Jul 2021 15:23:00 GMT

_Version update only_

## 2.17.1

Fri, 02 Jul 2021 15:38:31 GMT

_Version update only_

## 2.17.0

Mon, 28 Jun 2021 16:20:11 GMT

_Version update only_

## 2.16.10

Thu, 22 Jul 2021 20:23:45 GMT

_Version update only_

## 2.16.9

Tue, 06 Jul 2021 22:08:34 GMT

_Version update only_

## 2.16.8

Fri, 02 Jul 2021 17:40:46 GMT

_Version update only_

## 2.16.7

Mon, 28 Jun 2021 18:13:04 GMT

_Version update only_

## 2.16.6

Mon, 28 Jun 2021 13:12:55 GMT

_Version update only_

## 2.16.5

Fri, 25 Jun 2021 16:03:01 GMT

_Version update only_

## 2.16.4

Wed, 23 Jun 2021 17:09:07 GMT

_Version update only_

## 2.16.3

Wed, 16 Jun 2021 20:29:32 GMT

_Version update only_

## 2.16.2

Thu, 03 Jun 2021 18:08:11 GMT

_Version update only_

## 2.16.1

Thu, 27 May 2021 20:04:22 GMT

_Version update only_

## 2.16.0

Mon, 24 May 2021 15:58:39 GMT

_Version update only_

## 2.15.6

Wed, 26 May 2021 15:55:19 GMT

_Version update only_

## 2.15.5

Thu, 20 May 2021 15:06:26 GMT

_Version update only_

## 2.15.4

Tue, 18 May 2021 21:59:07 GMT

_Version update only_

## 2.15.3

Mon, 17 May 2021 13:31:38 GMT

_Version update only_

## 2.15.2

Wed, 12 May 2021 18:08:13 GMT

_Version update only_

## 2.15.1

Wed, 05 May 2021 13:18:31 GMT

_Version update only_

## 2.15.0

Fri, 30 Apr 2021 12:36:58 GMT

_Version update only_

## 2.14.4

Thu, 22 Apr 2021 21:07:33 GMT

_Version update only_

## 2.14.3

Thu, 15 Apr 2021 15:13:16 GMT

_Version update only_

## 2.14.2

Thu, 08 Apr 2021 14:30:09 GMT

_Version update only_

## 2.14.1

Mon, 05 Apr 2021 16:28:00 GMT

_Version update only_

## 2.14.0

Fri, 02 Apr 2021 13:18:42 GMT

_Version update only_

## 2.13.0

Tue, 09 Mar 2021 20:28:13 GMT

### Updates

- Updated to use TypeScript 4.1
- begin rename project from iModel.js to iTwin.js

## 2.12.3

Mon, 08 Mar 2021 15:32:00 GMT

_Version update only_

## 2.12.2

Wed, 03 Mar 2021 18:48:53 GMT

_Version update only_

## 2.12.1

Tue, 23 Feb 2021 20:54:45 GMT

_Version update only_

## 2.12.0

Thu, 18 Feb 2021 22:10:13 GMT

_Version update only_

## 2.11.2

Thu, 18 Feb 2021 02:50:59 GMT

_Version update only_

## 2.11.1

Thu, 04 Feb 2021 17:22:41 GMT

_Version update only_

## 2.11.0

Thu, 28 Jan 2021 13:39:27 GMT

_Version update only_

## 2.10.3

Fri, 08 Jan 2021 18:34:03 GMT

_Version update only_

## 2.10.2

Fri, 08 Jan 2021 14:52:02 GMT

_Version update only_

## 2.10.1

Tue, 22 Dec 2020 00:53:38 GMT

_Version update only_

## 2.10.0

Fri, 18 Dec 2020 18:24:01 GMT

_Version update only_

## 2.9.9

Sun, 13 Dec 2020 19:00:03 GMT

_Version update only_

## 2.9.8

Fri, 11 Dec 2020 02:57:36 GMT

_Version update only_

## 2.9.7

Wed, 09 Dec 2020 20:58:23 GMT

_Version update only_

## 2.9.6

Mon, 07 Dec 2020 18:40:48 GMT

_Version update only_

## 2.9.5

Sat, 05 Dec 2020 01:55:56 GMT

_Version update only_

## 2.9.4

Wed, 02 Dec 2020 20:55:40 GMT

_Version update only_

## 2.9.3

Mon, 23 Nov 2020 20:57:56 GMT

_Version update only_

## 2.9.2

Mon, 23 Nov 2020 15:33:50 GMT

_Version update only_

## 2.9.1

Thu, 19 Nov 2020 17:03:42 GMT

_Version update only_

## 2.9.0

Wed, 18 Nov 2020 16:01:50 GMT

### Updates

- Reexport HierarchyCacheMode and PresentationManagerMode types.

## 2.8.1

Tue, 03 Nov 2020 00:33:56 GMT

_Version update only_

## 2.8.0

Fri, 23 Oct 2020 17:04:02 GMT

_Version update only_

## 2.7.6

Wed, 11 Nov 2020 16:28:23 GMT

_Version update only_

## 2.7.5

Fri, 23 Oct 2020 16:23:50 GMT

_Version update only_

## 2.7.4

Mon, 19 Oct 2020 17:57:02 GMT

_Version update only_

## 2.7.3

Wed, 14 Oct 2020 17:00:59 GMT

_Version update only_

## 2.7.2

Tue, 13 Oct 2020 18:20:39 GMT

_Version update only_

## 2.7.1

Thu, 08 Oct 2020 13:04:35 GMT

_Version update only_

## 2.7.0

Fri, 02 Oct 2020 18:03:32 GMT

_Version update only_

## 2.6.5

Sat, 26 Sep 2020 16:06:34 GMT

_Version update only_

## 2.6.4

Tue, 22 Sep 2020 17:40:07 GMT

_Version update only_

## 2.6.3

Mon, 21 Sep 2020 14:47:10 GMT

_Version update only_

## 2.6.2

Mon, 21 Sep 2020 13:07:44 GMT

_Version update only_

## 2.6.1

Fri, 18 Sep 2020 13:15:09 GMT

_Version update only_

## 2.6.0

Thu, 17 Sep 2020 13:16:12 GMT

### Updates

- Moved ESLint configuration to a plugin

## 2.5.5

Wed, 02 Sep 2020 17:42:23 GMT

_Version update only_

## 2.5.4

Fri, 28 Aug 2020 15:34:15 GMT

_Version update only_

## 2.5.3

Wed, 26 Aug 2020 11:46:00 GMT

_Version update only_

## 2.5.2

Tue, 25 Aug 2020 22:09:08 GMT

_Version update only_

## 2.5.1

Mon, 24 Aug 2020 18:13:04 GMT

_Version update only_

## 2.5.0

Thu, 20 Aug 2020 20:57:10 GMT

### Updates

- Switch to ESLint

## 2.4.2

Fri, 14 Aug 2020 16:34:09 GMT

_Version update only_

## 2.4.1

Fri, 07 Aug 2020 19:57:43 GMT

_Version update only_

## 2.4.0

Tue, 28 Jul 2020 16:26:24 GMT

_Version update only_

## 2.3.3

Thu, 23 Jul 2020 12:57:15 GMT

_Version update only_

## 2.3.2

Tue, 14 Jul 2020 23:50:36 GMT

_Version update only_

## 2.3.1

Mon, 13 Jul 2020 18:50:14 GMT

_Version update only_

## 2.3.0

Fri, 10 Jul 2020 17:23:14 GMT

### Updates

- Fix presentation backend cache directly not being cleaned up

## 2.2.1

Tue, 07 Jul 2020 14:44:52 GMT

_Version update only_

## 2.2.0

Fri, 19 Jun 2020 14:10:03 GMT

_Version update only_

## 2.1.0

Thu, 28 May 2020 22:48:59 GMT

_Version update only_

## 2.0.0

Wed, 06 May 2020 13:17:49 GMT

### Updates

- react to renaming of imodeljs-clients-backend to backend-itwin-client
- react to changes in imodeljs-clients
- update tests to utilize FrontendAuthorizationClient
- Renamed OIDC constructs for consistency; Removed SAML support.
- Clean up deprecated APIs
- Change argument lists to props object
- Remove deprecated initialize
- Separate tests from source
- react to new clients packages from imodeljs-clients
- Upgrade to Rush 5.23.2
- Moved Property classes and interfaces to ui-abstract package.

## 1.14.1

Wed, 22 Apr 2020 19:04:00 GMT

_Version update only_

## 1.14.0

Tue, 31 Mar 2020 15:44:19 GMT

_Version update only_

## 1.13.0

Wed, 04 Mar 2020 16:16:31 GMT

_Version update only_

## 1.12.0

Wed, 12 Feb 2020 17:45:50 GMT

### Updates

- Consolidated sign-in across packages for integration tests

## 1.11.0

Wed, 22 Jan 2020 19:24:12 GMT

### Updates

- Upgrade to TypeScript 3.7.2.

## 1.10.0

Tue, 07 Jan 2020 19:44:01 GMT

_Version update only_

## 1.9.0

Tue, 10 Dec 2019 18:08:56 GMT

### Updates

- Update sinon version.

## 1.8.0

Fri, 22 Nov 2019 14:03:34 GMT

_Version update only_

## 1.7.0

Fri, 01 Nov 2019 13:28:37 GMT

### Updates

- Added a log in for authorization client in initialize

## 1.6.0

Wed, 09 Oct 2019 20:28:42 GMT

_Version update only_

## 1.5.0

Mon, 30 Sep 2019 22:28:48 GMT

### Updates

- Add module descriptions
- Upgrade to TypeScript 3.6.2

## 1.4.0

Tue, 10 Sep 2019 12:09:49 GMT

_Version update only_

## 1.3.0

Tue, 13 Aug 2019 20:25:53 GMT

_Version update only_

## 1.2.0

Wed, 24 Jul 2019 11:47:26 GMT

_Version update only_

## 1.1.0

Mon, 01 Jul 2019 19:04:29 GMT

### Updates

- Update to TypeScript 3.5

## 1.0.0

Mon, 03 Jun 2019 18:09:39 GMT

### Updates

- Add release tags

## 0.191.0

Mon, 13 May 2019 15:52:05 GMT

### Updates

- Import within package lint rule
- Fix tests initializer randomly failing with a file lock error
- Remove IModelApp subclasses
- Upgrade TypeDoc dependency to 0.14.2

## 0.190.0

Thu, 14 Mar 2019 14:26:49 GMT

_Version update only_

## 0.189.0

Wed, 06 Mar 2019 15:41:22 GMT

### Updates

- Use new buildIModelJsBuild script
- Added ContentBuilder, that allows testing how a given ruleset constructs content from an imodel.
- Move property definitions to imodeljs-frontend so they could be used by tools to define properties for tool settings.
- Upgrade to TypeScript 3.2.2

## 0.188.0

Wed, 16 Jan 2019 16:36:09 GMT

_Version update only_

## 0.187.0

Tue, 15 Jan 2019 15:18:59 GMT

_Version update only_

## 0.186.0

Mon, 14 Jan 2019 23:09:10 GMT

_Version update only_

## 0.185.0

Fri, 11 Jan 2019 18:29:00 GMT

_Version update only_

## 0.184.0

Thu, 10 Jan 2019 22:46:17 GMT

### Updates

- Added initialization/termination helpers.<|MERGE_RESOLUTION|>--- conflicted
+++ resolved
@@ -1,11 +1,5 @@
 # Change Log - @itwin/presentation-testing
 
-<<<<<<< HEAD
-This log was last generated on Wed, 09 Aug 2023 11:47:16 GMT and should not be manually modified.
-
-<!-- Start content -->
-
-=======
 ## 4.1.0
 
 ### Minor Changes
@@ -31,7 +25,6 @@
 - Update dependencies ([commit](https://github.com/iTwin/presentation/commit/585bfe098c3c388c48ffa4f311c4722f1b6835df))
 - Removed `@itwin/presentation-components` peer dependency. ([commit](https://github.com/iTwin/presentation/commit/9b369dc2cb208ecf4cc6518f319a1648f85c81d9))
 
->>>>>>> 0827b55d
 ## 4.0.2
 
 Wed, 09 Aug 2023 11:47:16 GMT
