--- conflicted
+++ resolved
@@ -1,21 +1,19 @@
 # Change Log - @itwin/presentation-testing
 
-<<<<<<< HEAD
+## 5.4.10
+
+### Patch Changes
+
+- [#1124](https://github.com/iTwin/presentation/pull/1124): Bump dependencies.
+- Updated dependencies:
+  - @itwin/presentation-components@5.12.14
+
 ## 5.4.10-alpha.0
 
 ### Patch Changes
 
 - Updated dependencies:
   - @itwin/presentation-components@5.12.14-alpha.0
-=======
-## 5.4.10
-
-### Patch Changes
-
-- [#1124](https://github.com/iTwin/presentation/pull/1124): Bump dependencies.
-- Updated dependencies:
-  - @itwin/presentation-components@5.12.14
->>>>>>> 54ccb6dc
 
 ## 5.4.9
 
