--- conflicted
+++ resolved
@@ -1,6 +1,20 @@
 # Change Log - @itwin/presentation-testing
 
-<<<<<<< HEAD
+## 5.4.8
+
+### Patch Changes
+
+- [#1083](https://github.com/iTwin/presentation/pull/1083): Add unique guid to existing restart tokens, and add restart tokens to executed queries.
+- Updated dependencies:
+  - @itwin/presentation-components@5.12.11
+
+## 5.4.7
+
+### Patch Changes
+
+- Updated dependencies:
+  - @itwin/presentation-components@5.12.6
+
 ## 5.4.7-alpha.2
 
 ### Patch Changes
@@ -15,22 +29,6 @@
 - [#1042](https://github.com/iTwin/presentation/pull/1042): Version bump
 - Updated dependencies:
   - @itwin/presentation-components@5.12.6-alpha.1
-=======
-## 5.4.8
-
-### Patch Changes
-
-- [#1083](https://github.com/iTwin/presentation/pull/1083): Add unique guid to existing restart tokens, and add restart tokens to executed queries.
-- Updated dependencies:
-  - @itwin/presentation-components@5.12.11
->>>>>>> 6e51b68b
-
-## 5.4.7
-
-### Patch Changes
-
-- Updated dependencies:
-  - @itwin/presentation-components@5.12.6
 
 ## 5.4.7-alpha.0
 
