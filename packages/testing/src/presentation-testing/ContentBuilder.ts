/*---------------------------------------------------------------------------------------------
 * Copyright (c) Bentley Systems, Incorporated. All rights reserved.
 * See LICENSE.md in the project root for license terms and full copyright notice.
 *--------------------------------------------------------------------------------------------*/
/** @packageDocumentation
 * @module Content
 */

import { PropertyRecord } from "@itwin/appui-abstract";
import { QueryRowFormat } from "@itwin/core-common";
import { IModelConnection } from "@itwin/core-frontend";
import {
  Content,
  DefaultContentDisplayTypes,
  InstanceId,
  InstanceKey,
  KeySet,
  PageOptions,
  ProcessPrimitiveValueProps,
  Ruleset,
  traverseContent,
  Value,
  ValuesMap,
} from "@itwin/presentation-common";
import { ContentDataProvider, PropertyRecordsBuilder } from "@itwin/presentation-components";
import { Presentation } from "@itwin/presentation-frontend";
import { safeDispose } from "./Helpers.js";

/**
 * Interface for a data provider, which is used by ContentBuilder.
 * @public
 */
export interface IContentBuilderDataProvider {
  /** Keys the data provider is creating content for */
  keys: Readonly<KeySet>;
  /** Get the size of content result set */
  getContentSetSize: () => Promise<number>;
  /** Get the content */
  getContent: (options?: PageOptions) => Promise<Readonly<Content> | undefined>;
}

/**
 * Property records grouped under a single className
 * @public
 */
export interface ContentBuilderResult {
  /** Full name of ECClass whose records are contained in this data structure */
  className: string;
  /** Property records for the ECClass instance */
  records: PropertyRecord[];
}

/**
 * Properties for creating a `ContentBuilder` instance.
 * @public
 */
export interface ContentBuilderProps {
  /** The iModel to pull data from */
  imodel: IModelConnection;

  /** Custom data provider that allows mocking data ContentBuilder receives */
  dataProvider?: IContentBuilderDataProvider;

  /**
   * Decimal precision or numeric types.
   *
   * Raw numeric values with high precision may slightly differ from platform to platform due to
   * rounding differences on different platforms. This may be a problem when used with snapshot testing,
   * in which case this attribute may be set to supply the maximum precision of raw numeric values.
   *
   * By default no rounding is applied.
   */
  decimalPrecision?: number;
}

/**
 * A class that constructs content from specified imodel and ruleset.
 * @public
 */
export class ContentBuilder {
  private readonly _iModel: IModelConnection;
  private _dataProvider: IContentBuilderDataProvider | undefined;
  private _decimalPrecision?: number;

  /**
   * Constructor
   * @param iModel
   * @param dataProvider
   */
  constructor(props: ContentBuilderProps) {
    this._iModel = props.imodel;
    this._dataProvider = props.dataProvider;
    this._decimalPrecision = props.decimalPrecision;
  }

  private async doCreateContent(rulesetId: string, instanceKeys: InstanceKey[], displayType: string): Promise<PropertyRecord[]> {
    const dataProvider = this._dataProvider ? this._dataProvider : new ContentDataProvider({ imodel: this._iModel, ruleset: rulesetId, displayType });
    dataProvider.keys = new KeySet(instanceKeys);

    const content = await dataProvider.getContent();
    if (!content) {
      return [];
    }

    const accumulator = new PropertyRecordsAccumulator(this._decimalPrecision);
    traverseContent(accumulator, content);
    return accumulator.records;
  }

  /**
   * Create a list of property records using the supplied presentation ruleset.
   * @param rulesetOrId Either a [Ruleset]($presentation-common) object or a ruleset id.
   * @param instanceKeys Keys of instances that should be queried.
   * @param displayType Type of content container display. For example:
   * "PropertyPane", "Grid", "List" etc.
   */
  public async createContent(rulesetOrId: Ruleset | string, instanceKeys: InstanceKey[], displayType: string = DefaultContentDisplayTypes.PropertyPane) {
    if (typeof rulesetOrId === "string") {
      return this.doCreateContent(rulesetOrId, instanceKeys, displayType);
    }
<<<<<<< HEAD
    using ruleset = await Presentation.presentation.rulesets().add(rulesetOrId);
=======
    const ruleset = await Presentation.presentation.rulesets().add(rulesetOrId);
    using _ = { [Symbol.dispose]: () => safeDispose(ruleset) };
>>>>>>> 466a1282
    return await this.doCreateContent(ruleset.id, instanceKeys, displayType);
  }

  private async getECClassNames(): Promise<Array<{ schemaName: string; className: string }>> {
    const reader = this._iModel.createQueryReader(
      `
        SELECT s.Name schemaName, c.Name className FROM meta.ECClassDef c
        INNER JOIN meta.ECSchemaDef s ON c.Schema.id = s.ECInstanceId
        WHERE c.Modifier <> 1 AND c.Type = 0
        ORDER BY s.Name, c.Name
      `,
      undefined,
      { rowFormat: QueryRowFormat.UseJsPropertyNames },
    );
    return reader.toArray();
  }

  private async createContentForClasses(rulesetOrId: Ruleset | string, limitInstances: boolean, displayType: string) {
    const classNameEntries = await this.getECClassNames();

    const contents: ContentBuilderResult[] = [];

    for (const nameEntry of classNameEntries) {
      // try {
      const reader = this._iModel.createQueryReader(
        `
          SELECT ECInstanceId FROM ONLY "${nameEntry.schemaName}"."${nameEntry.className}"
          ORDER BY ECInstanceId
        `,
        undefined,
        { rowFormat: QueryRowFormat.UseJsPropertyNames, limit: { count: limitInstances ? 1 : 4000 } },
      );
      const instanceIds: InstanceId[] = await reader.toArray();

      if (!instanceIds.length) {
        continue;
      }

      const instanceKeys = instanceIds.map((idEntry) => ({ className: `${nameEntry.schemaName}:${nameEntry.className}`, id: idEntry }) as InstanceKey);

      contents.push({
        className: `${nameEntry.schemaName}:${nameEntry.className}`,
        records: await this.createContent(rulesetOrId, instanceKeys, displayType),
      });
    }

    return contents;
  }

  /**
   * Create a list of grouped property records using the supplied presentation ruleset.
   * Each group includes all of the class instances.
   * @param rulesetOrId Either a [Ruleset]($presentation-common) object or a ruleset id.
   * @param displayType Type of content container display. For example:
   * "PropertyPane", "Grid", "List" etc.
   * @deprecated in 3.x. This method turned out to be useless as it creates content for too many instances. Should use [[createContent]] instead.
   */
  public async createContentForAllInstances(rulesetOrId: Ruleset | string, displayType: string = DefaultContentDisplayTypes.PropertyPane) {
    return this.createContentForClasses(rulesetOrId, false, displayType);
  }

  /**
   * Create a list of grouped property records using the supplied presentation ruleset.
   * Each group includes at most one class instance.
   * @param rulesetOrId Either a [Ruleset]($presentation-common) object or a ruleset id.
   * @param displayType Type of content container display. For example:
   * "PropertyPane", "Grid", "List" etc.
   * @deprecated in 3.x. This method turned out to be useless as it creates content for too many instances. Should use [[createContent]] instead.
   */
  public async createContentForInstancePerClass(rulesetOrId: Ruleset | string, displayType: string = DefaultContentDisplayTypes.PropertyPane) {
    return this.createContentForClasses(rulesetOrId, true, displayType);
  }
}

class PropertyRecordsAccumulator extends PropertyRecordsBuilder {
  private _records: PropertyRecord[] = [];
  private _decimalPrecision?: number;

  public constructor(decimalPrecision?: number) {
    super((record) => {
      this._records.push(record);
    });
    this._decimalPrecision = decimalPrecision;
  }

  public get records(): PropertyRecord[] {
    return this._records;
  }

  private processRawValue(value: Value): Value {
    if (this._decimalPrecision === undefined) {
      return value;
    }

    if (typeof value === "number") {
      return +Number(value).toFixed(this._decimalPrecision);
    }

    if (Value.isArray(value)) {
      return value.map((item) => this.processRawValue(item));
    }

    if (Value.isMap(value)) {
      const res: ValuesMap = {};
      Object.entries(value).forEach(([key, memberValue]) => {
        res[key] = this.processRawValue(memberValue);
      });
      return res;
    }

    return value;
  }

  public override processPrimitiveValue(props: ProcessPrimitiveValueProps) {
    super.processPrimitiveValue({ ...props, rawValue: this.processRawValue(props.rawValue) });
  }
}<|MERGE_RESOLUTION|>--- conflicted
+++ resolved
@@ -118,12 +118,8 @@
     if (typeof rulesetOrId === "string") {
       return this.doCreateContent(rulesetOrId, instanceKeys, displayType);
     }
-<<<<<<< HEAD
-    using ruleset = await Presentation.presentation.rulesets().add(rulesetOrId);
-=======
     const ruleset = await Presentation.presentation.rulesets().add(rulesetOrId);
     using _ = { [Symbol.dispose]: () => safeDispose(ruleset) };
->>>>>>> 466a1282
     return await this.doCreateContent(ruleset.id, instanceKeys, displayType);
   }
 
