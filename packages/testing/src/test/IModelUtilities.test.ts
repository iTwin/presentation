/*---------------------------------------------------------------------------------------------
 * Copyright (c) Bentley Systems, Incorporated. All rights reserved.
 * See LICENSE.md in the project root for license terms and full copyright notice.
 *--------------------------------------------------------------------------------------------*/

import { expect } from "chai";
import { join } from "path";
import sinon, { SinonStub } from "sinon";
import * as moq from "typemoq";
<<<<<<< HEAD
import { CodeSpecs, IModelDb, IModelJsFs, SnapshotDb } from "@itwin/core-backend";
import { BisCodeSpec, Code, CodeScopeProps, CodeSpec, CreateEmptySnapshotIModelProps, ElementAspectProps, ElementProps, ModelProps } from "@itwin/core-common";
=======
import { CodeSpecs, IModelDb, IModelJsFs, Relationships, SnapshotDb } from "@itwin/core-backend";
import {
  BisCodeSpec, Code, CodeScopeProps, CodeSpec, CreateEmptySnapshotIModelProps, ElementAspectProps, ElementProps, ModelProps, RelationshipProps,
} from "@itwin/core-common";
>>>>>>> 56c53308
import { SnapshotConnection } from "@itwin/core-frontend";
import { getTestOutputDir } from "../presentation-testing/Helpers";
import { buildTestIModel, createFileNameFromString, IModelBuilder } from "../presentation-testing/IModelUtilities";

interface SetupSnapshotResult {
  dbMock: moq.IMock<SnapshotDb>;
  connectionMock: moq.IMock<SnapshotConnection>;
  createSnapshotDb: SinonStub<[filePath: string, options: CreateEmptySnapshotIModelProps], SnapshotDb>;
  openSnapshotConnection: SinonStub<[filePath: string], Promise<SnapshotConnection>>;
}

describe("IModelUtilities", () => {
  describe("IModelBuilder", () => {
    it("insertModel calls iModel.models.insertModel", async () => {
      const imodelMock = moq.Mock.ofType<IModelDb>();
      const modelsMock = moq.Mock.ofType<IModelDb.Models>();
      imodelMock.setup((x) => x.models).returns(() => modelsMock.object);

      const builder = new IModelBuilder(imodelMock.object);
      builder.insertModel({} as ModelProps);

      modelsMock.verify(async (x) => x.insertModel({} as ModelProps), moq.Times.once());
    });

    it("insertElement calls iModel.elements.insertElement", async () => {
      const imodelMock = moq.Mock.ofType<IModelDb>();
      const elementsMock = moq.Mock.ofType<IModelDb.Elements>();
      imodelMock.setup((x) => x.elements).returns(() => elementsMock.object);

      const builder = new IModelBuilder(imodelMock.object);
      builder.insertElement({} as ElementProps);

      elementsMock.verify(async (x) => x.insertElement({} as ElementProps), moq.Times.once());
    });

    it("insertAspect calls iModel.elements.insertAspect", async () => {
      const imodelMock = moq.Mock.ofType<IModelDb>();
      const elementsMock = moq.Mock.ofType<IModelDb.Elements>();
      imodelMock.setup((x) => x.elements).returns(() => elementsMock.object);

      const builder = new IModelBuilder(imodelMock.object);
      builder.insertAspect({} as ElementAspectProps);

      elementsMock.verify(async (x) => x.insertAspect({} as ElementAspectProps), moq.Times.once());
    });

    it("insertRelationship calls iModel.relationships.insertInstance", async () => {
      const imodelMock = moq.Mock.ofType<IModelDb>();
      const relationshipsMock = moq.Mock.ofType<Relationships>();
      imodelMock.setup((x) => x.relationships).returns(() => relationshipsMock.object);

      const builder = new IModelBuilder(imodelMock.object);
      builder.insertRelationship({} as RelationshipProps);

      relationshipsMock.verify(async (x) => x.insertInstance({} as RelationshipProps), moq.Times.once());
    });

    it("createCode calls iModel.codeSpecs.getByName", () => {
      const imodelMock = moq.Mock.ofType<IModelDb>();
      const codeSpecsMock = moq.Mock.ofType<CodeSpecs>();
      const codeSpecMock = moq.Mock.ofType<CodeSpec>();
      codeSpecsMock
        .setup((x) => x.getByName(BisCodeSpec.drawing))
        .returns(() => codeSpecMock.object)
        .verifiable(moq.Times.once());
      imodelMock.setup((x) => x.codeSpecs).returns(() => codeSpecsMock.object);

      const builder = new IModelBuilder(imodelMock.object);
      const result = builder.createCode({} as CodeScopeProps, BisCodeSpec.drawing, "codeValue");

      const expected = new Code({ spec: codeSpecMock.object.id, scope: {} as CodeScopeProps, value: "codeValue" });
      expect(result).to.deep.equal(expected);
      codeSpecsMock.verifyAll();
    });
  });

  describe("buildTestIModel", () => {
    afterEach(() => {
      sinon.restore();
    });

    const setupSnapshot = (): SetupSnapshotResult => {
      const dbMock = moq.Mock.ofType<SnapshotDb>();
      const connectionMock = moq.Mock.ofType<SnapshotConnection>();
      const createSnapshotDb = sinon.stub(SnapshotDb, "createEmpty").returns(dbMock.object);
      const openSnapshotConnection = sinon.stub(SnapshotConnection, "openFile");
      openSnapshotConnection.resolves(connectionMock.object);
      connectionMock.setup((x: any) => x.then).returns(() => undefined);
      return { dbMock, connectionMock, createSnapshotDb, openSnapshotConnection };
    };

    it("calls IModelJsFs.mkdirSync if directory does not exist", async () => {
      setupSnapshot();
      sinon.stub(IModelJsFs, "existsSync").returns(false);
      const mkdirFake = sinon.fake();
      sinon.replace(IModelJsFs, "mkdirSync", mkdirFake);

      await buildTestIModel("name", () => {});

      expect(mkdirFake.calledOnceWith(getTestOutputDir()));
    });

    it("calls IModelJsFs.unlinkSync if output file exists", async () => {
      const fileName = "fileName";
      setupSnapshot();
      sinon.stub(IModelJsFs, "existsSync").returns(true);
      const unlinkFake = sinon.fake();
      sinon.replace(IModelJsFs, "unlinkSync", unlinkFake);

      await buildTestIModel(fileName, () => {});

      const outputFile = join(getTestOutputDir(), `${fileName}.bim`);
      expect(unlinkFake.calledOnceWith(outputFile));
    });

    it("does not call IModelJsFs.unlinkSync if directory does not exist", async () => {
      setupSnapshot();
      sinon.stub(IModelJsFs, "existsSync").returns(false);
      const mkdirFake = sinon.fake();
      sinon.replace(IModelJsFs, "mkdirSync", mkdirFake);
      const unlinkFake = sinon.fake();
      sinon.replace(IModelJsFs, "unlinkSync", unlinkFake);

      await buildTestIModel("name", () => {});

      expect(unlinkFake.notCalled);
    });

    it("does not call IModelJsFs.mkdirSync if output file exists", async () => {
      const fileName = "fileName";
      setupSnapshot();
      sinon.stub(IModelJsFs, "existsSync").returns(true);
      const mkdirFake = sinon.fake();
      sinon.replace(IModelJsFs, "mkdirSync", mkdirFake);
      const unlinkFake = sinon.fake();
      sinon.replace(IModelJsFs, "unlinkSync", unlinkFake);

      await buildTestIModel(fileName, () => {});

      expect(mkdirFake.notCalled);
    });

    it("calls `SnapshotDb.createEmpty` with correct parameters when using overload with imodel name", async () => {
      const fileName = "fileName";
      const { createSnapshotDb } = setupSnapshot();

      await buildTestIModel(fileName, () => {});

      expect(createSnapshotDb.firstCall.firstArg).to.include(`${fileName}.bim`);
      expect(createSnapshotDb.firstCall.lastArg).to.deep.equal({ rootSubject: { name: fileName } });
    });

    it("calls `SnapshotDb.createEmpty` with correct parameters when using overload with mocha context", async function () {
      const fileName = createFileNameFromString(this.test!.fullTitle());
      const { createSnapshotDb } = setupSnapshot();

      await buildTestIModel(this, () => {});

      expect(createSnapshotDb.firstCall.firstArg).to.include(`${fileName}.bim`);
      expect(createSnapshotDb.firstCall.lastArg).to.deep.equal({ rootSubject: { name: fileName } });
    });

    it("builder calls provided callback function", async () => {
      setupSnapshot();
      const cb = sinon.spy();

      await buildTestIModel("name", cb);

      expect(cb.calledOnce);
    });

    it("builder saves database changes and closes it when callback succeeds", async () => {
      const { dbMock } = setupSnapshot();

      await buildTestIModel("name", () => {});

      dbMock.verify((x) => x.saveChanges("Created test IModel"), moq.Times.once());
      dbMock.verify((x) => x.close(), moq.Times.once());
    });

    it("builder saves database changes and closes it when callback throws", async () => {
      const { dbMock } = setupSnapshot();
      const cb = () => {
        throw new Error("TestError");
      };

      const promise = buildTestIModel("name", cb);

      await expect(promise).to.be.rejectedWith(Error);
      dbMock.verify((x) => x.saveChanges("Created test IModel"), moq.Times.once());
      dbMock.verify((x) => x.close(), moq.Times.once());
    });

    it("returns result of SnapshotConnection.openFile", async () => {
      const { connectionMock } = setupSnapshot();

      const promise = buildTestIModel("name", () => {});
      const result = await promise;

      expect(result).to.equal(connectionMock.object);
    });
  });
});<|MERGE_RESOLUTION|>--- conflicted
+++ resolved
@@ -7,15 +7,18 @@
 import { join } from "path";
 import sinon, { SinonStub } from "sinon";
 import * as moq from "typemoq";
-<<<<<<< HEAD
-import { CodeSpecs, IModelDb, IModelJsFs, SnapshotDb } from "@itwin/core-backend";
-import { BisCodeSpec, Code, CodeScopeProps, CodeSpec, CreateEmptySnapshotIModelProps, ElementAspectProps, ElementProps, ModelProps } from "@itwin/core-common";
-=======
 import { CodeSpecs, IModelDb, IModelJsFs, Relationships, SnapshotDb } from "@itwin/core-backend";
 import {
-  BisCodeSpec, Code, CodeScopeProps, CodeSpec, CreateEmptySnapshotIModelProps, ElementAspectProps, ElementProps, ModelProps, RelationshipProps,
+  BisCodeSpec,
+  Code,
+  CodeScopeProps,
+  CodeSpec,
+  CreateEmptySnapshotIModelProps,
+  ElementAspectProps,
+  ElementProps,
+  ModelProps,
+  RelationshipProps,
 } from "@itwin/core-common";
->>>>>>> 56c53308
 import { SnapshotConnection } from "@itwin/core-frontend";
 import { getTestOutputDir } from "../presentation-testing/Helpers";
 import { buildTestIModel, createFileNameFromString, IModelBuilder } from "../presentation-testing/IModelUtilities";
