/*---------------------------------------------------------------------------------------------
 * Copyright (c) Bentley Systems, Incorporated. All rights reserved.
 * See LICENSE.md in the project root for license terms and full copyright notice.
 *--------------------------------------------------------------------------------------------*/

/** @packageDocumentation
 * @module UnifiedSelection
 */

import { EMPTY, filter, forkJoin, from, map, merge, mergeMap, Observable, scan, shareReplay, Subject, toArray } from "rxjs";
import { eachValueFrom } from "rxjs-for-await";
import { ECClass, IMetadataProvider, parseFullClassName } from "./queries/ECMetadata";
import { ECSqlBinding, formIdBindings, IECSqlQueryExecutor } from "./queries/ECSqlCore";
import { SelectableInstanceKey, Selectables } from "./Selectable";

const HILITE_SET_EMIT_FREQUENCY = 20;

/**
 * A set of model, subcategory and element ids that can be used for specifying hilite.
 * @see https://www.itwinjs.org/reference/core-frontend/selectionset/hiliteset/
 * @beta
 */
export interface HiliteSet {
  models: string[];
  subCategories: string[];
  elements: string[];
}

/**
 * Props for creating a `HiliteSetProvider` instance.
 * @internal Not exported through barrel, but used in public API as an argument. May be supplemented with optional attributes any time.
 */
export interface HiliteSetProviderProps {
  queryExecutor: IECSqlQueryExecutor;
  metadataProvider: IMetadataProvider;
}

/**
 * Defines return value of `createHiliteSetProvider`.
 *
 * @beta Used in public API as a return value. Not expected to be created / extended by package
 * consumers, may be supplemented with required attributes any time.
 */
export interface HiliteSetProvider {
  /** Get the current hilite set iterator for the specified imodel */
  getHiliteSet(props: { selectables: Selectables }): AsyncIterableIterator<HiliteSet>;
}

/**
 * Creates a hilite set provider that returns a `HiliteSet` for given selectables.
 * @beta
 */
export function createHiliteSetProvider(props: HiliteSetProviderProps): HiliteSetProvider {
  return new HiliteSetProviderImpl(props);
}

class HiliteSetProviderImpl implements HiliteSetProvider {
  private _queryExecutor: IECSqlQueryExecutor;
  private _metadataProvider: IMetadataProvider;
  // Map between a class name and its type
  private _classRelationCache: Map<string, InstanceIdType | Promise<InstanceIdType>>;

  constructor(props: HiliteSetProviderProps) {
    this._queryExecutor = props.queryExecutor;
    this._metadataProvider = props.metadataProvider;
    this._classRelationCache = new Map();
  }

  /**
   * Get hilite set iterator for supplied `Selectables`.
   */
  public getHiliteSet(props: { selectables: Selectables }): AsyncIterableIterator<HiliteSet> {
    const obs = this.getHiliteSetObservable(props);
    return eachValueFrom(obs);
  }

  /**
   * Returns a "hot" observable of hilite sets.
   */
  private getHiliteSetObservable({ selectables }: { selectables: Selectables }): Subject<HiliteSet> {
    const instancesByType = this.getInstancesByType(selectables);
    const observables: { [key in keyof HiliteSet]?: Observable<string> } = {
      models: this.getHilitedModels(instancesByType),
      subCategories: this.getHilitedSubCategories(instancesByType),
      elements: this.getHilitedElements(instancesByType),
    };

    let hiliteSet: HiliteSet = { models: [], subCategories: [], elements: [] };
    let lastEmitTime = performance.now();
    const subject = new Subject<HiliteSet>();
    const subscriptions = (["models", "subCategories", "elements"] as const).map((key) =>
      observables[key]!.subscribe({
        next(val) {
          hiliteSet[key].push(val);
          if (performance.now() - lastEmitTime < HILITE_SET_EMIT_FREQUENCY) {
            return;
          }
          subject.next(hiliteSet);
          hiliteSet = { models: [], subCategories: [], elements: [] };
          lastEmitTime = performance.now();
        },
        complete() {
          observables[key] = undefined;
          if (observables.models || observables.subCategories || observables.elements) {
            return;
          }
          // Emit last batch before completing the observable.
          if (hiliteSet.elements.length || hiliteSet.models.length || hiliteSet.subCategories.length) {
            subject.next(hiliteSet);
          }
          subject.complete();
        },
        error(err) {
          subscriptions.forEach((x) => x.unsubscribe());
          subscriptions.length = 0;
          subject.error(err);
        },
      }),
    );

    return subject;
  }

  private async getType(key: SelectableInstanceKey): Promise<InstanceIdType> {
    const cachedType = this._classRelationCache.get(key.className.replace(".", ":"));
    if (cachedType) {
      return cachedType;
    }

    const promise = this.getTypeImpl(key).then((res) => {
      // Update the cache with the result of the promise.
      this._classRelationCache.set(key.className, res);
      return res;
    });

    // Add the promise to cache to prevent `getTypeImpl` being called multiple times.
    this._classRelationCache.set(key.className, promise);
    return promise;
  }

  private async getTypeImpl(key: SelectableInstanceKey): Promise<InstanceIdType> {
    const keyClass = await this.getClass(key.className);
    return (
      (keyClass &&
        ((await this.checkType(keyClass, "BisCore", "Subject", "subject")) ??
          (await this.checkType(keyClass, "BisCore", "Model", "model")) ??
          (await this.checkType(keyClass, "BisCore", "Category", "category")) ??
          (await this.checkType(keyClass, "BisCore", "SubCategory", "subCategory")) ??
          (await this.checkType(keyClass, "Functional", "FunctionalElement", "functionalElement")) ??
          (await this.checkType(keyClass, "BisCore", "GroupInformationElement", "groupInformationElement")) ??
          (await this.checkType(keyClass, "BisCore", "GeometricElement", "geometricElement")) ??
          (await this.checkType(keyClass, "BisCore", "Element", "element")))) ??
      "unknown"
    );
  }

  private async checkType(keyClass: ECClass, schemaName: string, className: string, type: InstanceIdType) {
    return (await keyClass.is(className, schemaName)) ? type : undefined;
  }

  private getInstancesByType(selectables: Selectables): InstancesByType {
    const keyTypeObs = merge(
      from(selectables.custom.values()).pipe(mergeMap((selectable) => selectable.loadInstanceKeys())),
      from(selectables.instanceKeys).pipe(mergeMap(([className, idSet]) => from(idSet).pipe(map((id) => ({ className, id }))))),
    ).pipe(
      // Get types for each instance key
      mergeMap((instanceKey) => from(this.getType(instanceKey)).pipe(map((instanceIdType) => ({ instanceId: instanceKey.id, instanceIdType })))),
      // Cache the results
      shareReplay(),
    );

    return Object.fromEntries(
      INSTANCE_TYPES.map((type) => [
        type,
        keyTypeObs.pipe(
          filter(({ instanceIdType }) => instanceIdType === type),
          map(({ instanceId }) => instanceId),
          unique(),
        ),
      ]),
    ) as InstancesByType;
  }

  private getHilitedModels(instancesByType: InstancesByType): Observable<string> {
    return forkJoin({
      modelKeys: instancesByType.model.pipe(toArray()),
      subjectKeys: instancesByType.subject.pipe(toArray()),
    }).pipe(
      mergeMap(({ modelKeys, subjectKeys }) => {
        if (!modelKeys.length && !subjectKeys.length) {
          return EMPTY;
        }

        const bindings: ECSqlBinding[] = [];
        const query = `WITH RECURSIVE
                    ChildSubjects (ECInstanceId, JsonProperties) AS (
                      SELECT ECInstanceId, JsonProperties FROM BisCore.Subject WHERE ${formIdBindings("ECInstanceId", subjectKeys, bindings)}
                      UNION ALL
                      SELECT r.ECInstanceId, r.JsonProperties FROM ChildSubjects s
                        JOIN BisCore.Subject r ON r.Parent.Id = s.ECInstanceId
                    ),
                    Models (ECInstanceId) AS (
                      SELECT s.ECInstanceId as \`ECInstanceId\` FROM BisCore.Model s
                      WHERE ${formIdBindings("ECInstanceId", modelKeys, bindings)}
                    )
                    SELECT r.ECInstanceId as \`ECInstanceId\` FROM ChildSubjects s
                      JOIN BisCore.PhysicalPartition r
                        ON r.Parent.Id = s.ECInstanceId
                        OR json_extract(s.JsonProperties,'$.Subject.Model.TargetPartition') = printf('0x%x', r.ECInstanceId)
                    UNION
                    SELECT ECInstanceId FROM Models;`;
        return from(this._queryExecutor.createQueryReader(query, bindings));
      }),
      map((row) => row.ECInstanceId),
    );
  }

  private getHilitedSubCategories(instancesByType: InstancesByType): Observable<string> {
    return forkJoin({
      subCategoryKeys: instancesByType.subCategory.pipe(toArray()),
      categoryKeys: instancesByType.category.pipe(toArray()),
    }).pipe(
      mergeMap(({ subCategoryKeys, categoryKeys }) => {
        if (!subCategoryKeys.length && !categoryKeys.length) {
          return EMPTY;
        }

        const bindings: ECSqlBinding[] = [];
        const query = `WITH
                    CategorySubCategories (ECInstanceId) AS (
                      SELECT r.ECInstanceId as \`ECInstanceId\` FROM BisCore.Category s
                        JOIN BisCore.SubCategory r ON r.Parent.Id = s.ECInstanceId
                      WHERE ${formIdBindings("s.ECInstanceId", categoryKeys, bindings)}
                    ),
                    SubCategories (ECInstanceId) AS (
                      SELECT s.ECInstanceId as \`ECInstanceId\` FROM BisCore.SubCategory s
                      WHERE ${formIdBindings("s.ECInstanceId", subCategoryKeys, bindings)}
                    )
                   SELECT ECInstanceId FROM CategorySubCategories
                   UNION
                   SELECT ECInstanceId FROM SubCategories;`;
        return from(this._queryExecutor.createQueryReader(query, bindings));
      }),
      map((row) => row.ECInstanceId),
    );
  }

  private getHilitedElements(instancesByType: InstancesByType): Observable<string> {
    return forkJoin({
      groupInformationElementKeys: instancesByType.groupInformationElement.pipe(toArray()),
      geometricElementKeys: instancesByType.geometricElement.pipe(toArray()),
      functionalElements: instancesByType.functionalElement.pipe(toArray()),
      elementKeys: instancesByType.element.pipe(toArray()),
    }).pipe(
      mergeMap(({ groupInformationElementKeys, geometricElementKeys, functionalElements, elementKeys }) => {
        const hasFunctionalElements = !!functionalElements.length;
        if (!groupInformationElementKeys.length && !geometricElementKeys.length && !elementKeys.length && !hasFunctionalElements) {
          return EMPTY;
        }

        const bindings: ECSqlBinding[] = [];
        const query = `WITH RECURSIVE
                    ${hasFunctionalElements ? this.getHilitedFunctionalElementsQuery(functionalElements, bindings) : ""}
                    GroupMembers (ECInstanceId, ECClassId) AS (
                      SELECT TargetECInstanceId, TargetECClassId FROM BisCore.ElementGroupsMembers
                      WHERE ${formIdBindings("SourceECInstanceId", groupInformationElementKeys, bindings)}
                    ),
                    GroupGeometricElements (ECInstanceId, ECClassId) AS (
                      SELECT ECInstanceId, ECClassId FROM GroupMembers
                      UNION ALL
                      SELECT r.ECInstanceId, r.ECClassId FROM GroupGeometricElements s
                        JOIN BisCore.Element r ON r.Parent.Id = s.ECInstanceId
                    ),
                    ElementGeometricElements (ECInstanceId, ECClassId) AS (
                      SELECT ECInstanceId, ECClassId FROM BisCore.Element WHERE ${formIdBindings("ECInstanceId", elementKeys, bindings)}
                      UNION ALL
                      SELECT r.ECInstanceId, r.ECClassId FROM ElementGeometricElements s
                        JOIN BisCore.Element r ON r.Parent.Id = s.ECInstanceId
                    ),
                    GeometricElementGeometricElements (ECInstanceId, ECClassId) AS (
                      SELECT ECInstanceId, ECClassId FROM BisCore.GeometricElement WHERE ${formIdBindings("ECInstanceId", geometricElementKeys, bindings)}
                      UNION ALL
                      SELECT r.ECInstanceId, r.ECClassId FROM GeometricElementGeometricElements s
                        JOIN BisCore.Element r ON r.Parent.Id = s.ECInstanceId
                    )
                   ${
                     hasFunctionalElements
                       ? `
                   SELECT ECInstanceId FROM FunctionalElementChildGeometricElements WHERE ECClassId IS (BisCore.GeometricElement)
                   UNION
                   `
                       : ``
                   }
                   SELECT ECInstanceId FROM GeometricElementGeometricElements WHERE ECClassId IS (BisCore.GeometricElement)
                   UNION
                   SELECT ECInstanceId FROM GroupGeometricElements WHERE ECClassId IS (BisCore.GeometricElement)
                   UNION
                   SELECT ECInstanceId FROM ElementGeometricElements WHERE ECClassId IS (BisCore.GeometricElement);`;
        return from(this._queryExecutor.createQueryReader(query, bindings));
      }),
      map((row) => row.ECInstanceId as string),
    );
  }

  private getHilitedFunctionalElementsQuery(functionalElements: string[], bindings: ECSqlBinding[]): string {
    return `ChildFunctionalElements (ECInstanceId, ECClassId) AS (
              SELECT ECInstanceId, ECClassId FROM Functional.FunctionalElement WHERE ${formIdBindings("ECInstanceId", functionalElements, bindings)}
              UNION ALL
              SELECT r.ECInstanceId, r.ECClassId FROM ChildFunctionalElements s
                JOIN Functional.FunctionalElement r ON r.Parent.Id = s.ECInstanceId
            ),
            PhysicalElements (ECInstanceId, ECClassId) AS (
              SELECT r.SourceECInstanceId, r.SourceECClassId FROM ChildFunctionalElements s
                JOIN Functional.PhysicalElementFulfillsFunction r ON r.TargetECInstanceId = s.ECInstanceId
            ),
            DrawingGraphicElements (ECInstanceId, ECClassId) AS (
              SELECT r.SourceECInstanceId, r.SourceECClassId FROM ChildFunctionalElements s
                JOIN Functional.DrawingGraphicRepresentsFunctionalElement r ON r.TargetECInstanceId = s.ECInstanceId
            ),
            PhysicalElementGeometricElements (ECInstanceId, ECClassId) AS (
              SELECT ECInstanceId, ECClassId FROM PhysicalElements
              UNION ALL
              SELECT r.ECInstanceId, r.ECClassId FROM PhysicalElementGeometricElements s
                JOIN BisCore.Element r ON r.Parent.Id = s.ECInstanceId
            ),
            DrawingGraphicElementGeometricElements (ECInstanceId, ECClassId) AS (
              SELECT ECInstanceId, ECClassId FROM DrawingGraphicElements
              UNION ALL
              SELECT r.ECInstanceId, r.ECClassId FROM DrawingGraphicElementGeometricElements s
                JOIN BisCore.Element r ON r.Parent.Id = s.ECInstanceId
            ),
            FunctionalElementChildGeometricElements (ECInstanceId, ECClassId) AS (
              SELECT ECInstanceId, ECClassId FROM PhysicalElementGeometricElements
              UNION
              SELECT ECInstanceId, ECClassId FROM DrawingGraphicElementGeometricElements
            ),`;
  }

<<<<<<< HEAD
  private async executeQuery(query: string, bindings?: ECSqlBinding[]): Promise<string[]> {
    const elements: string[] = [];
    const reader = this._queryExecutor.createQueryReader(query, bindings);

    for await (const row of reader) {
      elements.push(row.ECInstanceId);
    }

    return elements;
=======
  private formBindings(property: string, ids: string[], bindings: ECSqlBinding[]): string {
    if (ids.length > 1000) {
      bindings.push({ type: "idset", value: ids });
      return `InVirtualSet(?, ${property})`;
    }

    if (ids.length === 0) {
      return `FALSE`;
    }

    ids.forEach((id) => bindings.push({ type: "id", value: id }));
    return `${property} IN (${ids.map(() => "?").join(",")})`;
>>>>>>> dd645122
  }

  private async getClass(fullClassName: string): Promise<ECClass | undefined> {
    const { schemaName, className } = parseFullClassName(fullClassName);
    const schema = await this._metadataProvider.getSchema(schemaName);
    if (!schema) {
      return undefined;
    }
    const schemaClass = await schema.getClass(className);
    if (!schemaClass) {
      return undefined;
    }
    return schemaClass;
  }
}

const INSTANCE_TYPES = [
  "subject",
  "model",
  "category",
  "subCategory",
  "functionalElement",
  "groupInformationElement",
  "geometricElement",
  "element",
  "unknown",
] as const;

type InstanceIdType = (typeof INSTANCE_TYPES)[number];

type InstancesByType = {
  [idType in InstanceIdType]: Observable<string>;
};

function unique<T>() {
  return function (obs: Observable<T>): Observable<T> {
    return obs.pipe(
      scan(
        (acc, val) => {
          if (acc.set.has(val)) {
            delete acc.val;
            return acc;
          }

          acc.set.add(val);
          acc.val = val;
          return acc;
        },
        { set: new Set<T>() } as { set: Set<T>; val?: T },
      ),
      map(({ val }) => val),
      filter((x): x is T => !!x),
    );
  };
}<|MERGE_RESOLUTION|>--- conflicted
+++ resolved
@@ -336,32 +336,6 @@
             ),`;
   }
 
-<<<<<<< HEAD
-  private async executeQuery(query: string, bindings?: ECSqlBinding[]): Promise<string[]> {
-    const elements: string[] = [];
-    const reader = this._queryExecutor.createQueryReader(query, bindings);
-
-    for await (const row of reader) {
-      elements.push(row.ECInstanceId);
-    }
-
-    return elements;
-=======
-  private formBindings(property: string, ids: string[], bindings: ECSqlBinding[]): string {
-    if (ids.length > 1000) {
-      bindings.push({ type: "idset", value: ids });
-      return `InVirtualSet(?, ${property})`;
-    }
-
-    if (ids.length === 0) {
-      return `FALSE`;
-    }
-
-    ids.forEach((id) => bindings.push({ type: "id", value: id }));
-    return `${property} IN (${ids.map(() => "?").join(",")})`;
->>>>>>> dd645122
-  }
-
   private async getClass(fullClassName: string): Promise<ECClass | undefined> {
     const { schemaName, className } = parseFullClassName(fullClassName);
     const schema = await this._metadataProvider.getSchema(schemaName);
