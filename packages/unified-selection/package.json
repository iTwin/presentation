{
  "name": "@itwin/unified-selection",
<<<<<<< HEAD
  "version": "1.5.1-alpha.1",
=======
  "version": "1.6.0",
>>>>>>> 6e51b68b
  "description": "Package for managing unified selection in iTwin.js applications.",
  "license": "MIT",
  "repository": {
    "type": "git",
    "url": "https://github.com/iTwin/presentation.git",
    "directory": "packages/unified-selection"
  },
  "keywords": [
    "Bentley",
    "Highlight",
    "Hilite",
    "iTwin.js",
    "Presentation",
    "Selection",
    "Selection level",
    "Selection scope",
    "Selection storage",
    "Unified selection"
  ],
  "author": {
    "name": "Bentley Systems, Inc.",
    "url": "http://www.bentley.com"
  },
  "type": "module",
  "main": "lib/cjs/unified-selection.js",
  "types": "lib/cjs/unified-selection",
  "module": "lib/esm/unified-selection.js",
  "exports": {
    ".": {
      "import": "./lib/esm/unified-selection.js",
      "require": "./lib/cjs/unified-selection.js"
    },
    "./package.json": "./package.json"
  },
  "scripts": {
    "build": "npm run -s build:cjs && npm run -s build:esm",
    "build:cjs": "node ../../scripts/package-cjs.mjs ./lib/cjs && tsc -p tsconfig.cjs.json",
    "build:esm": "tsc -p tsconfig.esm.json",
    "clean": "rimraf lib build",
    "cover": "c8 npm -s test",
    "lint": "eslint ./src/**/*.ts",
    "test:dev": "mocha --enable-source-maps --config ./.mocharc.json",
    "test": "npm run test:dev",
    "extract-api": "betools extract-api --entry=lib/esm/unified-selection --apiReportFolder=./api --apiReportTempFolder=./api/temp --apiSummaryFolder=./api --includeUnexportedApis",
    "check-internal": "node ../../scripts/checkInternal.js --apiSummary ./api/unified-selection.api.md",
    "update-extractions": "node ../../scripts/updateExtractions.js --targets=./README.md,./learning",
    "check-extractions": "node ../../scripts/updateExtractions.js --targets=./README.md,./learning --check",
    "validate-markdowns": "node ../../scripts/validateMarkdowns.js README.md ./learning/**/*.md"
  },
  "dependencies": {
    "@itwin/core-bentley": "catalog:itwinjs-core",
    "@itwin/presentation-shared": "workspace:^",
    "rxjs": "catalog:rxjs",
    "rxjs-for-await": "catalog:rxjs"
  },
  "devDependencies": {
    "@itwin/build-tools": "catalog:build-tools",
    "@itwin/eslint-plugin": "catalog:build-tools",
    "@types/chai": "catalog:test-tools",
    "@types/chai-as-promised": "catalog:test-tools",
    "@types/mocha": "catalog:test-tools",
    "@types/node": "catalog:build-tools",
    "@types/sinon": "catalog:test-tools",
    "@types/sinon-chai": "catalog:test-tools",
    "c8": "catalog:test-tools",
    "chai": "catalog:test-tools",
    "chai-as-promised": "catalog:test-tools",
    "cpx2": "catalog:build-tools",
    "eslint": "catalog:build-tools",
    "mocha": "catalog:test-tools",
    "presentation-test-utilities": "workspace:^",
    "rimraf": "catalog:build-tools",
    "sinon": "catalog:test-tools",
    "sinon-chai": "catalog:test-tools",
    "typescript": "catalog:build-tools"
  }
}<|MERGE_RESOLUTION|>--- conflicted
+++ resolved
@@ -1,10 +1,6 @@
 {
   "name": "@itwin/unified-selection",
-<<<<<<< HEAD
-  "version": "1.5.1-alpha.1",
-=======
   "version": "1.6.0",
->>>>>>> 6e51b68b
   "description": "Package for managing unified selection in iTwin.js applications.",
   "license": "MIT",
   "repository": {
