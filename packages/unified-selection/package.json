--- conflicted
+++ resolved
@@ -1,10 +1,6 @@
 {
   "name": "@itwin/unified-selection",
-<<<<<<< HEAD
-  "version": "1.6.3-alpha.0",
-=======
   "version": "1.6.3",
->>>>>>> 7028e75b
   "description": "Package for managing unified selection in iTwin.js applications.",
   "license": "MIT",
   "repository": {
