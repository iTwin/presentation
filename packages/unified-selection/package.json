{
  "name": "@itwin/unified-selection",
  "version": "0.2.0",
  "description": "Package for managing unified selection",
  "license": "MIT",
  "repository": {
    "type": "git",
    "url": "https://github.com/iTwin/presentation.git",
    "directory": "packages/unified-selection"
  },
  "keywords": [
    "Bentley",
    "EC",
    "Unified selection",
    "iTwin.js"
  ],
  "author": {
    "name": "Bentley Systems, Inc.",
    "url": "http://www.bentley.com"
  },
  "main": "lib/cjs/unified-selection.js",
  "module": "lib/esm/unified-selection.js",
  "types": "lib/cjs/unified-selection.d.ts",
  "scripts": {
    "build": "npm run -s build:cjs && npm run -s build:esm",
    "build:cjs": "tsc -p tsconfig.cjs.json",
    "build:esm": "tsc -p tsconfig.esm.json",
    "build:watch": "npm run -s build:cjs -- -w",
    "clean": "rimraf lib build",
    "cover": "nyc npm -s test",
    "lint": "eslint ./src/**/*.ts",
    "test": "mocha --enable-source-maps --config ./.mocharc.json \"./lib/cjs/test/**/*.test.js\"",
    "test:watch": "npm -s test -- --reporter min --watch-extensions ts --watch",
    "extract-api": "betools extract-api --entry=unified-selection --apiReportFolder=./api --apiReportTempFolder=./api/temp --apiSummaryFolder=./api",
    "check-internal": "node ../../scripts/checkInternal.js --apiSummary ./api/unified-selection.api.md"
  },
  "dependencies": {
<<<<<<< HEAD
    "@itwin/core-bentley": "^4.4.0",
    "@itwin/presentation-shared": "workspace:*",
=======
    "@itwin/core-bentley": "^4.5.2",
>>>>>>> 3cd71a4b
    "rxjs": "^7.8.1",
    "rxjs-for-await": "^1.0.0"
  },
  "devDependencies": {
    "@itwin/build-tools": "^4.5.2",
    "@itwin/eslint-plugin": "^4.0.0",
    "@types/chai": "^4.3.14",
    "@types/chai-as-promised": "^7.1.8",
    "@types/mocha": "^10.0.6",
    "@types/node": "^18.19.31",
    "@types/sinon": "^17.0.3",
    "@types/sinon-chai": "^3.2.12",
    "chai": "^4.4.1",
    "chai-as-promised": "^7.1.1",
    "cpx2": "^7.0.1",
    "eslint": "^8.57.0",
    "mocha": "^10.4.0",
    "nyc": "^15.1.0",
    "presentation-test-utilities": "workspace:^",
    "rimraf": "^5.0.5",
    "sinon": "^17.0.1",
    "sinon-chai": "^3.7.0",
    "typescript": "~5.4.5"
  }
}<|MERGE_RESOLUTION|>--- conflicted
+++ resolved
@@ -35,12 +35,7 @@
     "check-internal": "node ../../scripts/checkInternal.js --apiSummary ./api/unified-selection.api.md"
   },
   "dependencies": {
-<<<<<<< HEAD
-    "@itwin/core-bentley": "^4.4.0",
-    "@itwin/presentation-shared": "workspace:*",
-=======
     "@itwin/core-bentley": "^4.5.2",
->>>>>>> 3cd71a4b
     "rxjs": "^7.8.1",
     "rxjs-for-await": "^1.0.0"
   },
