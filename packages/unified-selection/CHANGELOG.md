# @itwin/unified-selection

<<<<<<< HEAD
## 1.4.3-alpha.0

### Patch Changes

- Updated dependencies:
  - @itwin/presentation-shared@2.0.0-alpha.1

## 1.4.2-alpha.0

### Patch Changes

- Updated dependencies:
  - @itwin/presentation-shared@2.0.0-alpha.0
=======
## 1.5.0

### Minor Changes

- [#1018](https://github.com/iTwin/presentation/pull/1018): Fixed `enableUnifiedSelectionSyncWithIModel` not using (and not being able to use) the underlying hilite set provider of the given custom `CachingHiliteSetProvider`, causing selection synchronization to work incorrectly in cases when items were added or removed to iModel's selection set.

  - Introduced `IModelHiliteSetProvider` interface and a factory function `createIModelHiliteSetProvider` that creates an instance of it. Functionality-wise these are very similar to `CachingHiliteSetProvider` and `createCachingHiliteSetProvider` but the new type provides access to the underlying hilite set provider of the given iModel. And the naming better represents the purpose of the type.
  - Deprecated `CachingHiliteSetProvider` and `createCachingHiliteSetProvider` in favor of the above.
  - For the `enableUnifiedSelectionSyncWithIModel` function, deprecated the `cachingHiliteSetProvider` prop in favor of the newly added `imodelHiliteSetProvider`.

  The migration is straightforward:

  ```typescript
  // before:
  enableUnifiedSelectionSyncWithIModel({
    imodelAccess,
    selectionStorage,
    activeScopeProvider,
    cachingHiliteSetProvider: createCachingHiliteSetProvider({
      selectionStorage,
      imodelProvider: () => imodelAccess,
      createHiliteSetProvider: () => createMyCustomHiliteSetProvider({ imodelAccess }),
    }),
  });

  // after:
  enableUnifiedSelectionSyncWithIModel({
    imodelAccess,
    selectionStorage,
    activeScopeProvider,
    imodelHiliteSetProvider: createIModelHiliteSetProvider({
      selectionStorage,
      imodelProvider: () => imodelAccess,
      createHiliteSetProvider: () => createMyCustomHiliteSetProvider({ imodelAccess }),
    }),
  });
  ```
>>>>>>> 7a76e409

## 1.4.2

### Patch Changes

- [#982](https://github.com/iTwin/presentation/pull/982): Update itwinjs-core dependencies to v5.0.0
- Updated dependencies:
  - @itwin/presentation-shared@1.2.2

## 1.4.1

### Patch Changes

- [#909](https://github.com/iTwin/presentation/pull/909): Do not use `dev` versions of `@itwin/*` packages.
- Updated dependencies:
  - @itwin/presentation-shared@1.2.1

## 1.4.0

### Minor Changes

- [#901](https://github.com/iTwin/presentation/pull/901): Export `SelectionScope` type to make it easier for consumers to define "active scope" type.

  APIs that use this type:

  - The `scope` prop of `computeSelection` function.
  - Return type of `activeScopeProvider` callback prop of `enableUnifiedSelectionSyncWithIModel` function.

- [#895](https://github.com/iTwin/presentation/pull/895): `createCachingHiliteSetProvider`: Added a `createHiliteSetProvider` prop to allow using custom hilite sets for given iModel selections.

### Patch Changes

- [#884](https://github.com/iTwin/presentation/pull/884): Fix `enableUnifiedSelectionSyncWithIModel` not properly syncing `SelectionSet` and `SelectionStorage` with 4.x `itwinjs-core`.

  When the selection change was made by a tool in graphics view (through the `SelectionSet`), the `SelectionStorage` was updated correctly, but the `IModelConnection.hiliteSet` - wasn't. As a result, clearing selection through graphics view wouldn't clear the hilite set and keep the elements hilited.

## 1.3.0

### Minor Changes

- [#841](https://github.com/iTwin/presentation/pull/841): Add `Selectables.load` function to load instance keys from the `Selectables` object.

  Example usage:

  ```ts
  const selectables = Selectables.create([
    // add instance key
    { className: "BisCore:Element", id: "0x1" },

    // add custom selectable
    {
      identifier: "custom",
      async *loadInstanceKeys() {
        yield { className: "BisCore:Element", id: "0x2" };
      },
    },
  ]);

  // logs: { className: "BisCore:Element", id: "0x1" }, { className: "BisCore:Element", id: "0x2" }
  for await (const key of Selectables.load(selectables)) {
    console.log(key);
  }
  ```

## 1.2.1

### Patch Changes

- [#828](https://github.com/iTwin/presentation/pull/828): Polyfill `Symbol.dispose` and `Symbol.asyncDispose` to make sure that code using the upcoming JS recource management API works in all environments.

## 1.2.0

### Minor Changes

- [#800](https://github.com/iTwin/presentation/pull/800): Add support for Models and SubCategories selection that's going to be available in `@itwin/core-frontend` version `5`.

  The changes in `@itwin/core-frontend` allow us to stop manually syncing `HiliteSet` with `SelectionSet` and rely on automatic syncing instead.

- [#800](https://github.com/iTwin/presentation/pull/800): `computeSelection`: Broadened the type of `elementIds` prop from `Id64String[]` to `Id64Arg`.
- [#802](https://github.com/iTwin/presentation/pull/802): Prefer `Symbol.dispose` over `dispose` for disposable objects.

  The package contained a number of types for disposable objects, that had a requirement of `dispose` method being called on them after they are no longer needed. In conjunction with the `using` utility from `@itwin/core-bentley`, usage of such objects looked like this:

  ```ts
  class MyDisposable() {
    dispose() {
      // do some cleanup
    }
  }
  using(new MyDisposable(), (obj) => {
    // do something with obj, it'll get disposed when the callback returns
  });
  ```

  In version `5.2`, TypeScript [introduced](https://www.typescriptlang.org/docs/handbook/release-notes/typescript-5-2.html#using-declarations-and-explicit-resource-management) `Disposable` type and `using` declarations (from the upcoming [Explicit Resource Management](https://github.com/tc39/proposal-explicit-resource-management) feature in ECMAScript). Now we're making use of those new utilities in this package (while still supporting the old `dispose` method), which allows using `MyDisposable` from the above snippet like this:

  ```ts
  using obj = new MyDisposable();
  // do something with obj, it'll get disposed when it goes out of scope
  ```

## 1.1.2

### Patch Changes

- Updated dependencies:
  - @itwin/presentation-shared@1.2.0

## 1.1.1

### Patch Changes

- [#765](https://github.com/iTwin/presentation/pull/765): Fixed transient element keys handling in unified selection storage.

## 1.1.0

### Minor Changes

- [#740](https://github.com/iTwin/presentation/pull/740): Define `type` and `exports` attributes in `package.json`.

  The change moves this package a step closer towards dropping CommonJS support - it's now transpiled from ESM to CommonJS instead of the opposite.

  In addition, the `exports` attribute has been added to `package.json` to prohibit access to APIs that are not intended to be used by external consumers.

### Patch Changes

- [#758](https://github.com/iTwin/presentation/pull/758): Promote `@beta` APIs to `@public`.
- Updated dependencies:
  - @itwin/presentation-shared@1.1.0

## 1.0.1

### Patch Changes

- [#730](https://github.com/iTwin/presentation/pull/730): Fix provider returned by `createHiliteSetProvider` in some cases not caching class hierarchy check results, resulting in duplicate checks for the same classes.

## 1.0.0

### Major Changes

- [#727](https://github.com/iTwin/presentation/pull/727): 1.0 release.

  The APIs are now considered stable and ready for production use.

### Patch Changes

- Updated dependencies:
  - @itwin/presentation-shared@1.0.0

## 0.5.1

### Patch Changes

- Updated dependencies:
  - @itwin/presentation-shared@0.5.0

## 0.5.0

### Minor Changes

- [#693](https://github.com/iTwin/presentation/pull/693): Selection events API cleanup:

  - Remove the second `StorageSelectionChangesListener` argument, which represented the `SelectionStorage` where the selection change happened. As a replacement, added it as a property to `StorageSelectionChangeEventArgs`, which is the first and now the only argument of the listener.
  - Remove `SelectionChangeEvent` interface in favor of `Event<StorageSelectionChangesListener>`.

### Patch Changes

- [#693](https://github.com/iTwin/presentation/pull/693): API documentation improvements:

  - Add warnings to interfaces which are not supposed to be extended or implemented by consumers. Objects of such interfaces are only supposed to be created by functions in this package. As such, adding required members to these interfaces is not considered a breaking change.
  - Changed `string` to `Id64String` where appropriate, to make it clear that the string is expected to be a valid Id64 string. Note that this is not a breaking change, as `Id64String` is just a type alias for `string`.

- [#695](https://github.com/iTwin/presentation/pull/695): Bump `iTwin.js` core package dependency versions to `4.8.0`
- Updated dependencies:
  - @itwin/presentation-shared@0.4.1

## 0.4.6

### Patch Changes

- Updated dependencies:
  - @itwin/presentation-shared@0.4.0

## 0.4.5

### Patch Changes

- [#657](https://github.com/iTwin/presentation/pull/657): Updated `enableUnifiedSelectionSyncWithIModel` to batch iModel selection changes before synchronizing with `SelectionStorage`.
- [#655](https://github.com/iTwin/presentation/pull/655): Remove exposed internal APIs.
- Updated dependencies:
  - @itwin/presentation-shared@0.3.2

## 0.4.4

### Patch Changes

- Updated dependencies:
  - @itwin/presentation-shared@0.3.1

## 0.4.3

### Patch Changes

- Updated dependencies:
  - @itwin/presentation-shared@0.3.0

## 0.4.2

### Patch Changes

- [#581](https://github.com/iTwin/presentation/pull/581): Bump `itwinjs-core` dependencies to `^4.6.0`
- [#570](https://github.com/iTwin/presentation/pull/570): Reduced main thread blocking when computing hilite sets and selection based on selection scope.
- Updated dependencies:
  - @itwin/presentation-shared@0.2.0

## 0.4.1

### Patch Changes

- Updated dependencies:
  - @itwin/presentation-shared@0.1.1

## 0.4.0

### Minor Changes

- [#558](https://github.com/iTwin/presentation/pull/558): Switched from `ECSchemaProvider` to `ECClassHierarchyInspector`, where appropriate.

  Some of the APIs were accepting `ECSchemaProvider` as a parameter and used it to only inspect class hierarchy. This change switches them to accept `ECClassHierarchyInspector` instead - this reduces the surface area of the API and makes it more clear that only class hierarchy is being inspected, while also possibly improving performance.

  This is a breaking change for the following APIs:

  - `createHiliteSetProvider` prop `imodelAccess`.
  - `createCachingHiliteSetProvider` prop `imodelProvider`.
  - `enableUnifiedSelectionSyncWithIModel` prop `imodelAccess`.

  Migration example:

  ```ts
  import { createECSqlQueryExecutor, createECSchemaProvider } from "@itwin/presentation-core-interop";
  import { createCachingECClassHierarchyInspector } from "@itwin/presentation-shared";
  import { createHiliteSetProvider } from "@itwin/unified-selection";

  // before:
  const hiliteProvider = createHiliteSetProvider({
    imodelAccess: {
      ...createECSqlQueryExecutor(imodel),
      ...createECSchemaProvider(MyAppFrontend.getSchemaContext(imodel)),
    },
  });

  // after:
  const hiliteProvider = createHiliteSetProvider({
    imodelAccess: {
      ...createECSqlQueryExecutor(imodel),
      ...createCachingECClassHierarchyInspector({
        schemaProvider: createECSchemaProvider(MyAppFrontend.getSchemaContext(imodel)),
        cacheSize: 100,
      }),
    },
  });
  ```

### Patch Changes

- [#557](https://github.com/iTwin/presentation/pull/557): Fixed `computeSelection` returning duplicate selectables when using `Functional` selection scope and non-3D elements.

## 0.3.0

### Minor Changes

- [#530](https://github.com/iTwin/presentation/pull/530): Added `enableUnifiedSelectionSyncWithIModel` for enabling synchronization between iModel's tool selection and unified selection storage.
- [#544](https://github.com/iTwin/presentation/pull/544): Breaking API changes

  - The type of ECSQL query executor's `createQueryReader` function was changed from:

    ```ts
    // createQueryReader(ecsql: string, bindings?: ECSqlBinding[], config?: ECSqlQueryReaderOptions): ECSqlQueryReader;
    // usage:
    const reader = executor.createQueryReader(
      `
        WITH RECURSIVE
        ChildElements(ECInstanceId) AS (
          SELECT ECInstanceId FROM bis.Element WHERE Parent.Id = ?
          UNION ALL
          SELECT c.ECInstanceId FROM bis.Element c JOIN ChildElements p ON c.Parent.Id = p.ECInstanceId
        )
        SELECT * FROM ChildElements
      `,
      [{ type: "id", value: "0x1" }],
      { rowFormat: "Indexes" },
    );
    ```

    to:

    ```ts
    // createQueryReader(query: { ctes?: string; ecsql: string; bindings?: ECSqlBinding[] }, config?: ECSqlQueryReaderOptions): ECSqlQueryReader;
    // usage:
    const reader = executor.createQueryReader(
      {
        ctes: [
          `
          ChildElements(ECInstanceId) AS (
              SELECT ECInstanceId FROM bis.Element WHERE Parent.Id = ?
              UNION ALL
              SELECT c.ECInstanceId FROM bis.Element c JOIN ChildElements p ON c.Parent.Id = p.ECInstanceId
          )
        `,
        ],
        ecsql: "SELECT * FROM ChildElements",
        bindings: [{ type: "id", value: "0x1" }],
      },
      { rowFormat: "Indexes" },
    );
    ```

    This makes the API consistent with other Presentation packages and allows additional manipulation on ECSQL, which was not possible previously when ECSQL contained CTEs.

    The change affects the following public APIs:

    - `computeSelection` (`queryExecutor` prop),
    - `createHiliteSetProvider` (previously `queryExecutor` prop, now `imodelAccess` prop),
    - `createCachingHiliteSetProvider` (`iModelProvider` prop).

  - `createHiliteSetProvider` function props `queryExecutor` and `schemaProvider` were merged into a single `imodelAccess` prop with merged type.

    Previously:

    ```ts
    createHiliteSetProvider({
      queryExecutor: createECSqlQueryExecutor(iModel),
      schemaProvider: createECSchemaProvider(iModel),
    });
    ```

    Now:

    ```ts
    createHiliteSetProvider({
      imodelAccess: {
        ...createECSqlQueryExecutor(iModel),
        ...createECSchemaProvider(iModel),
      },
    });
    ```

  - `createCachingHiliteSetProvider` function prop `iModelProvider` was changed to return an object of merged type `ECSchemaProvider & ECSqlQueryExecutor` rather than `{ queryExecutor: ECSqlQueryExecutor; schemaProvider: ECSchemaProvider }`.

    Previously:

    ```ts
    createCachingHiliteSetProvider({
      selectionStorage,
      iModelProvider: (key) => ({
        queryExecutor: createECSqlQueryExecutor(iModel),
        schemaProvider: createECSchemaProvider(iModel),
      }),
    });
    ```

    Now:

    ```ts
    createCachingHiliteSetProvider({
      selectionStorage,
      iModelProvider: (key) => ({
        ...createECSqlQueryExecutor(iModel),
        ...createECSchemaProvider(iModel),
      }),
    });
    ```

- [#551](https://github.com/iTwin/presentation/pull/551): Changed `iModel` in attribute names to `imodel`. The change was made to be consistent with other Presentation packages and affects the following APIs:

  - `SelectionStorage` methods now accept `imodelKey` prop rather than `iModelKey`. It's `selectionChangeEvent` is also now raised with `imodelKey` prop in `StorageSelectionChangeEventArgs`.
  - `CachingHiliteSetProvider.getHiliteSet` now accepts an `imodelKey` prop rather than `iModelKey`.
  - `createCachingHiliteSetProvider` props now accept `imodelProvider` callback rather than `iModelProvider`.

- [#553](https://github.com/iTwin/presentation/pull/553): Expose types from `@itwin/presentation-shared` rather than having our own copies.

### Patch Changes

- Updated dependencies:
  - @itwin/presentation-shared@0.1.0

## 0.2.0

### Minor Changes

- [#488](https://github.com/iTwin/presentation/pull/488): Added API for getting hilite sets for `Selectables` and active `SelectionStorage` selection.

### Patch Changes

- [#495](https://github.com/iTwin/presentation/pull/495): Added license field to `package.json`.

## 0.1.0

### Minor Changes

- [#491](https://github.com/iTwin/presentation/pull/491): Initial package release.<|MERGE_RESOLUTION|>--- conflicted
+++ resolved
@@ -1,20 +1,5 @@
 # @itwin/unified-selection
 
-<<<<<<< HEAD
-## 1.4.3-alpha.0
-
-### Patch Changes
-
-- Updated dependencies:
-  - @itwin/presentation-shared@2.0.0-alpha.1
-
-## 1.4.2-alpha.0
-
-### Patch Changes
-
-- Updated dependencies:
-  - @itwin/presentation-shared@2.0.0-alpha.0
-=======
 ## 1.5.0
 
 ### Minor Changes
@@ -52,7 +37,13 @@
     }),
   });
   ```
->>>>>>> 7a76e409
+
+## 1.4.3-alpha.0
+
+### Patch Changes
+
+- Updated dependencies:
+  - @itwin/presentation-shared@2.0.0-alpha.1
 
 ## 1.4.2
 
@@ -61,6 +52,13 @@
 - [#982](https://github.com/iTwin/presentation/pull/982): Update itwinjs-core dependencies to v5.0.0
 - Updated dependencies:
   - @itwin/presentation-shared@1.2.2
+
+## 1.4.2-alpha.0
+
+### Patch Changes
+
+- Updated dependencies:
+  - @itwin/presentation-shared@2.0.0-alpha.0
 
 ## 1.4.1
 
