--- conflicted
+++ resolved
@@ -1,6 +1,13 @@
 # @itwin/unified-selection
 
-<<<<<<< HEAD
+## 1.6.2
+
+### Patch Changes
+
+- [#1124](https://github.com/iTwin/presentation/pull/1124): Bump dependencies.
+- Updated dependencies:
+  - @itwin/presentation-shared@1.2.4
+
 ## 1.6.2-alpha.0
 
 ### Patch Changes
@@ -8,15 +15,6 @@
 - [#1112](https://github.com/iTwin/presentation/pull/1112): Version bump
 - Updated dependencies:
   - @itwin/presentation-shared@2.0.0-alpha.3
-=======
-## 1.6.2
-
-### Patch Changes
-
-- [#1124](https://github.com/iTwin/presentation/pull/1124): Bump dependencies.
-- Updated dependencies:
-  - @itwin/presentation-shared@1.2.4
->>>>>>> 54ccb6dc
 
 ## 1.6.1
 
