--- conflicted
+++ resolved
@@ -1,20 +1,18 @@
 # @itwin/unified-selection
 
-<<<<<<< HEAD
+## 1.6.3
+
+### Patch Changes
+
+- [#1139](https://github.com/iTwin/presentation/pull/1139): Bump dependencies.
+- Updated dependencies:
+  - @itwin/presentation-shared@1.2.5
+
 ## 1.6.3-alpha.0
 
 ### Patch Changes
 
 - [#1130](https://github.com/iTwin/presentation/pull/1130): Version bump
-=======
-## 1.6.3
-
-### Patch Changes
-
-- [#1139](https://github.com/iTwin/presentation/pull/1139): Bump dependencies.
-- Updated dependencies:
-  - @itwin/presentation-shared@1.2.5
->>>>>>> 7028e75b
 
 ## 1.6.2
 
