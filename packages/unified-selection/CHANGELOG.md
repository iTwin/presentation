--- conflicted
+++ resolved
@@ -1,20 +1,5 @@
 # @itwin/unified-selection
 
-<<<<<<< HEAD
-## 1.5.1-alpha.1
-
-### Patch Changes
-
-- [#1042](https://github.com/iTwin/presentation/pull/1042): Version bump
-- Updated dependencies:
-  - @itwin/presentation-shared@2.0.0-alpha.2
-
-## 1.5.1-alpha.0
-
-### Patch Changes
-
-- [#1031](https://github.com/iTwin/presentation/pull/1031): Version bump
-=======
 ## 1.6.0
 
 ### Minor Changes
@@ -31,7 +16,6 @@
   1. `enableUnifiedSelectionSyncWithIModel` is set up to use `assembly` selection scope.
   2. User clicks on an assembly part in the graphics view, causing its parent element (assembly) to be added to selection storage, and selection & hilite sets to be updated with all assembly parts.
   3. User clicks on another part of the same assembly, causing selection storage to remain unchanged (still contains the assembly), and selection & hilite sets to NOT be updated with all assembly parts. As a result, the latter sets now contain only the newly clicked part, which is incorrect.
->>>>>>> 6e51b68b
 
 ## 1.5.1
 
@@ -40,6 +24,20 @@
 - [#1039](https://github.com/iTwin/presentation/pull/1039): Bump iTwin.js core dependencies to `^5.1.1`.
 - Updated dependencies:
   - @itwin/presentation-shared@1.2.3
+
+## 1.5.1-alpha.1
+
+### Patch Changes
+
+- [#1042](https://github.com/iTwin/presentation/pull/1042): Version bump
+- Updated dependencies:
+  - @itwin/presentation-shared@2.0.0-alpha.2
+
+## 1.5.1-alpha.0
+
+### Patch Changes
+
+- [#1031](https://github.com/iTwin/presentation/pull/1031): Version bump
 
 ## 1.5.0
 
