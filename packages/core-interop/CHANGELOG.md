# @itwin/presentation-core-interop

<<<<<<< HEAD
## 1.4.0-alpha.3

### Patch Changes

- [#1042](https://github.com/iTwin/presentation/pull/1042): Version bump
- Updated dependencies:
  - @itwin/presentation-shared@2.0.0-alpha.2

## 1.4.0-alpha.2

### Patch Changes

- [#985](https://github.com/iTwin/presentation/pull/985): Add support for `itwinjs-core@5`
- Updated dependencies:
  - @itwin/presentation-shared@2.0.0-alpha.1

## 1.4.0-alpha.1

### Patch Changes

- [#963](https://github.com/iTwin/presentation/pull/963): Fix support for `itwinjs-core@5.0-rc`.

## 1.4.0-alpha.0

### Minor Changes

- [#954](https://github.com/iTwin/presentation/pull/954): Add additional requirements for types in `EC` metadata namespace, whose objects are returned by `ECSchemaProvider`.

  - `EC.Schema`, `EC.Class` and `EC.Property` now all have an async `getCustomAttributes()` method that returns an `EC.CustomAttributeSet`, allowing consumers to access custom attributes of these schema items.
  - `EC.Class` now additionally has these members:
    - `baseClass: Promise<Class | undefined>`
    - `getDerivedClasses(): Promise<Class[]>`

  While this is an addition, it's considered a breaking change, because objects of the updated types are expected to be supplied to us by consumers.

  In reality, consumers will likely use `@itwin/presentation-core-interop` package for creating them, and the package has been updated to handle the change, so reacting to the breaking change is as simple as bumping the version of `@itwin/presentation-core-interop` package in the consumer's `package.json`.

### Patch Changes

- Updated dependencies:
  - @itwin/presentation-shared@2.0.0-alpha.0
=======
## 1.3.6

### Patch Changes

- [#1139](https://github.com/iTwin/presentation/pull/1139): Bump dependencies.
- Updated dependencies:
  - @itwin/presentation-shared@1.2.5
>>>>>>> 7028e75b

## 1.3.5

### Patch Changes

- [#1124](https://github.com/iTwin/presentation/pull/1124): Bump dependencies.
- Updated dependencies:
  - @itwin/presentation-shared@1.2.4

## 1.3.4

### Patch Changes

- Updated dependencies:
  - @itwin/presentation-shared@1.2.3

## 1.3.3

### Patch Changes

- [#982](https://github.com/iTwin/presentation/pull/982): Update itwinjs-core dependencies to v5.0.0
- Updated dependencies:
  - @itwin/presentation-shared@1.2.2

## 1.3.2

### Patch Changes

- [#958](https://github.com/iTwin/presentation/pull/958): Fix support for `itwinjs-core@5.0-rc`.

## 1.3.1

### Patch Changes

- Updated dependencies:
  - @itwin/presentation-shared@1.2.1

## 1.3.0

### Minor Changes

- [#834](https://github.com/iTwin/presentation/pull/834): Updated peer dependencies to support iTwin.js Core v5 packages.

## 1.2.0

### Minor Changes

- [#814](https://github.com/iTwin/presentation/pull/814): Add a `createIModelKey` function to safely create an identifier for an `IModel` in different situations.

  Example:

  ```ts
  import { IModelConnection } from "@itwin/core-frontend";
  import { createIModelKey } from "@itwin/presentation-core-interop";

  IModelConnection.onOpen.addListener((imodel: IModelConnection) => {
    const key = createIModelKey(imodel);
    console.log(`IModel opened: "${key}"`);
  });
  ```

## 1.1.2

### Patch Changes

- Updated dependencies:
  - @itwin/presentation-shared@1.2.0

## 1.1.1

### Patch Changes

- [#760](https://github.com/iTwin/presentation/pull/760): Added missing `package.json` file under `cjs` folder. It is needed for package to work as commonjs module.

## 1.1.0

### Minor Changes

- [#740](https://github.com/iTwin/presentation/pull/740): Define `type` and `exports` attributes in `package.json`.

  The change moves this package a step closer towards dropping CommonJS support - it's now transpiled from ESM to CommonJS instead of the opposite.

  In addition, the `exports` attribute has been added to `package.json` to prohibit access to APIs that are not intended to be used by external consumers.

### Patch Changes

- [#758](https://github.com/iTwin/presentation/pull/758): Promote `@beta` APIs to `@public`.
- Updated dependencies:
  - @itwin/presentation-shared@1.1.0

## 1.0.0

### Major Changes

- [#727](https://github.com/iTwin/presentation/pull/727): 1.0 release.

  The APIs are now considered stable and ready for production use.

### Patch Changes

- Updated dependencies:
  - @itwin/presentation-shared@1.0.0

## 0.2.7

### Patch Changes

- Updated dependencies:
  - @itwin/presentation-shared@0.5.0

## 0.2.6

### Patch Changes

- Updated dependencies:
  - @itwin/presentation-shared@0.4.1

## 0.2.5

### Patch Changes

- Updated dependencies:
  - @itwin/presentation-shared@0.4.0

## 0.2.4

### Patch Changes

- Updated dependencies:
  - @itwin/presentation-shared@0.3.2

## 0.2.3

### Patch Changes

- Updated dependencies:
  - @itwin/presentation-shared@0.3.1

## 0.2.2

### Patch Changes

- Updated dependencies:
  - @itwin/presentation-shared@0.3.0

## 0.2.1

### Patch Changes

- [#623](https://github.com/iTwin/presentation/pull/623): Avoid repeated schema requests from `SchemaContext` - otherwise we're downloading the same schema from the backend multiple times.

## 0.2.0

### Minor Changes

- [#582](https://github.com/iTwin/presentation/pull/582): Updated `ECSqlQueryExecutor` to pass `restartToken` options to the underlying ECSql reader.

### Patch Changes

- [#585](https://github.com/iTwin/presentation/pull/585): `createQueryReader`: Remove extra whitespace from executed queries
- [#592](https://github.com/iTwin/presentation/pull/592): Do not publish source files to the npm
- Updated dependencies:
  - @itwin/presentation-shared@0.2.0

## 0.1.2

### Patch Changes

- Updated dependencies:
  - @itwin/presentation-shared@0.1.1

## 0.1.1

### Patch Changes

- [#558](https://github.com/iTwin/presentation/pull/558): Fixed `createECSchemaProvider` to create a provider that returns `undefined` instead of throwing, when the requested schema is not found.

## 0.1.0

### Minor Changes

- [#554](https://github.com/iTwin/presentation/pull/554): Initial package release.

### Patch Changes

- Updated dependencies:
  - @itwin/presentation-shared@0.1.0<|MERGE_RESOLUTION|>--- conflicted
+++ resolved
@@ -1,6 +1,5 @@
 # @itwin/presentation-core-interop
 
-<<<<<<< HEAD
 ## 1.4.0-alpha.3
 
 ### Patch Changes
@@ -42,7 +41,7 @@
 
 - Updated dependencies:
   - @itwin/presentation-shared@2.0.0-alpha.0
-=======
+
 ## 1.3.6
 
 ### Patch Changes
@@ -50,7 +49,6 @@
 - [#1139](https://github.com/iTwin/presentation/pull/1139): Bump dependencies.
 - Updated dependencies:
   - @itwin/presentation-shared@1.2.5
->>>>>>> 7028e75b
 
 ## 1.3.5
 
