# @itwin/presentation-core-interop

<<<<<<< HEAD
## 1.4.0-alpha.1

### Patch Changes

- [#963](https://github.com/iTwin/presentation/pull/963): Fix support for `itwinjs-core@5.0-rc`.

## 1.4.0-alpha.0

### Minor Changes

- [#954](https://github.com/iTwin/presentation/pull/954): Add additional requirements for types in `EC` metadata namespace, whose objects are returned by `ECSchemaProvider`.

  - `EC.Schema`, `EC.Class` and `EC.Property` now all have an async `getCustomAttributes()` method that returns an `EC.CustomAttributeSet`, allowing consumers to access custom attributes of these schema items.
  - `EC.Class` now additionally has these members:
    - `baseClass: Promise<Class | undefined>`
    - `getDerivedClasses(): Promise<Class[]>`

  While this is an addition, it's considered a breaking change, because objects of the updated types are expected to be supplied to us by consumers.

  In reality, consumers will likely use `@itwin/presentation-core-interop` package for creating them, and the package has been updated to handle the change, so reacting to the breaking change is as simple as bumping the version of `@itwin/presentation-core-interop` package in the consumer's `package.json`.

### Patch Changes

- Updated dependencies:
  - @itwin/presentation-shared@2.0.0-alpha.0
=======
## 1.3.3

### Patch Changes

- [#982](https://github.com/iTwin/presentation/pull/982): Update itwinjs-core dependencies to v5.0.0
- Updated dependencies:
  - @itwin/presentation-shared@1.2.2
>>>>>>> a2fecefa

## 1.3.2

### Patch Changes

- [#958](https://github.com/iTwin/presentation/pull/958): Fix support for `itwinjs-core@5.0-rc`.

## 1.3.1

### Patch Changes

- Updated dependencies:
  - @itwin/presentation-shared@1.2.1

## 1.3.0

### Minor Changes

- [#834](https://github.com/iTwin/presentation/pull/834): Updated peer dependencies to support iTwin.js Core v5 packages.

## 1.2.0

### Minor Changes

- [#814](https://github.com/iTwin/presentation/pull/814): Add a `createIModelKey` function to safely create an identifier for an `IModel` in different situations.

  Example:

  ```ts
  import { IModelConnection } from "@itwin/core-frontend";
  import { createIModelKey } from "@itwin/presentation-core-interop";

  IModelConnection.onOpen.addListener((imodel: IModelConnection) => {
    const key = createIModelKey(imodel);
    console.log(`IModel opened: "${key}"`);
  });
  ```

## 1.1.2

### Patch Changes

- Updated dependencies:
  - @itwin/presentation-shared@1.2.0

## 1.1.1

### Patch Changes

- [#760](https://github.com/iTwin/presentation/pull/760): Added missing `package.json` file under `cjs` folder. It is needed for package to work as commonjs module.

## 1.1.0

### Minor Changes

- [#740](https://github.com/iTwin/presentation/pull/740): Define `type` and `exports` attributes in `package.json`.

  The change moves this package a step closer towards dropping CommonJS support - it's now transpiled from ESM to CommonJS instead of the opposite.

  In addition, the `exports` attribute has been added to `package.json` to prohibit access to APIs that are not intended to be used by external consumers.

### Patch Changes

- [#758](https://github.com/iTwin/presentation/pull/758): Promote `@beta` APIs to `@public`.
- Updated dependencies:
  - @itwin/presentation-shared@1.1.0

## 1.0.0

### Major Changes

- [#727](https://github.com/iTwin/presentation/pull/727): 1.0 release.

  The APIs are now considered stable and ready for production use.

### Patch Changes

- Updated dependencies:
  - @itwin/presentation-shared@1.0.0

## 0.2.7

### Patch Changes

- Updated dependencies:
  - @itwin/presentation-shared@0.5.0

## 0.2.6

### Patch Changes

- Updated dependencies:
  - @itwin/presentation-shared@0.4.1

## 0.2.5

### Patch Changes

- Updated dependencies:
  - @itwin/presentation-shared@0.4.0

## 0.2.4

### Patch Changes

- Updated dependencies:
  - @itwin/presentation-shared@0.3.2

## 0.2.3

### Patch Changes

- Updated dependencies:
  - @itwin/presentation-shared@0.3.1

## 0.2.2

### Patch Changes

- Updated dependencies:
  - @itwin/presentation-shared@0.3.0

## 0.2.1

### Patch Changes

- [#623](https://github.com/iTwin/presentation/pull/623): Avoid repeated schema requests from `SchemaContext` - otherwise we're downloading the same schema from the backend multiple times.

## 0.2.0

### Minor Changes

- [#582](https://github.com/iTwin/presentation/pull/582): Updated `ECSqlQueryExecutor` to pass `restartToken` options to the underlying ECSql reader.

### Patch Changes

- [#585](https://github.com/iTwin/presentation/pull/585): `createQueryReader`: Remove extra whitespace from executed queries
- [#592](https://github.com/iTwin/presentation/pull/592): Do not publish source files to the npm
- Updated dependencies:
  - @itwin/presentation-shared@0.2.0

## 0.1.2

### Patch Changes

- Updated dependencies:
  - @itwin/presentation-shared@0.1.1

## 0.1.1

### Patch Changes

- [#558](https://github.com/iTwin/presentation/pull/558): Fixed `createECSchemaProvider` to create a provider that returns `undefined` instead of throwing, when the requested schema is not found.

## 0.1.0

### Minor Changes

- [#554](https://github.com/iTwin/presentation/pull/554): Initial package release.

### Patch Changes

- Updated dependencies:
  - @itwin/presentation-shared@0.1.0<|MERGE_RESOLUTION|>--- conflicted
+++ resolved
@@ -1,6 +1,5 @@
 # @itwin/presentation-core-interop
 
-<<<<<<< HEAD
 ## 1.4.0-alpha.1
 
 ### Patch Changes
@@ -26,7 +25,7 @@
 
 - Updated dependencies:
   - @itwin/presentation-shared@2.0.0-alpha.0
-=======
+
 ## 1.3.3
 
 ### Patch Changes
@@ -34,7 +33,6 @@
 - [#982](https://github.com/iTwin/presentation/pull/982): Update itwinjs-core dependencies to v5.0.0
 - Updated dependencies:
   - @itwin/presentation-shared@1.2.2
->>>>>>> a2fecefa
 
 ## 1.3.2
 
