--- conflicted
+++ resolved
@@ -1,6 +1,5 @@
 # @itwin/presentation-core-interop
 
-<<<<<<< HEAD
 ## 1.4.0-alpha.0
 
 ### Minor Changes
@@ -20,13 +19,12 @@
 
 - Updated dependencies:
   - @itwin/presentation-shared@2.0.0-alpha.0
-=======
+
 ## 1.3.2
 
 ### Patch Changes
 
 - [#958](https://github.com/iTwin/presentation/pull/958): Fix support for `itwinjs-core@5.0-rc`.
->>>>>>> 22c20411
 
 ## 1.3.1
 
