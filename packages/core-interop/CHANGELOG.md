# @itwin/presentation-core-interop

<<<<<<< HEAD
## 1.4.0-alpha.2

### Patch Changes

- [#985](https://github.com/iTwin/presentation/pull/985): Add support for `itwinjs-core@5`
- Updated dependencies:
  - @itwin/presentation-shared@2.0.0-alpha.1

## 1.4.0-alpha.1

### Patch Changes

- [#963](https://github.com/iTwin/presentation/pull/963): Fix support for `itwinjs-core@5.0-rc`.

## 1.4.0-alpha.0

### Minor Changes

- [#954](https://github.com/iTwin/presentation/pull/954): Add additional requirements for types in `EC` metadata namespace, whose objects are returned by `ECSchemaProvider`.

  - `EC.Schema`, `EC.Class` and `EC.Property` now all have an async `getCustomAttributes()` method that returns an `EC.CustomAttributeSet`, allowing consumers to access custom attributes of these schema items.
  - `EC.Class` now additionally has these members:
    - `baseClass: Promise<Class | undefined>`
    - `getDerivedClasses(): Promise<Class[]>`

  While this is an addition, it's considered a breaking change, because objects of the updated types are expected to be supplied to us by consumers.

  In reality, consumers will likely use `@itwin/presentation-core-interop` package for creating them, and the package has been updated to handle the change, so reacting to the breaking change is as simple as bumping the version of `@itwin/presentation-core-interop` package in the consumer's `package.json`.

### Patch Changes

- Updated dependencies:
  - @itwin/presentation-shared@2.0.0-alpha.0
=======
## 1.3.4

### Patch Changes

- Updated dependencies:
  - @itwin/presentation-shared@1.2.3
>>>>>>> 3c362638

## 1.3.3

### Patch Changes

- [#982](https://github.com/iTwin/presentation/pull/982): Update itwinjs-core dependencies to v5.0.0
- Updated dependencies:
  - @itwin/presentation-shared@1.2.2

## 1.3.2

### Patch Changes

- [#958](https://github.com/iTwin/presentation/pull/958): Fix support for `itwinjs-core@5.0-rc`.

## 1.3.1

### Patch Changes

- Updated dependencies:
  - @itwin/presentation-shared@1.2.1

## 1.3.0

### Minor Changes

- [#834](https://github.com/iTwin/presentation/pull/834): Updated peer dependencies to support iTwin.js Core v5 packages.

## 1.2.0

### Minor Changes

- [#814](https://github.com/iTwin/presentation/pull/814): Add a `createIModelKey` function to safely create an identifier for an `IModel` in different situations.

  Example:

  ```ts
  import { IModelConnection } from "@itwin/core-frontend";
  import { createIModelKey } from "@itwin/presentation-core-interop";

  IModelConnection.onOpen.addListener((imodel: IModelConnection) => {
    const key = createIModelKey(imodel);
    console.log(`IModel opened: "${key}"`);
  });
  ```

## 1.1.2

### Patch Changes

- Updated dependencies:
  - @itwin/presentation-shared@1.2.0

## 1.1.1

### Patch Changes

- [#760](https://github.com/iTwin/presentation/pull/760): Added missing `package.json` file under `cjs` folder. It is needed for package to work as commonjs module.

## 1.1.0

### Minor Changes

- [#740](https://github.com/iTwin/presentation/pull/740): Define `type` and `exports` attributes in `package.json`.

  The change moves this package a step closer towards dropping CommonJS support - it's now transpiled from ESM to CommonJS instead of the opposite.

  In addition, the `exports` attribute has been added to `package.json` to prohibit access to APIs that are not intended to be used by external consumers.

### Patch Changes

- [#758](https://github.com/iTwin/presentation/pull/758): Promote `@beta` APIs to `@public`.
- Updated dependencies:
  - @itwin/presentation-shared@1.1.0

## 1.0.0

### Major Changes

- [#727](https://github.com/iTwin/presentation/pull/727): 1.0 release.

  The APIs are now considered stable and ready for production use.

### Patch Changes

- Updated dependencies:
  - @itwin/presentation-shared@1.0.0

## 0.2.7

### Patch Changes

- Updated dependencies:
  - @itwin/presentation-shared@0.5.0

## 0.2.6

### Patch Changes

- Updated dependencies:
  - @itwin/presentation-shared@0.4.1

## 0.2.5

### Patch Changes

- Updated dependencies:
  - @itwin/presentation-shared@0.4.0

## 0.2.4

### Patch Changes

- Updated dependencies:
  - @itwin/presentation-shared@0.3.2

## 0.2.3

### Patch Changes

- Updated dependencies:
  - @itwin/presentation-shared@0.3.1

## 0.2.2

### Patch Changes

- Updated dependencies:
  - @itwin/presentation-shared@0.3.0

## 0.2.1

### Patch Changes

- [#623](https://github.com/iTwin/presentation/pull/623): Avoid repeated schema requests from `SchemaContext` - otherwise we're downloading the same schema from the backend multiple times.

## 0.2.0

### Minor Changes

- [#582](https://github.com/iTwin/presentation/pull/582): Updated `ECSqlQueryExecutor` to pass `restartToken` options to the underlying ECSql reader.

### Patch Changes

- [#585](https://github.com/iTwin/presentation/pull/585): `createQueryReader`: Remove extra whitespace from executed queries
- [#592](https://github.com/iTwin/presentation/pull/592): Do not publish source files to the npm
- Updated dependencies:
  - @itwin/presentation-shared@0.2.0

## 0.1.2

### Patch Changes

- Updated dependencies:
  - @itwin/presentation-shared@0.1.1

## 0.1.1

### Patch Changes

- [#558](https://github.com/iTwin/presentation/pull/558): Fixed `createECSchemaProvider` to create a provider that returns `undefined` instead of throwing, when the requested schema is not found.

## 0.1.0

### Minor Changes

- [#554](https://github.com/iTwin/presentation/pull/554): Initial package release.

### Patch Changes

- Updated dependencies:
  - @itwin/presentation-shared@0.1.0<|MERGE_RESOLUTION|>--- conflicted
+++ resolved
@@ -1,6 +1,5 @@
 # @itwin/presentation-core-interop
 
-<<<<<<< HEAD
 ## 1.4.0-alpha.2
 
 ### Patch Changes
@@ -34,14 +33,13 @@
 
 - Updated dependencies:
   - @itwin/presentation-shared@2.0.0-alpha.0
-=======
+
 ## 1.3.4
 
 ### Patch Changes
 
 - Updated dependencies:
   - @itwin/presentation-shared@1.2.3
->>>>>>> 3c362638
 
 ## 1.3.3
 
