--- conflicted
+++ resolved
@@ -1,7 +1,5 @@
 # @itwin/presentation-core-interop
 
-<<<<<<< HEAD
-=======
 ## 1.3.1
 
 ### Patch Changes
@@ -9,7 +7,6 @@
 - Updated dependencies:
   - @itwin/presentation-shared@1.2.1
 
->>>>>>> 466a1282
 ## 1.3.0
 
 ### Minor Changes
