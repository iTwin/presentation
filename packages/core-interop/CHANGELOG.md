--- conflicted
+++ resolved
@@ -1,6 +1,5 @@
 # @itwin/presentation-core-interop
 
-<<<<<<< HEAD
 ## 1.4.0-alpha.3
 
 ### Patch Changes
@@ -42,7 +41,7 @@
 
 - Updated dependencies:
   - @itwin/presentation-shared@2.0.0-alpha.0
-=======
+
 ## 1.3.5
 
 ### Patch Changes
@@ -50,7 +49,6 @@
 - [#1124](https://github.com/iTwin/presentation/pull/1124): Bump dependencies.
 - Updated dependencies:
   - @itwin/presentation-shared@1.2.4
->>>>>>> 54ccb6dc
 
 ## 1.3.4
 
