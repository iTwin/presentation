{
  "name": "@itwin/presentation-core-interop",
  "version": "0.0.0",
  "description": "A package that has peer dependencies on both `@itwin/presentation-hierarchy-builder` and core packages and provides an interop layer between them.",
  "private": true,
  "repository": {
    "type": "git",
    "url": "https://github.com/iTwin/presentation.git",
    "directory": "packages/core-interop"
  },
  "keywords": [
    "Bentley",
    "Presentation",
    "iTwin.js",
    "Hierarchy",
    "ECSQL"
  ],
  "author": {
    "name": "Bentley Systems, Inc.",
    "url": "http://www.bentley.com"
  },
  "main": "lib/cjs/core-interop.js",
  "module": "lib/esm/core-interop.js",
  "types": "lib/cjs/core-interop.d.ts",
  "scripts": {
    "build": "npm run -s build:cjs && npm run -s build:esm",
    "build:cjs": "tsc -p tsconfig.cjs.json",
    "build:esm": "tsc -p tsconfig.esm.json",
    "build:watch": "npm run -s build:cjs -- -w",
    "clean": "rimraf lib",
    "cover": "nyc npm -s test",
    "lint": "eslint ./src/**/*.ts",
    "test": "mocha --config ./.mocharc.json \"./lib/cjs/test/**/*.test.js\"",
    "extract-api": "betools extract-api --entry=core-interop --apiReportFolder=./api --apiReportTempFolder=./api/temp --apiSummaryFolder=./api",
    "check-internal": "node ../../scripts/checkInternal.js --apiSummary ./api/presentation-core-interop.api.md"
  },
  "peerDependencies": {
<<<<<<< HEAD
    "@itwin/core-bentley": "^4.0.0",
    "@itwin/core-geometry": "^4.0.0",
    "@itwin/core-common": "^4.0.0",
    "@itwin/core-quantity": "^4.0.0",
    "@itwin/ecschema-metadata": "^4.0.0",
=======
    "@itwin/core-bentley": "^4.1.0",
    "@itwin/core-geometry": "^4.1.0",
    "@itwin/core-common": "^4.1.0",
    "@itwin/ecschema-metadata": "^4.1.0",
>>>>>>> d51308c6
    "@itwin/presentation-hierarchy-builder": "workspace:^"
  },
  "devDependencies": {
    "@itwin/build-tools": "^4.1.1",
    "@itwin/core-bentley": "^4.1.1",
    "@itwin/core-common": "^4.1.1",
    "@itwin/core-geometry": "^4.1.1",
    "@itwin/core-quantity": "^4.1.1",
    "@itwin/ecschema-metadata": "^4.1.1",
    "@itwin/eslint-plugin": "4.0.0-dev.48",
    "@types/chai": "4.3.1",
    "@types/chai-as-promised": "^7.1.5",
    "@types/mocha": "^8.2.3",
    "@itwin/presentation-hierarchy-builder": "workspace:^",
    "@types/sinon": "^10.0.16",
    "@types/sinon-chai": "^3.2.9",
    "cpx2": "^3.0.2",
    "eslint": "^8.47.0",
    "mocha": "^10.2.0",
    "nyc": "^15.1.0",
    "sinon": "^15.2.0",
    "sinon-chai": "^3.7.0",
    "source-map-support": "^0.5.21",
    "typescript": "~5.0.4"
  }
}<|MERGE_RESOLUTION|>--- conflicted
+++ resolved
@@ -35,18 +35,11 @@
     "check-internal": "node ../../scripts/checkInternal.js --apiSummary ./api/presentation-core-interop.api.md"
   },
   "peerDependencies": {
-<<<<<<< HEAD
-    "@itwin/core-bentley": "^4.0.0",
-    "@itwin/core-geometry": "^4.0.0",
-    "@itwin/core-common": "^4.0.0",
-    "@itwin/core-quantity": "^4.0.0",
-    "@itwin/ecschema-metadata": "^4.0.0",
-=======
     "@itwin/core-bentley": "^4.1.0",
     "@itwin/core-geometry": "^4.1.0",
     "@itwin/core-common": "^4.1.0",
+    "@itwin/core-quantity": "^4.1.0",
     "@itwin/ecschema-metadata": "^4.1.0",
->>>>>>> d51308c6
     "@itwin/presentation-hierarchy-builder": "workspace:^"
   },
   "devDependencies": {
