{
  "name": "@itwin/presentation-core-interop",
  "version": "0.0.0",
  "description": "A package that has peer dependencies on both `@itwin/presentation-hierarchies` and core packages and provides an interop layer between them.",
  "license": "MIT",
  "private": true,
  "repository": {
    "type": "git",
    "url": "https://github.com/iTwin/presentation.git",
    "directory": "packages/core-interop"
  },
  "keywords": [
    "Bentley",
    "Presentation",
    "iTwin.js",
    "Hierarchy",
    "ECSQL"
  ],
  "author": {
    "name": "Bentley Systems, Inc.",
    "url": "http://www.bentley.com"
  },
  "main": "lib/cjs/presentation-core-interop.js",
  "module": "lib/esm/presentation-core-interop.js",
  "types": "lib/cjs/presentation-core-interop.d.ts",
  "scripts": {
    "build": "npm run -s build:cjs && npm run -s build:esm",
    "build:cjs": "tsc -p tsconfig.cjs.json",
    "build:esm": "tsc -p tsconfig.esm.json",
    "build:watch": "npm run -s build:cjs -- -w",
    "clean": "rimraf lib",
    "cover": "nyc npm -s test",
    "lint": "eslint ./src/**/*.ts",
    "test": "mocha --enable-source-maps --config ./.mocharc.json \"./lib/cjs/test/**/*.test.js\"",
    "extract-api": "betools extract-api --entry=presentation-core-interop --apiReportFolder=./api --apiReportTempFolder=./api/temp --apiSummaryFolder=./api",
    "check-internal": "node ../../scripts/checkInternal.js --apiSummary ./api/presentation-core-interop.api.md"
  },
  "dependencies": {
    "rxjs": "^7.8.1",
    "@itwin/presentation-shared": "workspace:^"
  },
  "peerDependencies": {
    "@itwin/core-bentley": "^4.1.0",
    "@itwin/core-geometry": "^4.1.0",
    "@itwin/core-common": "^4.1.0",
    "@itwin/core-quantity": "^4.1.0",
    "@itwin/ecschema-metadata": "^4.1.0",
    "@itwin/presentation-hierarchies": "workspace:^"
  },
  "devDependencies": {
    "@itwin/build-tools": "^4.4.0",
    "@itwin/core-bentley": "^4.4.0",
    "@itwin/core-common": "^4.4.0",
    "@itwin/core-geometry": "^4.4.0",
    "@itwin/core-quantity": "^4.4.0",
    "@itwin/ecschema-metadata": "^4.4.0",
    "@itwin/eslint-plugin": "^4.0.0",
    "@types/chai": "^4.3.11",
    "@types/chai-as-promised": "^7.1.8",
    "@types/mocha": "^10.0.6",
    "@itwin/presentation-hierarchies": "workspace:^",
    "@types/sinon": "^17.0.3",
    "@types/sinon-chai": "^3.2.12",
    "chai": "^4.4.1",
    "chai-as-promised": "^7.1.1",
    "cpx2": "^7.0.1",
    "eslint": "^8.56.0",
    "mocha": "^10.3.0",
    "nyc": "^15.1.0",
    "rimraf": "^5.0.5",
    "rxjs-for-await": "^1.0.0",
    "sinon": "^17.0.1",
    "sinon-chai": "^3.7.0",
<<<<<<< HEAD
    "typescript": "~5.0.4"
=======
    "source-map-support": "^0.5.21",
    "typescript": "~5.4.5"
>>>>>>> 0afb6f30
  }
}<|MERGE_RESOLUTION|>--- conflicted
+++ resolved
@@ -71,11 +71,6 @@
     "rxjs-for-await": "^1.0.0",
     "sinon": "^17.0.1",
     "sinon-chai": "^3.7.0",
-<<<<<<< HEAD
-    "typescript": "~5.0.4"
-=======
-    "source-map-support": "^0.5.21",
     "typescript": "~5.4.5"
->>>>>>> 0afb6f30
   }
 }