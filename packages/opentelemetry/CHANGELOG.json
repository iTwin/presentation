{
  "name": "@itwin/presentation-opentelemetry",
  "entries": [
    {
<<<<<<< HEAD
      "date": "Wed, 09 Aug 2023 11:47:16 GMT",
      "tag": "@itwin/presentation-opentelemetry_v4.0.1",
      "version": "4.0.1",
=======
      "date": "Thu, 31 Aug 2023 11:51:06 GMT",
      "version": "4.0.2",
      "tag": "@itwin/presentation-opentelemetry_v4.0.2",
>>>>>>> 0827b55d
      "comments": {
        "patch": [
          {
            "author": "35135765+grigasp@users.noreply.github.com",
            "package": "@itwin/presentation-opentelemetry",
<<<<<<< HEAD
=======
            "commit": "585bfe098c3c388c48ffa4f311c4722f1b6835df",
            "comment": "Update dependencies"
          }
        ]
      }
    },
    {
      "date": "Wed, 09 Aug 2023 11:47:16 GMT",
      "tag": "@itwin/presentation-opentelemetry_v4.0.1",
      "version": "4.0.1",
      "comments": {
        "patch": [
          {
            "author": "35135765+grigasp@users.noreply.github.com",
            "package": "@itwin/presentation-opentelemetry",
>>>>>>> 0827b55d
            "commit": "ea3a0ea2c27f773ba9ecf49c81d25af4cfd7caf8",
            "comment": "Set span status to error when it contains error logs"
          },
          {
            "author": "35135765+grigasp@users.noreply.github.com",
            "package": "@itwin/presentation-opentelemetry",
            "commit": "22593a8fddc52b5c547c024d64e7cc5659c81d01",
            "comment": "Update package dependencies"
          }
        ],
        "none": [
          {
            "author": "anmol.shrestha@bentley.com",
            "package": "@itwin/presentation-opentelemetry",
            "commit": "da5b999c8082061f188b7ee0c1e78e62e5c95f2b",
            "comment": "Upgrade to eslint@8 and @itwin/eslint-plugin accordingly"
          },
          {
            "author": "35135765+grigasp@users.noreply.github.com",
            "package": "@itwin/presentation-opentelemetry",
            "commit": "cfef82ba0050915a1d2bb5d3bd9538737bc47326",
            "comment": "Update `itwinjs-core` dev dependencies to `4.1.0-dev.62`"
          },
          {
            "author": "24278440+saskliutas@users.noreply.github.com",
            "package": "@itwin/presentation-opentelemetry",
            "commit": "c17f261730a7d0249f32eac72795a95c94fb6366",
            "comment": "Fixed formatting"
          },
          {
            "author": "35135765+grigasp@users.noreply.github.com",
            "package": "@itwin/presentation-opentelemetry",
            "commit": "01baa357cc66aeba1ff2b431a1205303e8783058",
            "comment": "Upgrade `@itwin/eslint-plugin` to `4.0.0-dev.48`"
          }
        ]
      }
    },
    {
      "date": "Tue, 02 May 2023 11:39:31 GMT",
      "tag": "@itwin/presentation-opentelemetry_v4.0.0",
      "version": "4.0.0",
      "comments": {
        "major": [
          {
            "author": "35135765+grigasp@users.noreply.github.com",
            "package": "@itwin/presentation-opentelemetry",
            "commit": "3ea71c980ec134087ea5efaac8a91468e360d044",
            "comment": "**BREAKING CHANGE:** Remove `convertToReadableSpans` function in favor of `exportDiagnostics`."
          },
          {
            "author": "GytisCepk@users.noreply.github.com",
            "package": "@itwin/presentation-opentelemetry",
            "commit": "4a853c7d99ddf3fe920d657f5b1ac5a6169c19b2",
            "comment": "Drop Node 12 and Node 14."
          },
          {
            "author": "GytisCepk@users.noreply.github.com",
            "package": "@itwin/presentation-opentelemetry",
            "commit": "4a853c7d99ddf3fe920d657f5b1ac5a6169c19b2",
            "comment": "Drop Node 16 support."
          }
        ],
        "none": [
          {
            "author": "24278440+saskliutas@users.noreply.github.com",
            "package": "@itwin/presentation-opentelemetry",
            "commit": "bfa39978734464e9ea85f35c59440ca288824fc8",
            "comment": "Bump dependencies"
          },
          {
            "author": "24278440+saskliutas@users.noreply.github.com",
            "package": "@itwin/presentation-opentelemetry",
            "commit": "7c01d87881285a77f4c416aa02f7f72eab62578a",
            "comment": "Bump deps"
          },
          {
            "author": "24278440+saskliutas@users.noreply.github.com",
            "package": "@itwin/presentation-opentelemetry",
            "commit": "c869d568d3b462670d20e1ec31807aee15a0857e",
            "comment": "Update peerDependencies versions"
          },
          {
            "author": "35135765+grigasp@users.noreply.github.com",
            "package": "@itwin/presentation-opentelemetry",
            "commit": "49a6fa2ab5256d00d4424033d5b0efb96e049a6b",
            "comment": "Update package dependencies"
          },
          {
            "author": "35135765+grigasp@users.noreply.github.com",
            "package": "@itwin/presentation-opentelemetry",
            "commit": "4ef8836fccdcea613f2cf09cbab1e4b36a691397",
            "comment": "Update `itwinjs-core` dependencies to official `4.0` version"
          },
          {
            "author": "24278440+saskliutas@users.noreply.github.com",
            "package": "@itwin/presentation-opentelemetry",
            "commit": "e5fdd420d31c98ef6d43daa3faad4fbb27625829",
            "comment": "Updated devDependencies"
          },
          {
            "author": "35135765+grigasp@users.noreply.github.com",
            "package": "@itwin/presentation-opentelemetry",
            "commit": "5bdb5ab060142225d5249b52cdb5fd9520d112ed",
            "comment": "Extract APIs of published packages"
          },
          {
            "author": "35135765+grigasp@users.noreply.github.com",
            "package": "@itwin/presentation-opentelemetry",
            "commit": "7ebff536994257c1d4a456deba0cee4e2891360a",
            "comment": "Upgrade `itwinjs-core` devDependencies to `4.0.0-rc`"
          }
        ]
      }
    },
    {
      "version": "3.7.4",
      "tag": "@itwin/presentation-opentelemetry_v3.7.4",
      "date": "Tue, 25 Apr 2023 17:50:35 GMT",
      "comments": {}
    },
    {
      "version": "3.7.3",
      "tag": "@itwin/presentation-opentelemetry_v3.7.3",
      "date": "Thu, 20 Apr 2023 13:19:29 GMT",
      "comments": {}
    },
    {
      "version": "3.7.2",
      "tag": "@itwin/presentation-opentelemetry_v3.7.2",
      "date": "Wed, 12 Apr 2023 13:12:42 GMT",
      "comments": {}
    },
    {
      "version": "3.7.1",
      "tag": "@itwin/presentation-opentelemetry_v3.7.1",
      "date": "Mon, 03 Apr 2023 15:15:37 GMT",
      "comments": {}
    },
    {
      "version": "3.7.0",
      "tag": "@itwin/presentation-opentelemetry_v3.7.0",
      "date": "Wed, 29 Mar 2023 15:02:27 GMT",
      "comments": {}
    },
    {
      "version": "3.6.3",
      "tag": "@itwin/presentation-opentelemetry_v3.6.3",
      "date": "Mon, 27 Mar 2023 16:26:47 GMT",
      "comments": {}
    },
    {
      "version": "3.6.2",
      "tag": "@itwin/presentation-opentelemetry_v3.6.2",
      "date": "Fri, 17 Mar 2023 17:52:32 GMT",
      "comments": {}
    },
    {
      "version": "3.6.1",
      "tag": "@itwin/presentation-opentelemetry_v3.6.1",
      "date": "Fri, 24 Feb 2023 22:00:48 GMT",
      "comments": {}
    },
    {
      "version": "3.6.0",
      "tag": "@itwin/presentation-opentelemetry_v3.6.0",
      "date": "Wed, 08 Feb 2023 14:58:40 GMT",
      "comments": {}
    },
    {
      "version": "3.5.6",
      "tag": "@itwin/presentation-opentelemetry_v3.5.6",
      "date": "Fri, 24 Feb 2023 16:02:47 GMT",
      "comments": {}
    },
    {
      "version": "3.5.5",
      "tag": "@itwin/presentation-opentelemetry_v3.5.5",
      "date": "Thu, 26 Jan 2023 22:53:28 GMT",
      "comments": {}
    },
    {
      "version": "3.5.4",
      "tag": "@itwin/presentation-opentelemetry_v3.5.4",
      "date": "Wed, 18 Jan 2023 15:27:15 GMT",
      "comments": {}
    },
    {
      "version": "3.5.3",
      "tag": "@itwin/presentation-opentelemetry_v3.5.3",
      "date": "Fri, 13 Jan 2023 17:23:07 GMT",
      "comments": {}
    },
    {
      "version": "3.5.2",
      "tag": "@itwin/presentation-opentelemetry_v3.5.2",
      "date": "Wed, 11 Jan 2023 16:46:30 GMT",
      "comments": {}
    },
    {
      "version": "3.5.1",
      "tag": "@itwin/presentation-opentelemetry_v3.5.1",
      "date": "Thu, 15 Dec 2022 16:38:29 GMT",
      "comments": {}
    },
    {
      "version": "3.5.0",
      "tag": "@itwin/presentation-opentelemetry_v3.5.0",
      "date": "Wed, 07 Dec 2022 19:12:37 GMT",
      "comments": {}
    },
    {
      "version": "3.4.7",
      "tag": "@itwin/presentation-opentelemetry_v3.4.7",
      "date": "Wed, 30 Nov 2022 14:28:19 GMT",
      "comments": {}
    },
    {
      "version": "3.4.6",
      "tag": "@itwin/presentation-opentelemetry_v3.4.6",
      "date": "Tue, 22 Nov 2022 14:24:19 GMT",
      "comments": {}
    },
    {
      "version": "3.4.5",
      "tag": "@itwin/presentation-opentelemetry_v3.4.5",
      "date": "Thu, 17 Nov 2022 21:32:50 GMT",
      "comments": {}
    },
    {
      "version": "3.4.4",
      "tag": "@itwin/presentation-opentelemetry_v3.4.4",
      "date": "Thu, 10 Nov 2022 19:32:17 GMT",
      "comments": {}
    },
    {
      "version": "3.4.3",
      "tag": "@itwin/presentation-opentelemetry_v3.4.3",
      "date": "Fri, 28 Oct 2022 13:34:58 GMT",
      "comments": {}
    },
    {
      "version": "3.4.2",
      "tag": "@itwin/presentation-opentelemetry_v3.4.2",
      "date": "Mon, 24 Oct 2022 13:23:45 GMT",
      "comments": {}
    },
    {
      "version": "3.4.1",
      "tag": "@itwin/presentation-opentelemetry_v3.4.1",
      "date": "Mon, 17 Oct 2022 20:06:51 GMT",
      "comments": {}
    },
    {
      "version": "3.4.0",
      "tag": "@itwin/presentation-opentelemetry_v3.4.0",
      "date": "Thu, 13 Oct 2022 20:24:47 GMT",
      "comments": {
        "none": [
          {
            "comment": "Updated Node types declaration to support latest v16"
          },
          {
            "comment": "The package contains functions for making interop between OpenTelemetry and iTwin.js Presentation types easier."
          }
        ]
      }
    }
  ]
}<|MERGE_RESOLUTION|>--- conflicted
+++ resolved
@@ -2,38 +2,14 @@
   "name": "@itwin/presentation-opentelemetry",
   "entries": [
     {
-<<<<<<< HEAD
-      "date": "Wed, 09 Aug 2023 11:47:16 GMT",
-      "tag": "@itwin/presentation-opentelemetry_v4.0.1",
-      "version": "4.0.1",
-=======
       "date": "Thu, 31 Aug 2023 11:51:06 GMT",
       "version": "4.0.2",
       "tag": "@itwin/presentation-opentelemetry_v4.0.2",
->>>>>>> 0827b55d
       "comments": {
         "patch": [
           {
             "author": "35135765+grigasp@users.noreply.github.com",
             "package": "@itwin/presentation-opentelemetry",
-<<<<<<< HEAD
-=======
-            "commit": "585bfe098c3c388c48ffa4f311c4722f1b6835df",
-            "comment": "Update dependencies"
-          }
-        ]
-      }
-    },
-    {
-      "date": "Wed, 09 Aug 2023 11:47:16 GMT",
-      "tag": "@itwin/presentation-opentelemetry_v4.0.1",
-      "version": "4.0.1",
-      "comments": {
-        "patch": [
-          {
-            "author": "35135765+grigasp@users.noreply.github.com",
-            "package": "@itwin/presentation-opentelemetry",
->>>>>>> 0827b55d
             "commit": "ea3a0ea2c27f773ba9ecf49c81d25af4cfd7caf8",
             "comment": "Set span status to error when it contains error logs"
           },
