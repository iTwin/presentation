--- conflicted
+++ resolved
@@ -44,16 +44,6 @@
     "@opentelemetry/api": "^1.0.4"
   },
   "devDependencies": {
-<<<<<<< HEAD
-    "@itwin/build-tools": "^4.1.0",
-    "@itwin/core-bentley": "^4.1.0",
-    "@itwin/core-common": "^4.1.0",
-    "@itwin/core-geometry": "^4.1.0",
-    "@itwin/core-quantity": "^4.1.0",
-    "@itwin/ecschema-metadata": "^4.1.0",
-    "@itwin/eslint-plugin": "^4.0.0-dev.48",
-    "@itwin/presentation-common": "^4.1.0",
-=======
     "@itwin/build-tools": "^4.1.1",
     "@itwin/core-bentley": "^4.1.1",
     "@itwin/core-common": "^4.1.1",
@@ -62,7 +52,6 @@
     "@itwin/ecschema-metadata": "^4.1.1",
     "@itwin/eslint-plugin": "4.0.0-dev.48",
     "@itwin/presentation-common": "^4.1.1",
->>>>>>> 326dd33a
     "@opentelemetry/api": "1.0.4",
     "@types/chai": "4.3.1",
     "@types/mocha": "^8.2.3",
