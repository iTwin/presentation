# Change Log - @itwin/presentation-components

<<<<<<< HEAD
## 5.12.6-alpha.0

### Patch Changes

- Updated dependencies:
  - @itwin/unified-selection@1.5.1-alpha.0
=======
## 5.12.6

### Patch Changes

- [#1039](https://github.com/iTwin/presentation/pull/1039): Use `IModelApp.formatsProvider` when formatting numeric values with quantities in property editors.
- [#1039](https://github.com/iTwin/presentation/pull/1039): Bump iTwin.js core dependencies to `^5.1.1`.
- Updated dependencies:
  - @itwin/presentation-shared@1.2.3
  - @itwin/unified-selection@1.5.1
  - @itwin/presentation-core-interop@1.3.4
>>>>>>> 3c362638

## 5.12.5

### Patch Changes

- Updated dependencies:
  - @itwin/unified-selection@1.5.0

## 5.12.5-alpha.0

### Patch Changes

- Updated dependencies:
  - @itwin/presentation-core-interop@1.4.0-alpha.2
  - @itwin/presentation-shared@2.0.0-alpha.1
  - @itwin/unified-selection@1.4.3-alpha.0

## 5.12.4

### Patch Changes

- [#982](https://github.com/iTwin/presentation/pull/982): Update itwinjs-core dependencies to v5.0.0
- Updated dependencies:
  - @itwin/presentation-core-interop@1.3.3
  - @itwin/presentation-shared@1.2.2
  - @itwin/unified-selection@1.4.2
  - @itwin/unified-selection-react@1.0.1

## 5.12.3

### Patch Changes

- [#967](https://github.com/iTwin/presentation/pull/967): Fix potential infinite recursion when disposing objects of one of the following classes: `ContentDataProvider`, `PresentationPropertyDataProvider`, `UnifiedSelectionTreeEventHandler`, `PresentationTreeDataProvider`.

## 5.12.2-alpha.1

### Patch Changes

- [#963](https://github.com/iTwin/presentation/pull/963): Fix support for `itwinjs-core@5.0-rc`.
- Updated dependencies:
  - @itwin/presentation-core-interop@1.4.0-alpha.1

## 5.12.2-alpha.0

### Patch Changes

- Updated dependencies:
  - @itwin/presentation-core-interop@1.4.0-alpha.0
  - @itwin/presentation-shared@2.0.0-alpha.0
  - @itwin/unified-selection@1.4.2-alpha.0

## 5.12.2

### Patch Changes

- [#958](https://github.com/iTwin/presentation/pull/958): Fix support for `itwinjs-core@5.0-rc`.
- Updated dependencies:
  - @itwin/presentation-core-interop@1.3.2

## 5.12.1

### Patch Changes

- Updated dependencies:
  - @itwin/unified-selection@1.4.1
  - @itwin/presentation-shared@1.2.1
  - @itwin/presentation-core-interop@1.3.1

## 5.12.0

### Minor Changes

- [#902](https://github.com/iTwin/presentation/pull/902): Updated `PresentationTreeDataProvider` to correctly handle new errors thrown by `PresentationManager` in 5.x version.
- [#902](https://github.com/iTwin/presentation/pull/902): Deprecated `IUnifiedSelectionComponent`. `SelectionStorage` from `@itwin/unified-selection` should be used directly instead.

### Patch Changes

- [#886](https://github.com/iTwin/presentation/pull/886): Fix package compatibility with `itwinjs-core` peer dependencies at version `4.x`.
- Updated dependencies:
  - @itwin/unified-selection@1.4.0

## 5.11.0

### Minor Changes

- [#834](https://github.com/iTwin/presentation/pull/834): Apply and use property value constraints for numeric properties
- [#834](https://github.com/iTwin/presentation/pull/834): Updated peer dependencies to support iTwin.js Core v5 packages.

### Patch Changes

- [#868](https://github.com/iTwin/presentation/pull/868): Make sure resource that use `dispose` method instead of `Symbol.dispose` are properly disposed.
- Updated dependencies:
  - @itwin/presentation-core-interop@1.3.0

## 5.10.0

### Minor Changes

- [#841](https://github.com/iTwin/presentation/pull/841): Changed how unified selection-enabled components access unified selection storage.

  - Added `selectionStorage` prop to `usePresentationTableWithUnifiedSelection` and `usePropertyDataProviderWithUnifiedSelection`.

    When the prop is provided, the hooks will use the provided selection storage instead of `Presentation.selection` global storage from `@itwin/presentation-frontend` package. This makes the dependencies clear and hooks ready for deprecation of the selection APIs in the `@itwin/presentation-frontend` package. At the moment the prop is optional, but will be made required in the next major release of the package.

  - Deprecated `UnifiedSelectionContext`, `UnifiedSelectionContextProvider`, `UnifiedSelectionContextProviderProps`, `UnifiedSelectionState` and `useUnifiedSelectionContext`. All of them are being replaced by the APIs in the new `@itwin/unified-selection-react` package, which now is an optional peer dependency of this package.

    One of the property renderers - `InstanceKeyValueRenderer` was relying on the deprecated context to access unified selection storage. It now prefers the context provided with `UnifiedSelectionContextProvider` from `@itwin/unified-selection-react` package. If the context is not provided, the renderer falls back to the deprecated context.

- [#841](https://github.com/iTwin/presentation/pull/841): Added `activeScopeProvider` prop to `FavoritePropertiesDataProvider` constructor.

  The new prop is a function that returns the active scope. When not provided, the provider uses the old way of getting the active scope - `SelectionScopesManager`, accessed through `Presentation.selection.scopes` global from `@itwin/presentation-frontend` package. The selection APIs in that package are about to be deprecated and this change makes the provider ready for that. The `activeScopeProvider` prop will be made required in the next major release of this package.

  In addition, the `FavoritePropertiesDataProvider` now uses `@itwin/unified-selection` package for adjusting selection based on selection scope. This change does not affect the results.

### Patch Changes

- Updated dependencies:
  - @itwin/unified-selection@1.3.0
  - @itwin/unified-selection-react@1.0.0

## 5.9.0

### Minor Changes

- [#842](https://github.com/iTwin/presentation/pull/842): Updated peer dependencies to support AppUI v5.

## 5.8.0

### Minor Changes

- [#825](https://github.com/iTwin/presentation/pull/825): `PresentationInstanceFilterDialog` and `PresentationInstanceFilterBuilder`: Fix classes selector not being updated with all classes that contain selected property. `PresentationInstanceFilterPropertyInfo` now has `sourceClassIds` and `sourceClassId` is deprecated.

### Patch Changes

- [#828](https://github.com/iTwin/presentation/pull/828): Polyfill `Symbol.dispose` and `Symbol.asyncDispose` to make sure that code using the upcoming JS recource management API works in all environments.

## 5.7.0

### Minor Changes

- [#804](https://github.com/iTwin/presentation/pull/804): Deprecated all tree-related APIs.

  As the new generation hierarchy building APIs are now available, the old tree-related APIs are now deprecated. See reasoning and migration guide [here](https://github.com/iTwin/presentation/blob/33e79ee8d77f30580a9bab81a72884bda008db25/packages/hierarchies/learning/PresentationRulesMigrationGuide.md).

- [#800](https://github.com/iTwin/presentation/pull/800): Deprecate `viewWithUnifiedSelection` in favor of `enableUnifiedSelectionSyncWithIModel` from `@itwin/unified-selection` package.

  See [iModel selection synchronization with unified selection](https://github.com/iTwin/presentation/blob/master/packages/unified-selection/README.md#imodel-selection-synchronization-with-unified-selection) and [Using with legacy components](https://github.com/iTwin/presentation/blob/master/packages/unified-selection/README.md#imodel-selection-synchronization-with-unified-selection#using-with-legacy-components) for details on how to use `enableUnifiedSelectionSyncWithIModel` in React apps.

- [#802](https://github.com/iTwin/presentation/pull/802): Prefer `Symbol.dispose` over `dispose` for disposable objects.

  The package contained a number of types for disposable objects, that had a requirement of `dispose` method being called on them after they are no longer needed. In conjunction with the `using` utility from `@itwin/core-bentley`, usage of such objects looked like this:

  ```ts
  class MyDisposable() {
    dispose() {
      // do some cleanup
    }
  }
  using(new MyDisposable(), (obj) => {
    // do something with obj, it'll get disposed when the callback returns
  });
  ```

  In version `5.2`, TypeScript [introduced](https://www.typescriptlang.org/docs/handbook/release-notes/typescript-5-2.html#using-declarations-and-explicit-resource-management) `Disposable` type and `using` declarations (from the upcoming [Explicit Resource Management](https://github.com/tc39/proposal-explicit-resource-management) feature in ECMAScript). Now we're making use of those new utilities in this package (while still supporting the old `dispose` method), which allows using `MyDisposable` from the above snippet like this:

  ```ts
  using obj = new MyDisposable();
  // do something with obj, it'll get disposed when it goes out of scope
  ```

## 5.6.1

### Patch Changes

- [#786](https://github.com/iTwin/presentation/pull/786): Bump package dependencies.
- [#794](https://github.com/iTwin/presentation/pull/794): Do not clear filter in `UniqueValuesSelector` when value is selected.

## 5.6.0

### Minor Changes

- [#747](https://github.com/iTwin/presentation/pull/747): KoQ and numeric editor improvements.

  - ReadOnly properties now open a disabled input in property grid.
  - KoQ input placeholder is now determined by initial value if one exists.
  - Selecting/clicking a numeric or KoQ input will select all the text.

- [#739](https://github.com/iTwin/presentation/pull/739): Replaced `react-select` with [iTwinUI's ComboBox](https://itwinui.bentley.com/docs/combobox).

  - The number of select options is limited to 100. When more items exist, a non-selectable option is displayed at the bottom of the list, prompting users to provide an items filter. Previously, additional pages of select options was loaded when user scrolled to the bottom of the list.
  - Deprecated `PortalTargetContext`. It is no longer needed.

  This affects `PresentationInstanceFilterBuilder` and `NavigationPropertyEditor` components.

- [#754](https://github.com/iTwin/presentation/pull/754): Define `type` and `exports` attributes in `package.json`.

  The change moves this package a step closer towards dropping CommonJS support - it's now transpiled from ESM to CommonJS instead of the opposite.

  In addition, the `exports` attribute has been added to `package.json` to prohibit access to APIs that are not intended to be used by external consumers.

## 5.5.0

### Minor Changes

- [#704](https://github.com/iTwin/presentation/pull/704): `PresentationFilterBuilderValueRendererProps` now includes an optional `selectedClasses` property to enhance filter value list relevance when specified.
- [#705](https://github.com/iTwin/presentation/pull/705): Updated numeric and quantity value inputs to calculate rounding error. It is calculated based on entered value precision and can be used to find all values that rounds to the entered value.

### Patch Changes

- [#699](https://github.com/iTwin/presentation/pull/699): Use `label` prop instead of `title` on `IconButton` to have consistent tooltips and better accessibility support.

## 5.4.2

### Patch Changes

- [#664](https://github.com/iTwin/presentation/pull/664): Pass nested content value label to property records.

## 5.4.1

### Patch Changes

- [#683](https://github.com/iTwin/presentation/pull/683): Added tree reloading when changes to the briefcase are applied in `useTreeReload`.
- [#684](https://github.com/iTwin/presentation/pull/684): Disabled property editors from propagating key down events.
- [#687](https://github.com/iTwin/presentation/pull/687): Updated `NumericPropertyEditor` to use raw values instead of display values.

## 5.4.0

### Minor Changes

- [#662](https://github.com/iTwin/presentation/pull/662): Refactored `@beta` `NavigationPropertyEditorContext` API and made it `@public`. The changes:

  - `NavigationPropertyEditorContextProps` has been renamed to `NavigationPropertyEditorContextProviderProps`.
  - Previously `@beta` `navigationPropertyEditorContext` is now not exported anymore. Instead, the context should be set up using newly introduced `NavigationPropertyEditorContextProvider`.

- [#662](https://github.com/iTwin/presentation/pull/662): Remove `@alpha` attributes related to content and hierarchy auto-update. Now these features are always enabled by default.

### Patch Changes

- [#662](https://github.com/iTwin/presentation/pull/662): API promotions
- [#655](https://github.com/iTwin/presentation/pull/655): Remove exposed internal APIs.

## 5.3.3

### Patch Changes

- [#638](https://github.com/iTwin/presentation/pull/638): Fixed `UniquePropertyValuesSelector` not always showing values that are not yet loaded when search filter is applied.

## 5.3.2

### Patch Changes

- [#609](https://github.com/iTwin/presentation/pull/609): Fixed shift select not selecting nodes that are not yet loaded in `UnifiedSelectionTreeEventHandler`.

## 5.3.1

### Patch Changes

- [#581](https://github.com/iTwin/presentation/pull/581): Switch from using deprecated `UnderlinedButton` (`@itwin/components-react`) to `Anchor` (`@itwin/itwinui-react`).

## 5.3.0

### Minor Changes

- [#572](https://github.com/iTwin/presentation/pull/572): Moved `@itwin/itwinui-react` from direct dependencies to peer. Technically this is a breaking change but `@itwin/presentation-components` had requirement to be used with `@itwin/itwinui-react` >3.0.0 since 5.0.0 so all consumers of >5.0.0 should already have dependency on `@itwin/itwinui-react` >3.0.0.

### Patch Changes

- [#573](https://github.com/iTwin/presentation/pull/573): Cancel ongoing tree reload when new one is started.

## 5.2.4

### Patch Changes

- [#564](https://github.com/iTwin/presentation/pull/564): Fixed initial tree load duration not always being reported.

## 5.2.3

### Patch Changes

- [#561](https://github.com/iTwin/presentation/pull/561): Fix instance filter builder component's unique values selector not filtering values by provided instance keys.
- [#560](https://github.com/iTwin/presentation/pull/560): Fixed `usePresentationTreeState` callback prop `onNodeLoaded` not being called under certain race conditions.

## 5.2.2

### Patch Changes

- [#550](https://github.com/iTwin/presentation/pull/550): Disabled `onMouseDown` event propagation for hierarchy filtering buttons.
- [#552](https://github.com/iTwin/presentation/pull/552): Fixed tree reloading when unit system, ruleset variables or data in iModel changes.

## 5.2.1

### Patch Changes

- [#541](https://github.com/iTwin/presentation/pull/541): Fixed `PresentationInstanceFilter.toGenericInstanceFilter` conversion when condition is using numeric string values.

## 5.2.0

### Minor Changes

- [#536](https://github.com/iTwin/presentation/pull/536): Added `onFilterApplied` and `onHierarchyLimitExceeded` callbacks for tracking when hierarchy level is filtered or exceeds the limit.
- [#531](https://github.com/iTwin/presentation/pull/531): Added the ability to search for values in `UniqueValuesSelector`.
- [#527](https://github.com/iTwin/presentation/pull/527): Start using new features available in `@itwin/presentation-frontend` `4.5` release.

  - Added support for `FavoritePropertiesDataFiltererProps.isFavorite` to return `Promise<boolean>` in addition to already supported `boolean`.
  - Added `PresentationPropertyDataProvider.isFieldFavoriteAsync` in favor of now deprecated `isFieldFavorite`.
  - Added `PresentationPropertyDataProvider.sortFieldsAsync` in favor of now deprecated `sortFields`.
  - Added `PresentationTreeDataProviderDataSourceEntryPoints.getNodesIterator` in favor of now deprecated `getNodesAndCount`.

  In all of the above cases the deprecated overrides are still being used, if supplied.

### Patch Changes

- [#538](https://github.com/iTwin/presentation/pull/538): Avoid removing and adding back elements from/to `selectionSet` when unified selection is changed when selecting something in the `Viewport`.

## 5.1.0

### Minor Changes

- [#499](https://github.com/iTwin/presentation/pull/499): Added `PresentationInstanceFilter.createPrimitiveValueEqualityCondition` function to provide a convenient way for creating equality filter conditions compatible with `UniquePropertyValuesSelector`.
- [#520](https://github.com/iTwin/presentation/pull/520): Added callback to `usePresentationTreeState` for reporting node load durations.

### Patch Changes

- [#519](https://github.com/iTwin/presentation/pull/519): Use private fields in `UnifiedSelectionTreeEventHandler` to avoid clashing private property names when extending it.

## 5.0.1

### Patch Changes

- [#492](https://github.com/iTwin/presentation/pull/492): Avoid removing instances explicitly added to unified selection when grouping node is unselected.
- [#494](https://github.com/iTwin/presentation/pull/494): Updated `usePresentationTableWithUnifiedSelection` to work outside `UnifiedSelectionContextProvider`
- [#464](https://github.com/iTwin/presentation/pull/464): Fixed navigation property editor dropdown layout in property grid.
- [#493](https://github.com/iTwin/presentation/pull/493): Updated `UnifiedSelectionTreeEventHandler` to correctly handle unified selection change when it is not updated immediatly after `add`|`replace`|`remove`|`clear` action.

## 5.0.0

### Major Changes

- [#412](https://github.com/iTwin/presentation/pull/412): **Dependencies:** Bumped peer dependency version of all [itwinjs-core](https://github.com/iTwin/itwinjs-core) packages to `^4.4.0`.

- [#399](https://github.com/iTwin/presentation/pull/399): **Dependencies:** Bumped peer dependency version of all [appui](https://github.com/iTwin/appui) packages to `^4.9.0`.

- [#398](https://github.com/iTwin/presentation/pull/398): **Dependencies:** Bumped `@itwin/itwinui-react` package dependency version to `3.x`. This entails that all components from `@itwin/presentation-components` must be wrapped in `ThemeProvider` from `itwinui-react@3`. [See more](https://github.com/iTwin/iTwinUI/wiki/iTwinUI-react-v3-migration-guide#themeprovider).

- [#222](https://github.com/iTwin/presentation/pull/222): **Tree:** Show the size of filtered tree hierarchy level while building a filter.

  Includes breaking `@beta` API change in `PresentationTreeRenderer` - instead of taking [IModelConnection](https://www.itwinjs.org/reference/core-frontend/imodelconnection/imodelconnection/), [TreeModelSource](https://www.itwinjs.org/reference/components-react/tree/treemodelsource/) and [ITreeNodeLoader](https://www.itwinjs.org/reference/components-react/tree/itreenodeloader/) as 3 separate props, it now takes a single `AbstractTreeNodeLoaderWithProvider<IPresentationTreeDataProvider>` prop. Implementing the feature required adding an `IPresentationTreeDataProvider` to props, however requesting a single, more specific, node loader instead of 4 different props that are tightly coupled was a much cleaner solution, especially since using `PresentationTreeRenderer` with node loaders other than `AbstractTreeNodeLoaderWithProvider<IPresentationTreeDataProvider>` made little sense.

  Generally, reacting to the change is as simple as removing `imodel` and `modelSource` from the list of props, passed to `PresentationTreeRenderer`. In case the type of `nodeLoader` prop doesn't match, we recommend using the new `usePresentationTreeState` for creating one. Or, if the tree is not based on presentation rules, not using the `PresentationTreeRenderer` at all and instead switching to [TreeRenderer](https://www.itwinjs.org/reference/components-react/tree/treerenderer/).

- [#313](https://github.com/iTwin/presentation/pull/313): **Tree:** Added interactive and more detailed informational messages in the tree and its hierarchy level filtering components:

  - When a hierarchy level size exceeds given limit, a message is displayed, suggesting the results should be filtered to reduce the result set.
  - The hierarchy level filtering dialog informs whether provided filters reduce the result set to a small enough size to be displayed in the tree.

  Includes 2 breaking `@beta` API changes:

  - `PresentationTreeNodeRenderer` now takes `onClearFilterClick` and `onFilterClick` callback props with node identifier argument rather than `PresentationTreeNodeItem`. This was a necessary change to allow opening filtering dialog for a parent node from its child node. To react to this breaking change:

    _before_

    ```tsx
    const [clickedNode, setClickedNode] = useState<PresentationTreeNodeItem>();
    <PresentationTreeNodeRenderer
      {...nodeProps}
      onFilterClick={(node: PresentationTreeNodeItem) => {
        setClickedNode(node);
      }}
    />;
    ```

    _after_

    ```tsx
    const [clickedNode, setClickedNode] = useState<PresentationTreeNodeItem>();
    <PresentationTreeNodeRenderer
      {...nodeProps}
      onFilterClick={(nodeId: string) => {
        const node = modelSource.getModel().getNode(nodeId);
        if (isTreeModelNode(node) && isPresentationTreeNodeItem(node.item)) {
          setClickedNode(node.item);
        }
      }}
    />;
    ```

  - `useHierarchyLevelFiltering` hook's result now contains functions `applyFilter` and `clearFilter` that take node identifier argument rather than a [TreeNodeItem](https://www.itwinjs.org/reference/components-react/tree/treenodeitem/). The change was made to help reacting to the above `PresentationTreeNodeRenderer` change by requiring the same types of arguments as what `onClearFilterClick` and `onFilterClick` get. In case these functions are used outside of `PresentationTreeNodeRenderer` workflows, reacting to the breaking change is as follows:

    _before_

    ```tsx
    const { applyFilter } = useHierarchyLevelFiltering({
      nodeLoader,
      modelSource,
    });
    const [filterNode, setFilterNode] = useState<PresentationTreeNodeItem>();
    const onFilterChanged = (filter: PresentationInstanceFilterInfo) => {
      if (filterNode) {
        applyFilter(filterNode, filter);
      }
    };
    ```

    _after_

    ```tsx
    const { applyFilter } = useHierarchyLevelFiltering({
      nodeLoader,
      modelSource,
    });
    const [filterNodeId, setFilterNodeId] = useState<string>();
    const onFilterChanged = (filter: PresentationInstanceFilterInfo) => {
      if (filterNodeId) {
        applyFilter(filterNodeId, filter);
      }
    };
    ```

  Generally, the above two APIs are used together, which means no changes should be necessary.

- [#438](https://github.com/iTwin/presentation/pull/438): **Instance filter builder / dialog:** Changed `PresentationInstanceFilterDialogProps.descriptor` attribute to `propertiesSource`, which associates `Descriptor` with input keys used to create the descriptor. This allows the dialog to use the `Keys` information, which is required for loading suggestions in value inputs.

  _before_

  ```tsx
  const [inputKeys] = useState<Keys>();
  <PresentationInstanceFilterDialog descriptor={async () => loadDescriptor(inputKeys)} />;
  ```

  _after_

  ```tsx
  const [inputKeys] = useState<Keys>();
  <PresentationInstanceFilterDialog
    propertiesSource={async () => {
      const descriptor = await loadDescriptor(inputKeys);
      return { descriptor, inputKeys };
    }}
  />;
  ```

### Minor Changes

- [#316](https://github.com/iTwin/presentation/pull/316): **Instance filter builder / dialog:** Promoted some `@internal` APIs to `@beta`

  - `useInstanceFilterPropertyInfos` - a hook for creating a property list based on supplied [Descriptor](https://www.itwinjs.org/reference/presentation-common/content/descriptor/). The property list is necessary for rendering the [PropertyFilterBuilder](https://www.itwinjs.org/reference/components-react/propertyfilterbuilder/propertyfilterbuilder/) component.
  - `PresentationInstanceFilter.fromComponentsPropertyFilter` - for adding presentation data to [PropertyFilter](https://www.itwinjs.org/reference/components-react/propertyfilterbuilder/propertyfilter/) built by [usePropertyFilterBuilder](https://www.itwinjs.org/reference/components-react/propertyfilterbuilder/usepropertyfilterbuilder/).
  - `PresentationInstanceFilter.toComponentsPropertyFilter` - for stripping out presentation data from filter for usage with [usePropertyFilterBuilder](https://www.itwinjs.org/reference/components-react/propertyfilterbuilder/usepropertyfilterbuilder/).
  - `PresentationFilterBuilderValueRenderer` - a custom renderer for property value input. It renders unique values selector for `Equal` / `NotEqual` rules and handles numeric values' unit conversion on top of the general value input.
  - `PresentationInstanceFilterPropertyInfo` - a data structure defining a property used in instance filter.

- [#316](https://github.com/iTwin/presentation/pull/316), [#407](https://github.com/iTwin/presentation/pull/407): **Instance filter builder / dialog:** Added utilities `PresentationInstanceFilter.fromGenericInstanceFilter` and `PresentationInstanceFilter.toGenericInstanceFilter` to help with parsing the `PresentationInstanceFilter` data structure into a more consumer-friendly, lower-level [GenericInstanceFilter](https://www.itwinjs.org/reference/core-common/utils/genericinstancefilter/).

- [#193](https://github.com/iTwin/presentation/pull/193): **Instance filter builder / dialog:** Show a validation error message when entered property value is invalid.

- [#176](https://github.com/iTwin/presentation/pull/176): **Instance filter builder / dialog:** Added unique values selector when using `Equal` or `Not Equal` operators. The component provides a drop-down of values available for selected property.

  - `null` values are omitted. `"Is Null"` and `"Is Not Null"` operators should be used instead.
  - For empty non `null` values _Empty Value_ option is shown in selector.

- [#356](https://github.com/iTwin/presentation/pull/356): **Instance filter builder / dialog:** UX enhancements.

  - Changed the "Apply" button to always be enabled, even when no filtering rules are selected. In such situations, the calling component may clear the filter.
  - Added a "Reset" button which clears all the filtering rules in the dialog.
  - Added a `toolbarButtonsRenderer` prop to allow rendering custom toolbar buttons at the bottom of the dialog.

- [#447](https://github.com/iTwin/presentation/pull/447): **Instance filter builder / dialog:** Added ability to pass initial filter as a callback that will be invoked when descriptor is loaded.

- [#358](https://github.com/iTwin/presentation/pull/358): **Instance filter builder / dialog:** Show a union of properties of selected classes rather than intersection.

- [#416](https://github.com/iTwin/presentation/pull/416): **Instance filter builder / dialog:** `PresentationInstanceFilterDialog` now allows applying filter when only classes are selected.

  - Added `createInstanceFilterDefinition` that creates `InstanceFilterDefinition` from `PresentationInstanceFilterInfo`. Created definition can be passed to `PresentationManager` to filter results when creating content or hierarchies.

- [#388](https://github.com/iTwin/presentation/pull/388): **Tree:** Adjust API of `PresentationTreeRenderer` by separating `PresentationTreeRenderer` hierarchy level filtering logic into `useFilterablePresentationTree` hook.

- [#421](https://github.com/iTwin/presentation/pull/421): **Tree:** Simplify / clarify `PresentationTree` and `PresentationTreeRenderer` APIs.

  - Change `PresentationTreeProps.treeRenderer` type to make it compatible with what `PresentationTreeRenderer` expects.

    _before_

    ```tsx
    <PresentationTree {...props} state={state} treeRenderer={(treeProps) => <PresentationTreeRenderer {...treeProps} nodeLoader={state.nodeLoader} />} />
    ```

    _after_

    ```tsx
    <PresentationTree {...props} state={state} treeRenderer={(treeProps) => <PresentationTreeRenderer {...treeProps} />} />
    ```

  - Removed `nodeRenderer` prop from `PresentationTreeRendererProps`. The prop is not used by `PresentationTreeRenderer` as it always uses its own `PresentationTreeNodeRenderer` to render nodes.

- [#305](https://github.com/iTwin/presentation/pull/305): **Property grid:** Added an editor for editing values of properties with quantity / units information.

  Editor works only if there is `SchemaMetadataContextProvider` in React component tree above property grid components. Otherwise simple numeric editor is used.

  ```tsx
  // somewhere at the global level
  import { IModelConnection } from "@itwin/core-frontend";
  import { SchemaContext } from "@itwin/ecschema-metadata";
  function getIModelSchemaContext(imodel: IModelConnection): SchemaContext {
    // return a cached instance of SchemaContext for given IModelConnection
  }

  // in the component render function
  <SchemaMetadataContextProvider imodel={imodel} schemaContextProvider={getIModelSchemaContext}>
    <VirtualizedPropertyGridWithDataProvider {...props} />
  </SchemaMetadataContextProvider>;
  ```

### Patch Changes

- [#273](https://github.com/iTwin/presentation/pull/273), [#451](https://github.com/iTwin/presentation/pull/451): **Instance filter builder / dialog:** Fixed tooltip appearing under property selector in property filter builder.
- [#456](https://github.com/iTwin/presentation/pull/456): **Instance filter builder / dialog:** Reduced amount of tooltips rendered in filter builder property selector.
- [#312](https://github.com/iTwin/presentation/pull/312): **Instance filter builder / dialog:** Fixed class label shown in tooltip for related properties when building a filter. It now shows label of related class that was used to access that property instead of class where that property is defined.
- [#362](https://github.com/iTwin/presentation/pull/362): **Instance filter builder / dialog:** Change class selector placeholder value to emphasize the fact that selecting a class is optional.
- [#371](https://github.com/iTwin/presentation/pull/371): **Instance filter builder / dialog:** Clear all property filtering rules when selected class list changes.
- [#296](https://github.com/iTwin/presentation/pull/296): **Instance filter builder / dialog:** Format date values in the property value selector.
- [#373](https://github.com/iTwin/presentation/pull/373): **Instance filter builder / dialog:** Fix selected class information not being retained when using React 18 strict mode.
- [#437](https://github.com/iTwin/presentation/pull/437): **Content:** Sort struct property members by label when creating content for property grid, table, and other content components.
- [#427](https://github.com/iTwin/presentation/pull/427): **Property grid:** Inline default property grid ruleset instead of loading it from JSON file.
- [#418](https://github.com/iTwin/presentation/pull/418): **Tree:** Updated message shown in hierarchy level filtering dialog when built filter still produces too many results.
- [#446](https://github.com/iTwin/presentation/pull/446): **Tree:** Added custom CSS class on tree node actions buttons to allow customizing them.
- [#354](https://github.com/iTwin/presentation/pull/354): **Unified selection:** Cancel ongoing hilite set request when unified selection changes.
- [#348](https://github.com/iTwin/presentation/pull/348): Clean up `@internal` APIs exposed through the barrel exports file.

## 5.0.0-dev.6

### Patch Changes

- [#453](https://github.com/iTwin/presentation/pull/453): Fixed instance filter builder unique values selector dropdown menu layout.
- [#451](https://github.com/iTwin/presentation/pull/451): Fixed tooltip appearing under property selector in property filter builder.

## 5.0.0-dev.5

### Major Changes

- [#438](https://github.com/iTwin/presentation/pull/438): Merged `PresentationInstanceFilterDialogProps.descriptor` and `PresentationInstanceFilterDialogProps.descriptorInputKeys` into single property `PresentationInstanceFilterDialogProps.propertiesSource`. This explicitly associates `Descriptor` with input keys. It provides more convenient API in case `Descriptor` is lazy loaded and input keys are known only after loading.

  Before:

  ```tsx
  const [inputKey, setInputKeys] = useState([]);

  <PresentationInstanceFilterDialog
    descriptor={async () => {
      const { descriptor, keys } = loadDescriptorAndKeys();
      setInputKeys(keys);
      return descriptor;
    }}
    descriptorInputKeys={inputKeys}
  />;
  ```

  After:

  ```tsx
  <PresentationInstanceFilterDialog
    propertiesSource={async () => {
      const { descriptor, keys } = loadDescriptorAndKeys();
      return {
        descriptor,
        inputKeys: keys,
      };
    }}
  />
  ```

### Patch Changes

- [#437](https://github.com/iTwin/presentation/pull/437): Sort struct property members by label when creating content for property grid, table, and other content components.
- [#448](https://github.com/iTwin/presentation/pull/448): Fixed `UniqueValueSelector` loading only the first page of values.
- [#444](https://github.com/iTwin/presentation/pull/444): Updated UniqueValueSelector dropdown menu to open upwards when there is not enough space below.
- [#446](https://github.com/iTwin/presentation/pull/446): Added custom CSS class on tree node actions buttons to allow customizing them.
- [#427](https://github.com/iTwin/presentation/pull/427): Inline default property grid ruleset instead of loading it from JSON file.

## 5.0.0-dev.4

### Minor Changes

- [#421](https://github.com/iTwin/presentation/pull/421): Simplify / clarify `PresentationTree` and `PresentationTreeRenderer` APIs.

  - Change `PresentationTreeProps.treeRenderer` type to make it compatible with what `PresentationTreeRenderer` expects.

    Before:

    ```tsx
    return (
      <PresentationTree {...props} state={state} treeRenderer={(treeProps) => <PresentationTreeRenderer {...treeProps} nodeLoader={state.nodeLoader} />} />
    );
    ```

    After:

    ```tsx
    return <PresentationTree {...props} state={state} treeRenderer={(treeProps) => <PresentationTreeRenderer {...treeProps} />} />;
    ```

  - Removed `nodeRenderer` prop from `PresentationTreeRendererProps`. The prop is not used by `PresentationTreeRenderer` as it always uses its own `PresentationTreeNodeRenderer` to render nodes.

- [#416](https://github.com/iTwin/presentation/pull/416): `PresentationInstanceFilterDialog` now allows applying filter when only classes are selected.

  Added `createInstanceFilterDefinition` that creates `InstanceFilterDefinition` from `PresentationInstanceFilterInfo`. Created definition can be passed to `PresentationManager` to filter results when creating content or hierarchies.

### Patch Changes

- [#417](https://github.com/iTwin/presentation/pull/417): Added missing "No values" localized string in unique values selector.
- [#418](https://github.com/iTwin/presentation/pull/418): Updated message shown in hierarchy level filtering dialog when built filter still produces too many results.

## 5.0.0-dev.3

### Major Changes

- [#412](https://github.com/iTwin/presentation/pull/412): Bumped peer dependency version of all `itwinjs-core` packages to `^4.4.0`.
- [#398](https://github.com/iTwin/presentation/pull/398): Bump `iTwinUI` package dependencies to 3.x. This is entails that all components from `presentation-components` must be wrapped in `ThemeProvider` from `iTwinUI` 3.x. [See more](https://github.com/iTwin/iTwinUI/wiki/iTwinUI-react-v3-migration-guide#themeprovider)
- [#399](https://github.com/iTwin/presentation/pull/399): Bumped AppUI peer dependency to `^4.9.0`.

### Minor Changes

- [#407](https://github.com/iTwin/presentation/pull/407): Removed `GenericInstanceFilter` in favor of the one delivered in `@itwin/core-common`.
  Added `PresentationInstanceFilter.fromGenericInstanceFilter` function for creating `PresentationInstanceFilter` from `GenericInstanceFilter`.
- [#399](https://github.com/iTwin/presentation/pull/399): Added validation for `Between` and `Not Between` operator values.

### Patch Changes

- [#405](https://github.com/iTwin/presentation/pull/405): Fixed unique values selector loading unique values of only the first field property.

## 5.0.0-dev.2

### Minor Changes

- [#358](https://github.com/iTwin/presentation/pull/358): Instance filter builder / dialog: Show a union of properties of selected classes rather than intersection.
- [#356](https://github.com/iTwin/presentation/pull/356): Instance filter builder / dialog: UX enhancements.

  - Changed the "Apply" button to always be enabled, even when no filtering rules are selected. In such situations, `PresentationTreeRenderer` clears the hierarchy level filter.
  - Added a "Reset" button which clears all the filtering rules in the dialog.
  - Added a `toolbarButtonsRenderer` prop to allow rendering custom toolbar buttons at the bottom of the dialog.

- [#363](https://github.com/iTwin/presentation/pull/363): Instance filter builder / dialog: Include selected classes' information in the `GenericInstanceFilter` data structure to allow filtering by them. Use this information when building hierararchy level filters to allow users filter-out instances of specific class(es).
- [#388](https://github.com/iTwin/presentation/pull/388): Adjust API of `PresentationTreeRenderer` by separating `PresentationTreeRenderer` hierarchy level filtering logic into `useFilterablePresentationTree` hook.

### Patch Changes

- [#354](https://github.com/iTwin/presentation/pull/354): Unified selection: Cancel ongoing hilite set request when unified selection changes.
- [#362](https://github.com/iTwin/presentation/pull/362): Instance filter builder / dialog: Change class selector placeholder value to emphasize the fact that selecting a class is optional.
- [#371](https://github.com/iTwin/presentation/pull/371): Instance filter builder / dialog: Clear all property filtering rules when selected class list changes.
- [#348](https://github.com/iTwin/presentation/pull/348): Clean up `@internal` APIs exposed through the barrel exports file.
- [#373](https://github.com/iTwin/presentation/pull/373): Instance filter builder / dialog: Fix selected class information not being retained when using React 18 strict mode.

## 4.4.0

This release brings official React 18 support. Components and hooks provided by this package were updated to work with [`StrictMode` in React 18](https://react.dev/blog/2022/03/08/react-18-upgrade-guide#updates-to-strict-mode).

### Minor Changes

- [#333](https://github.com/iTwin/presentation/pull/333): Deprecated `useRulesetRegistration` because it is not compatible with React 18
- [#328](https://github.com/iTwin/presentation/pull/328): Added `usePresentationTreeState` and `PresentationTree` for using presentation data with `ControlledTree`. This is a replacement for `usePresentationTreeNodeLoader` which is not fully compatible with React 18 and now is deprecated.

  Old API:

  ```tsx
  function Tree(props) {
    const { nodeLoader } = usePresentationTreeNodeLoader({
      imodel: props.imodel,
      ruleset: TREE_RULESET,
      pagingSize: PAGING_SIZE,
    });
    const eventHandler = useUnifiedSelectionTreeEventHandler({ nodeLoader });
    const treeModel = useTreeModel(nodeLoader.modelSource);

    return (
      <ControlledTree width={200} height={400} model={treeModel} nodeLoader={nodeLoader} eventsHandler={eventHandler} selectionMode={SelectionMode.Single} />
    );
  }
  ```

  New API:

  ```tsx
  function Tree(props) {
    const state = usePresentationTreeState({
      imodel: props.imodel,
      ruleset: TREE_RULESET,
      pagingSize: PAGING_SIZE,
      eventHandlerFactory: useCallback(
        (handlerProps: TreeEventHandlerProps) =>
          new UnifiedSelectionTreeEventHandler({
            nodeLoader: handlerProps.nodeLoader,
          }),
        [],
      ),
    });
    if (!state) {
      return null;
    }

    return <PresentationTree width={200} height={400} state={state} selectionMode={SelectionMode.Single} />;
  }
  ```

## 5.0.0-dev.1

### Minor Changes

- [#316](https://github.com/iTwin/presentation/pull/316): Added `GenericInstanceFilter` data structure that has all the data needed to convert an instance filter to `ECSQL`, `ECExpression` or other formats. The data structure can be created from `PresentationInstanceFilter` using the `GenericInstanceFilter.fromPresentationInstanceFilter` call.
- [#316](https://github.com/iTwin/presentation/pull/316): Promoted some instance filtering - related `internal` APIs to `beta`:

  - `useInstanceFilterPropertyInfos` - for creating a property list based on supplied `Descriptor`. The property list is necessary for rendering the `PropertyFilterBuilder` component from `@itwin/components-react` package.
  - `PresentationFilterBuilderValueRenderer` - a custom renderer for property value input. It renders unique values selector for `Equal` / `NotEqual` rules and handles unit conversion on top of the general value input.
  - `PresentationInstanceFilter.fromComponentsPropertyFilter` - for adding presentation data to `PropertyFilter` built by `usePropertyFilterBuilder`.
  - `PresentationInstanceFilter.toComponentsPropertyFilter` - for stripping out presentation data from filter for usage with `usePropertyFilterBuilder`.
  - `PresentationInstanceFilterPropertyInfo` - data structure defining a property used in instance filter.

  Also, moved a couple of beta APIs to a common namespace to make them more discoverable:

  - `convertToInstanceFilterDefinition` -> `PresentationInstanceFilter.toInstanceFilterDefinition`,
  - `isPresentationInstanceFilterConditionGroup` -> `PresentationInstanceFilter.isConditionGroup`.

- [#313](https://github.com/iTwin/presentation/pull/313): Add interactive and more detailed informational messages in tree and instance filter components.
- [#305](https://github.com/iTwin/presentation/pull/305): Added editor for editing quantity property values in property grid. Editor works only if there is `SchemaMetadataContextProvider` in React component tree above property grid components. Otherwise simple numeric editor is used.

### Patch Changes

- [#317](https://github.com/iTwin/presentation/pull/317): Fix unique value selector placeholder formatting in instance filter builder.
- [#312](https://github.com/iTwin/presentation/pull/312): Fixed class name shown in tooltip for related properties when building filter. It now shows name of related class that was used to access that property instead of class where that property is defined.

## 5.0.0-dev.0

The `5.0` release is targeted towards getting instance filtering production-ready and contains a number of bug fixes and enhancements for the `PresentationInstanceFilterDialog` component.

The release does not contain any breaking API changes and the bump in peer-depenendecies is the only reason this is a major release.

### Major Changes

- [#299](https://github.com/iTwin/presentation/pull/299): Bumped `AppUI` peer dependencies to `4.6.0`. Bumped `itwinjs-core` peer dependencies to `^4.1.0`.

### Minor Changes

- [#213](https://github.com/iTwin/presentation/pull/213): `PresentationInstanceFilterDialog`: Added support for quantity values.
- [#193](https://github.com/iTwin/presentation/pull/193): `PresentationInstanceFilterDialog`: Show error message when value input is invalid.
- [#222](https://github.com/iTwin/presentation/pull/222): `PresentationInstanceFilterDialog`: Show results count while building instance filter.
- [#176](https://github.com/iTwin/presentation/pull/176): `PresentationInstanceFilterDialog`: Added unique values value selector when using `Equal` or `Not Equal` operators. It loads unique property values that are associated with node on which filter is placed.

  - `null` values are omitted. `"Is Null"` and `"Is Not Null"` operators should be used instead.
  - For empty non `null` values _Empty Value_ option is shown in selector.

- [#296](https://github.com/iTwin/presentation/pull/296): `PresentationInstanceFilterDialog`: Add formatting to dates that are displayed in the property value selector.

### Patch Changes

- [#273](https://github.com/iTwin/presentation/pull/273): Fixed property tooltip appearing behind the property selector.
- [#206](https://github.com/iTwin/presentation/pull/206): Fix filtering when `Like` operator is selected.

## 4.3.0

### Minor Changes

- [#289](https://github.com/iTwin/presentation/pull/289): Removed dependency on `@itwin/itwinui-css` and switched to using components from `@itwin/itwinui-react` instead.
- [#284](https://github.com/iTwin/presentation/pull/284): Fix for missing/incomplete category labels in the property selector of the instance filter builder.
- [#231](https://github.com/iTwin/presentation/pull/231): Expand the `usePresentationTableWithUnifiedSelection()` hook to additionally return:

  - an `onSelect()` callback which will update the `unifiedSelection` one level above it (+1) with the keys that are passed to it.
  - `selectedRows` which is updated every time `unifiedSelection` changes one level above the table component.

### Patch Changes

- [#292](https://github.com/iTwin/presentation/pull/292): Broaden default instance filter builder dialog.
- [#289](https://github.com/iTwin/presentation/pull/289): Fixed navigation property value selector dropdown menu to be visible when used inside dialog.
- [#291](https://github.com/iTwin/presentation/pull/291): Updated `@itwin/itwinui-react` dependency version to consume the latest fixes.
- [#264](https://github.com/iTwin/presentation/pull/264): Change `NumericPropertyEditor` logic to only commit changes on `onBlur` event rather than every time the value is changed.

## 4.2.1

### Patch Changes

- [#230](https://github.com/iTwin/presentation/pull/230): Fixed hierarchy level filtering under grouping nodes.

This log was last generated on Thu, 31 Aug 2023 11:51:06 GMT and should not be manually modified.

<!-- Start content -->

## 4.2.0

Thu, 31 Aug 2023 11:51:06 GMT

### Minor changes

- Reload content and hierarchies when active unit system is changed. ([commit](https://github.com/iTwin/presentation/commit/326dd33a9e40659f6b6af4a0dd100948798db6c8))

### Patches

- Update dependencies ([commit](https://github.com/iTwin/presentation/commit/585bfe098c3c388c48ffa4f311c4722f1b6835df))

## 4.1.0

Wed, 09 Aug 2023 11:47:16 GMT

### Minor changes

- Make sure `FilteredPresentationTreeDataProvider` creates same tree node items as parent `PresentationTreeDataProvider`. ([commit](https://github.com/iTwin/presentation/commit/3d770080cb55dcfef0cb39a32119ad8ce042aad6))

### Patches

- `InstanceFilterDialog`: fix resize observer error when navigation property is selected. ([commit](https://github.com/iTwin/presentation/commit/11ad3f98efde2a8eb78aa9f2c986472a34c66ea7))
- Update package dependencies ([commit](https://github.com/iTwin/presentation/commit/22593a8fddc52b5c547c024d64e7cc5659c81d01))
- Add `Home` and `End` buttons functionality to the navigation property value selector. ([commit](https://github.com/iTwin/presentation/commit/0840ddf4b9ac098eb457169696bd48ea88797095))
- Remove dead code ([commit](https://github.com/iTwin/presentation/commit/f18cae3e518e50265c39ae2684fe91bc56cf38de))
- `useControlledPresentationTreeFiltering`: Reset `filteredNodeLoader` after filter string is changed and filtering is in progress. ([commit](https://github.com/iTwin/presentation/commit/3f36136778e2444c1224a5b68b0a21f707b5685f))
- `InstanceFilterDialog`: Add filter expression for `Point` type. ([commit](https://github.com/iTwin/presentation/commit/a9f4c2b467bfdd75501f4e48bfaadd51108665b1))
- Add custom numeric property editor. ([commit](https://github.com/iTwin/presentation/commit/aeae3ff736d772ce61b0dfdb34335f1a7d76f1ce))
- Update `rxjs` dependency to `7.8.1` ([commit](https://github.com/iTwin/presentation/commit/cfef82ba0050915a1d2bb5d3bd9538737bc47326))

## 4.0.1

Thu, 15 Jun 2023 07:31:33 GMT

### Patches

- `InstanceFilterDialog`: Make dialog width and height larger. ([commit](https://github.com/iTwin/presentation/commit/676e370cf2f76863ee595fb8b2c3270281de5ba8))
- Small documentation improvements ([commit](https://github.com/iTwin/presentation/commit/5bdb5ab060142225d5249b52cdb5fd9520d112ed))
- `InstanceFilterDialog`: Make dialog resizable and draggable. ([commit](https://github.com/iTwin/presentation/commit/676e370cf2f76863ee595fb8b2c3270281de5ba8))
- `InstanceFilterDialog`: Show loading spinner when filtering is in progress. ([commit](https://github.com/iTwin/presentation/commit/55e97cb3c74c15c32aae9ea61c94b568c4461b7b))

## 4.0.0

Tue, 02 May 2023 11:39:31 GMT

### Major changes

- Upgrade to AppUI 4.0 ([commit](https://github.com/iTwin/presentation/commit/c869d568d3b462670d20e1ec31807aee15a0857e))

### Minor changes

- Deprecate `IContentDataProvider.getFieldByPropertyRecord` in favor of the new `IContentDataProvider.getFieldByPropertyDescription`. ([commit](https://github.com/iTwin/presentation/commit/4c31428c0bff68186256b9375edf41e68c75c4f2))
- Unified hierarchy update handling in all situations (after iModel change, ruleset change or ruleset variables change) ([commit](https://github.com/iTwin/presentation/commit/ba7ef1aab92651f624c6d9190e150c438f8cfab8))
- Add support for hierarchy level size limiting ([commit](https://github.com/iTwin/presentation/commit/6bf1a99ec570751e16f30af658e0fa7e27e7631f))
- Updated `@itwinui-react` package to `^2.5.0` ([commit](https://github.com/iTwin/presentation/commit/fbbb45e2a75fb11f282f2474f6419cd20a65829c))
- Prepared package to be used with React 18. Updated React `peerDependency` to `^17.0.0 || ^18.0.0` ([commit](https://github.com/iTwin/presentation/commit/d46358ebcd7e035d36e700b2a76c581922e1053b))
- Bump minimum required `itwinjs-core` version to `3.6.3` ([commit](https://github.com/iTwin/presentation/commit/7bf12337f09b7fda0362474d3d63b18bb4b07aab))
- Added custom hook to get Presentation data for displaying it in table components. ([commit](https://github.com/iTwin/presentation/commit/90d197c1949d05f456d818a32c150e0096b85747))
- `IPresentationTreeDataProvider`: deprecated `getNodeKey` method in favor of getting `NodeKey` directly from `TreeNodeItem` using `isPresentationTreeNodeItem` typeguard. ([commit](https://github.com/iTwin/presentation/commit/f24452ceeb1277d85e0f515d8e18a24493242833))

### Patches

- Fixed Table rows not loading with latest `presentation-frontend` version ([commit](https://github.com/iTwin/presentation/commit/d6145c666d398c5c22f7d7402c318ec924232009))
- `PresentationTreeNodeRenderer`: ensure that the action buttons have the same background color as the node ([commit](https://github.com/iTwin/presentation/commit/98e77a3d2dcd57d758f77bdaa5e82971c82d0b09))
- Set editor to `StandardEditorNames.NumericInput` for all numeric properties ([commit](https://github.com/iTwin/presentation/commit/acac9a6426372eb68010bf737f4b8308edad3bdc))
- `NavigationPropertyTargetSelector`: add white background to the chevron ([commit](https://github.com/iTwin/presentation/commit/015bd5926437beb911cb0947958a56c4f46a2c5e))
- `InstanceFilterDialog`: Ensure "Accept" button is enabled when opening the dialog with pre-filled values ([commit](https://github.com/iTwin/presentation/commit/acac9a6426372eb68010bf737f4b8308edad3bdc))
- Fix failure to load property data when nested properties are placed in root categories different from their parent property category ([commit](https://github.com/iTwin/presentation/commit/3e241403894c693bb94214ad186ea04f17b5d4b5))
- `PresentationTreeDataProvider`: Handle errors that may occur when loading nodes ([commit](https://github.com/iTwin/presentation/commit/6bf1a99ec570751e16f30af658e0fa7e27e7631f))
- Fixed styles in `PresentationInstanceFilterBuilder` component. ([commit](https://github.com/iTwin/presentation/commit/39ca07c58f3031c97fbd760df53dc5c6a9b5222e))
- Fixed `usePresentationTable` to re -throw errors in React render loop on failure to get table content. Also affects `usePresentationTableWithUnifiedSelection` hook. ([commit](https://github.com/iTwin/presentation/commit/cc86391c6e437da4cec8365326e99db2a5423d1b))

### Changes

- Updated to TypeScript 5.0 ([commit](https://github.com/iTwin/presentation/commit/4b7924ee69265aaadeaba81f02162bf5c404d33a))
- Update dependencies ([commit](https://github.com/iTwin/presentation/commit/ddf8cf327436fa38dc304666992e9fb66e942933))

## 3.7.4

Tue, 25 Apr 2023 17:50:35 GMT

_Version update only_

## 3.7.3

Thu, 20 Apr 2023 13:19:29 GMT

_Version update only_

## 3.7.2

Wed, 12 Apr 2023 13:12:42 GMT

_Version update only_

## 3.7.1

Mon, 03 Apr 2023 15:15:37 GMT

_Version update only_

## 3.7.0

Wed, 29 Mar 2023 15:02:27 GMT

_Version update only_

## 3.6.3

Mon, 27 Mar 2023 16:26:47 GMT

_Version update only_

## 3.6.2

Fri, 17 Mar 2023 17:52:32 GMT

_Version update only_

## 3.6.1

Fri, 24 Feb 2023 22:00:48 GMT

### Updates

- Minor improvements to `PresentationInstanceFilterDialog`.
- Fix failure to load property data when nested properties are placed in root categories different from their parent property category
- Update `@itwin/itwinui-icons-react` dependency to version `^1.15`

## 3.6.0

Wed, 08 Feb 2023 14:58:40 GMT

### Updates

- Use `EmptyLocalization` for localization in tests to increase test performance
- Added support for initial filter to instance filter builder
- API promotions
- Correctly render `NavigationPropertyEditor` when it is used in dialog
- Correctly handle navigation property value when converting `PresentationInstanceFilter` into ECExpression
- Fixed `PresentationInstanceFilter` to `InstanceFilterDefinition` conversion to use operator supported by ECExpressions
- Fix duplicate classes displayed in instance filter class selector
- Added dialog for presentation instance filter
- Deprecate `PresentationPropertyDataProvider` properties `includeFieldsWithNoValues` and `includeFieldsWithCompositeValues`. Should use `FilteringPropertyDataProvider` instead.
- Added API to enable hierarchy level filtering in trees using presentation library

## 3.5.6

Fri, 24 Feb 2023 16:02:47 GMT

_Version update only_

## 3.5.5

Thu, 26 Jan 2023 22:53:28 GMT

_Version update only_

## 3.5.4

Wed, 18 Jan 2023 15:27:15 GMT

_Version update only_

## 3.5.3

Fri, 13 Jan 2023 17:23:07 GMT

_Version update only_

## 3.5.2

Wed, 11 Jan 2023 16:46:30 GMT

_Version update only_

## 3.5.1

Thu, 15 Dec 2022 16:38:29 GMT

_Version update only_

## 3.5.0

Wed, 07 Dec 2022 19:12:37 GMT

### Updates

- Use stripped relationship path in instance filter definition
- Added conversion from `FilterBuilder` output to `InstanceFilterDefinition`
- Deprecated `PresentationTableDataProvider` and `Table` related code that uses deprecated `Table` component from `@itwin/components-react` package
- Added editor for navigation properties
- Avoid loading whole class hierarchy up front for `PresentationInstanceFilterBuilder` component
- Updated `DiagnosticsProps` interface to match `DiagnosticsOptions`
- Unpin `classnames` package

## 3.4.7

Wed, 30 Nov 2022 14:28:19 GMT

_Version update only_

## 3.4.6

Tue, 22 Nov 2022 14:24:19 GMT

_Version update only_

## 3.4.5

Thu, 17 Nov 2022 21:32:50 GMT

_Version update only_

## 3.4.4

Thu, 10 Nov 2022 19:32:17 GMT

_Version update only_

## 3.4.3

Fri, 28 Oct 2022 13:34:58 GMT

_Version update only_

## 3.4.2

Mon, 24 Oct 2022 13:23:45 GMT

_Version update only_

## 3.4.1

Mon, 17 Oct 2022 20:06:51 GMT

_Version update only_

## 3.4.0

Thu, 13 Oct 2022 20:24:47 GMT

### Updates

- Improved instance filter builder property renderer to avoid duplicate entries
- `usePresentationTreeNodeLoader`: Add ability to supply initial `TreeModel`.

## 3.3.5

Tue, 27 Sep 2022 11:50:59 GMT

_Version update only_

## 3.3.4

Thu, 08 Sep 2022 19:00:05 GMT

_Version update only_

## 3.3.3

Tue, 06 Sep 2022 20:54:19 GMT

_Version update only_

## 3.3.2

Thu, 01 Sep 2022 14:37:23 GMT

_Version update only_

## 3.3.1

Fri, 26 Aug 2022 15:40:02 GMT

_Version update only_

## 3.3.0

Thu, 18 Aug 2022 19:08:02 GMT

### Updates

- upgrade mocha to version 10.0.0
- Renderer for nodes with too many children.
- Add filter button
- Fix: set correct node's children count after hierarchy update
- Added 'PresentationInstanceFilterBuilder' component for building complex filters to filter instances when requesting presentation data
- usePresentationTreeNodeLoader: pass 'customizeTreeNodeItem' callback to 'PresentationTreeDataProvider'

## 3.2.9

Fri, 26 Aug 2022 14:21:40 GMT

_Version update only_

## 3.2.8

Tue, 09 Aug 2022 15:52:41 GMT

_Version update only_

## 3.2.7

Mon, 01 Aug 2022 13:36:56 GMT

_Version update only_

## 3.2.6

Fri, 15 Jul 2022 19:04:43 GMT

_Version update only_

## 3.2.5

Wed, 13 Jul 2022 15:45:53 GMT

_Version update only_

## 3.2.4

Tue, 21 Jun 2022 18:06:33 GMT

_Version update only_

## 3.2.3

Fri, 17 Jun 2022 15:18:39 GMT

_Version update only_

## 3.2.2

Fri, 10 Jun 2022 16:11:37 GMT

_Version update only_

## 3.2.1

Tue, 07 Jun 2022 15:02:57 GMT

### Updates

- Fix excluding related properties without values

## 3.2.0

Fri, 20 May 2022 13:10:54 GMT

### Updates

- Added ability to customize TreeNodeItems produced by PresentationTreeDataProvider
- Documentation updates.

## 3.1.3

Fri, 15 Apr 2022 13:49:25 GMT

_Version update only_

## 3.1.2

Wed, 06 Apr 2022 22:27:56 GMT

_Version update only_

## 3.1.1

Thu, 31 Mar 2022 15:55:48 GMT

_Version update only_

## 3.1.0

Tue, 29 Mar 2022 20:53:47 GMT

_Version update only_

## 3.0.3

Fri, 25 Mar 2022 15:10:02 GMT

_Version update only_

## 3.0.2

Thu, 10 Mar 2022 21:18:13 GMT

_Version update only_

## 3.0.1

Thu, 24 Feb 2022 15:26:55 GMT

_Version update only_

## 3.0.0

Mon, 24 Jan 2022 14:00:52 GMT

### Updates

- Upgrade target to ES2019 and deliver both a CommonJs and ESModule version of package
- rename contextId -> iTwinId
- rename to @itwin/presentation-components
- remove ClientRequestContext and its subclasses
- Clean up deprecated APIs
- Make property category grouping enabled by default.
- `usePresentationTreeNodeLoader`: Redesign the way tree component reloads when `enableHierarchyAutoUpdate` is set.
- Remove `IPresentationTreeDataProvider.loadHierarchy`.
- Fixed SameInstance nested properties bug when merged cells with multiple nested content items were not created properly.
- Created an additional nodeLoader used only when filtering Tree Component. That fixed the bug when spinner was not showing when filtering was in progress.
- Replace usage of I18N with generic Localization interface.
- Renamed an iModel's parent container to iTwin
- Removed deprecated `DEPRECATED_controlledTreeWithFilteringSupport` and `DEPRECATED_controlledTreeWithVisibleNodes`.
- Remove `immer` dependency.
- Ignore lint errors for deprecated Table component.
- Update to React 17.
- Created imodel-components folder & package and moved color, lineweight, navigationaids, quantity, timeline & viewport. Deprecated MessageSeverity in ui-core & added it ui-abstract. Added MessagePresenter interface to ui-abstract.
- Remove react 16 peer dependency.
- Update to latest types/react package
- Lock down and update version numbers so docs will build.

## 2.19.28

Wed, 12 Jan 2022 14:52:38 GMT

_Version update only_

## 2.19.27

Wed, 05 Jan 2022 20:07:20 GMT

_Version update only_

## 2.19.26

Wed, 08 Dec 2021 20:54:53 GMT

_Version update only_

## 2.19.25

Fri, 03 Dec 2021 20:05:49 GMT

_Version update only_

## 2.19.24

Mon, 29 Nov 2021 18:44:31 GMT

_Version update only_

## 2.19.23

Mon, 22 Nov 2021 20:41:40 GMT

_Version update only_

## 2.19.22

Wed, 17 Nov 2021 01:23:26 GMT

_Version update only_

## 2.19.21

Wed, 10 Nov 2021 10:58:24 GMT

_Version update only_

## 2.19.20

Fri, 29 Oct 2021 16:14:22 GMT

_Version update only_

## 2.19.19

Mon, 25 Oct 2021 16:16:25 GMT

_Version update only_

## 2.19.18

Thu, 21 Oct 2021 20:59:44 GMT

_Version update only_

## 2.19.17

Thu, 14 Oct 2021 21:19:43 GMT

_Version update only_

## 2.19.16

Mon, 11 Oct 2021 17:37:46 GMT

_Version update only_

## 2.19.15

Fri, 08 Oct 2021 16:44:23 GMT

_Version update only_

## 2.19.14

Fri, 01 Oct 2021 13:07:03 GMT

_Version update only_

## 2.19.13

Tue, 21 Sep 2021 21:06:40 GMT

_Version update only_

## 2.19.12

Wed, 15 Sep 2021 18:06:46 GMT

_Version update only_

## 2.19.11

Thu, 09 Sep 2021 21:04:58 GMT

_Version update only_

## 2.19.10

Wed, 08 Sep 2021 14:36:01 GMT

_Version update only_

## 2.19.9

Wed, 25 Aug 2021 15:36:01 GMT

_Version update only_

## 2.19.8

Mon, 23 Aug 2021 13:23:13 GMT

_Version update only_

## 2.19.7

Fri, 20 Aug 2021 17:47:22 GMT

_Version update only_

## 2.19.6

Tue, 17 Aug 2021 20:34:29 GMT

_Version update only_

## 2.19.5

Fri, 13 Aug 2021 21:48:09 GMT

_Version update only_

## 2.19.4

Thu, 12 Aug 2021 13:09:26 GMT

_Version update only_

## 2.19.3

Wed, 04 Aug 2021 20:29:34 GMT

_Version update only_

## 2.19.2

Tue, 03 Aug 2021 18:26:23 GMT

_Version update only_

## 2.19.1

Thu, 29 Jul 2021 20:01:11 GMT

_Version update only_

## 2.19.0

Mon, 26 Jul 2021 12:21:25 GMT

### Updates

- remove internal barrel-import usage

## 2.18.4

Tue, 10 Aug 2021 19:35:13 GMT

_Version update only_

## 2.18.3

Wed, 28 Jul 2021 17:16:30 GMT

_Version update only_

## 2.18.2

Mon, 26 Jul 2021 16:18:31 GMT

_Version update only_

## 2.18.1

Fri, 16 Jul 2021 17:45:09 GMT

_Version update only_

## 2.18.0

Fri, 09 Jul 2021 18:11:24 GMT

_Version update only_

## 2.17.3

Mon, 26 Jul 2021 16:08:36 GMT

_Version update only_

## 2.17.2

Thu, 08 Jul 2021 15:23:00 GMT

_Version update only_

## 2.17.1

Fri, 02 Jul 2021 15:38:31 GMT

_Version update only_

## 2.17.0

Mon, 28 Jun 2021 16:20:11 GMT

### Updates

- Move `immer` from `devDependencies` into `dependencies`.
- `usePresentationTreeNodeLoader`: Fix change in props not being properly reflected when hierarchy auto-update is enabled.
- Updated table/DataProvider so that it would find sameInstance nested properties and extract their values/fields when needed.
- `usePropertyDataProviderWithUnifiedSelection`: Add selected element count to the return value.

## 2.16.10

Thu, 22 Jul 2021 20:23:45 GMT

_Version update only_

## 2.16.9

Tue, 06 Jul 2021 22:08:34 GMT

_Version update only_

## 2.16.8

Fri, 02 Jul 2021 17:40:46 GMT

_Version update only_

## 2.16.7

Mon, 28 Jun 2021 18:13:04 GMT

_Version update only_

## 2.16.6

Mon, 28 Jun 2021 13:12:55 GMT

_Version update only_

## 2.16.5

Fri, 25 Jun 2021 16:03:01 GMT

_Version update only_

## 2.16.4

Wed, 23 Jun 2021 17:09:07 GMT

_Version update only_

## 2.16.3

Wed, 16 Jun 2021 20:29:32 GMT

_Version update only_

## 2.16.2

Thu, 03 Jun 2021 18:08:11 GMT

_Version update only_

## 2.16.1

Thu, 27 May 2021 20:04:22 GMT

_Version update only_

## 2.16.0

Mon, 24 May 2021 15:58:39 GMT

### Updates

- Added ability to get diagnostics data when using presentation data providers (tree, property grid, table).
- Fix wrong colors being assigned to objects created using presentation rules
- Fix `PresentationPropertyDataProvider` not working after Presentation re-initialization
- Drop lodash dependency
- Fix nested fields' enum info not being carried to PropertyRecords
- Add `PresentationPropertyDataProvider.getPropertyRecordInstanceKeys` function to find keys of instance that is the source of given `PropertyRecord`.
- Sort categories and fields in table and property data providers based on priority and label rather than name.
- Release tags' review
- Set renderer and editor for deeply nested `PropertyRecord` instances.
- Add support for custom property category renderers.

## 2.15.6

Wed, 26 May 2021 15:55:19 GMT

_Version update only_

## 2.15.5

Thu, 20 May 2021 15:06:26 GMT

_Version update only_

## 2.15.4

Tue, 18 May 2021 21:59:07 GMT

_Version update only_

## 2.15.3

Mon, 17 May 2021 13:31:38 GMT

_Version update only_

## 2.15.2

Wed, 12 May 2021 18:08:13 GMT

_Version update only_

## 2.15.1

Wed, 05 May 2021 13:18:31 GMT

_Version update only_

## 2.15.0

Fri, 30 Apr 2021 12:36:58 GMT

### Updates

- Refactor the way presentation type of content is mapped to UI type of content. This is a more flexible approach and allowed to fix invalid properties display when an element had multiple aspects with categorized properties.
- Change hierarchy auto updating after iModel data changes to reload only nodes visible in the tree
- Disable hierarchy preloading
- Fix compatibility issue when multiple versions of `rxjs` are in use.

## 2.14.4

Thu, 22 Apr 2021 21:07:33 GMT

_Version update only_

## 2.14.3

Thu, 15 Apr 2021 15:13:16 GMT

_Version update only_

## 2.14.2

Thu, 08 Apr 2021 14:30:09 GMT

_Version update only_

## 2.14.1

Mon, 05 Apr 2021 16:28:00 GMT

_Version update only_

## 2.14.0

Fri, 02 Apr 2021 13:18:42 GMT

### Updates

- Apply unified selection on newly created viewports
- Added expanded nodes tracking in trees using usePresentationTreeNodeLoader with enabled hierarchy auto update
- Changed `PresentationManager` to **not** set link information on created `PropertyRecords`. Default behavior should be handled by UI components. Custom behavior can be injected by overriding data providers that return the records.
- Always set `PropertyDescription.typename` to lowercase when creating content.
- Handle partial hierarchy updates without loosing tree state.

## 2.13.0

Tue, 09 Mar 2021 20:28:13 GMT

### Updates

- Fixed broken double angle bracket link syntax
- Updated to use TypeScript 4.1
- begin rename project from iModel.js to iTwin.js

## 2.12.3

Mon, 08 Mar 2021 15:32:00 GMT

_Version update only_

## 2.12.2

Wed, 03 Mar 2021 18:48:53 GMT

_Version update only_

## 2.12.1

Tue, 23 Feb 2021 20:54:45 GMT

_Version update only_

## 2.12.0

Thu, 18 Feb 2021 22:10:13 GMT

### Updates

- Ignore update records for unrelated iModels.
- Added IFilteredPresentationTreeDataProvider interface

## 2.11.2

Thu, 18 Feb 2021 02:50:59 GMT

_Version update only_

## 2.11.1

Thu, 04 Feb 2021 17:22:41 GMT

_Version update only_

## 2.11.0

Thu, 28 Jan 2021 13:39:27 GMT

### Updates

- Minimaly changed `FavoritePropertiesDataFilterer` interface, to match new `PropertyDataFiltererBase`, added some more `FavoritePropertiesDataFilterer` testing
- Add `InstanceKeyValueRenderer`.
- Updated PresentationLabelsProvider to send requests in batches
- Add class information to navigation properties
- Add `UnifiedSelectionContext`.

## 2.10.3

Fri, 08 Jan 2021 18:34:03 GMT

_Version update only_

## 2.10.2

Fri, 08 Jan 2021 14:52:02 GMT

_Version update only_

## 2.10.1

Tue, 22 Dec 2020 00:53:38 GMT

_Version update only_

## 2.10.0

Fri, 18 Dec 2020 18:24:01 GMT

### Updates

- Add support for custom property value renderers

## 2.9.9

Sun, 13 Dec 2020 19:00:03 GMT

_Version update only_

## 2.9.8

Fri, 11 Dec 2020 02:57:36 GMT

_Version update only_

## 2.9.7

Wed, 09 Dec 2020 20:58:23 GMT

_Version update only_

## 2.9.6

Mon, 07 Dec 2020 18:40:48 GMT

_Version update only_

## 2.9.5

Sat, 05 Dec 2020 01:55:56 GMT

_Version update only_

## 2.9.4

Wed, 02 Dec 2020 20:55:40 GMT

_Version update only_

## 2.9.3

Mon, 23 Nov 2020 20:57:56 GMT

_Version update only_

## 2.9.2

Mon, 23 Nov 2020 15:33:50 GMT

_Version update only_

## 2.9.1

Thu, 19 Nov 2020 17:03:42 GMT

_Version update only_

## 2.9.0

Wed, 18 Nov 2020 16:01:50 GMT

### Updates

- Fix property data provider including member-less structs and arrays into content

## 2.8.1

Tue, 03 Nov 2020 00:33:56 GMT

_Version update only_

## 2.8.0

Fri, 23 Oct 2020 17:04:02 GMT

_Version update only_

## 2.7.6

Wed, 11 Nov 2020 16:28:23 GMT

_Version update only_

## 2.7.5

Fri, 23 Oct 2020 16:23:50 GMT

_Version update only_

## 2.7.4

Mon, 19 Oct 2020 17:57:02 GMT

_Version update only_

## 2.7.3

Wed, 14 Oct 2020 17:00:59 GMT

_Version update only_

## 2.7.2

Tue, 13 Oct 2020 18:20:39 GMT

_Version update only_

## 2.7.1

Thu, 08 Oct 2020 13:04:35 GMT

_Version update only_

## 2.7.0

Fri, 02 Oct 2020 18:03:32 GMT

### Updates

- Export `DEFAULT_PROPERTY_GRID_RULESET` as @beta
- Added filtering exports
- `ContentDataProvider` implementations now always use `DescriptorOverrides` when requesting content rather than switching between `DescriptorOverrides` and `Descriptor`. Simplifies the logic and makes the requests more efficient.

## 2.6.5

Sat, 26 Sep 2020 16:06:34 GMT

_Version update only_

## 2.6.4

Tue, 22 Sep 2020 17:40:07 GMT

_Version update only_

## 2.6.3

Mon, 21 Sep 2020 14:47:10 GMT

_Version update only_

## 2.6.2

Mon, 21 Sep 2020 13:07:44 GMT

_Version update only_

## 2.6.1

Fri, 18 Sep 2020 13:15:09 GMT

_Version update only_

## 2.6.0

Thu, 17 Sep 2020 13:16:12 GMT

### Updates

- Moved ESLint configuration to a plugin
- Addressed ESLint warnings in UI packages. Fixed react-set-state-usage rule. Allowing PascalCase for functions in UI packages for React function component names.
- Implemented favorite property filter.
- Added usePropertyDataProviderWithUnifiedSelection Hook

## 2.5.5

Wed, 02 Sep 2020 17:42:23 GMT

### Updates

- Update rxjs dependency version to `^6.6.2`

## 2.5.4

Fri, 28 Aug 2020 15:34:15 GMT

_Version update only_

## 2.5.3

Wed, 26 Aug 2020 11:46:00 GMT

_Version update only_

## 2.5.2

Tue, 25 Aug 2020 22:09:08 GMT

_Version update only_

## 2.5.1

Mon, 24 Aug 2020 18:13:04 GMT

_Version update only_

## 2.5.0

Thu, 20 Aug 2020 20:57:10 GMT

### Updates

- WIP: Update components' UI when rulesets, ruleset variables or iModel data changes.
- lock down @types/react version at 16.9.43 to prevent build error from csstype dependency
- Switch to ESLint
- Tree keyboard node selection & expansion

## 2.4.2

Fri, 14 Aug 2020 16:34:09 GMT

_Version update only_

## 2.4.1

Fri, 07 Aug 2020 19:57:43 GMT

_Version update only_

## 2.4.0

Tue, 28 Jul 2020 16:26:24 GMT

_Version update only_

## 2.3.3

Thu, 23 Jul 2020 12:57:15 GMT

_Version update only_

## 2.3.2

Tue, 14 Jul 2020 23:50:36 GMT

_Version update only_

## 2.3.1

Mon, 13 Jul 2020 18:50:14 GMT

_Version update only_

## 2.3.0

Fri, 10 Jul 2020 17:23:14 GMT

### Updates

- geometry clip containment
- Fix useControlledTreeFiltering hook to react to dataProvider changes.
- Expose logger categories similar to how it's done in core
- Add ability to swap data source used by `PresentationTreeDataProvider`
- Add support for nested property categories. Can be enabled by setting `PresentationPropertyDataProvider.isNestedPropertyCategoryGroupingEnabled = true`

## 2.2.1

Tue, 07 Jul 2020 14:44:52 GMT

_Version update only_

## 2.2.0

Fri, 19 Jun 2020 14:10:03 GMT

### Updates

- Set paging size for ContentDataProvider to avoid requesting whole content on first request
- BREAKING CHANGE: Change `PresentationTreeNodeLoaderProps` to derive from `PresentationTreeDataProviderProps`. This changes paging attribute name from `pageSize` to `pagingSize`.

## 2.1.0

Thu, 28 May 2020 22:48:59 GMT

### Updates

- Add ability to append grouping node children counts to their label
- Remove memoized values in TreeDataProvider when Ruleset variables changes
- Added ability for apps to display Favorite properties in Element Tooltip & Card at Cursor

## 2.0.0

Wed, 06 May 2020 13:17:49 GMT

### Updates

- Clean up deprecated APIs
- Change argument lists to props object
- Make all IPresentationDataProviders extend IDisposable
- Memoize just the last request instead of everything in presentation data providers
- Register localization namespace during Presentation frontend initialization
- PresentationPropertyDataProvider provides data having sorted favorite properties using FavoritePropertiesManager
- Separate tests from source
- Refatored UnifiedSelectionTreeEventHandler to use inheritance instead of composition
- Apply unified selection for modified tree nodes
- Made React functional component specifications consistent across UI packages
- Upgrade to Rush 5.23.2
- Moved Property classes and interfaces to ui-abstract package.
- Remove support for the iModel.js module system by no longer delivering modules.

## 1.14.1

Wed, 22 Apr 2020 19:04:00 GMT

_Version update only_

## 1.14.0

Tue, 31 Mar 2020 15:44:19 GMT

_Version update only_

## 1.13.0

Wed, 04 Mar 2020 16:16:31 GMT

### Updates

- Refatored UnifiedSelectionTreeEventHandler to use inheritance instead of composition

## 1.12.0

Wed, 12 Feb 2020 17:45:50 GMT

### Updates

- Fix nested content records being duplicated if all nested fields have their own category definitions
- PresentationTableDataProvider should create column for display label when display type is 'List'
- Ignore barrel file on docs processing
- Added nodeLoadHandler to usePresentationNodeLoader props
- Avoid handling whole tree model when handling model change event in UnifiedSelectionTreeEventHandler
- Set label and labelDefinition when creating PropertyData and TreeNodeItem

## 1.11.0

Wed, 22 Jan 2020 19:24:12 GMT

### Updates

- Create PropertyRecord to represent TreeNodeItem label if node's LabelDefinition is provided
- Upgrade to TypeScript 3.7.2.

## 1.10.0

Tue, 07 Jan 2020 19:44:01 GMT

### Updates

- Apply unified selection in ControlledTree after selection event is handled.

## 1.9.0

Tue, 10 Dec 2019 18:08:56 GMT

### Updates

- Exposed UnifiedSelectionTreeEventHandler and made it more customizable
- Handle newly introduced multi-ECInstance nodes
- Added a favorite property data provider.
- Make `rulesetId` for PropertyGridDataProvider optional
- Avoid duplicate `PropertyRecord` names when content has multiple `Field`s with the same name nested under different parent fields.
- No longer accessing this.state or this.props in setState updater - flagged by lgtm report
- Changed ControlledTree specific hooks and HOCs release tags to beta
- Adjusted UnifiedSelectionTreeEventHandler according changes to ControlledTree events
- Added useRulesetRegistration hook and refactores usePresentationNodeLoader hook

## 1.8.0

Fri, 22 Nov 2019 14:03:34 GMT

### Updates

- Fix property data provider failing to create data when content includes empty nested content values
- Tablet responsive UI
- Add usePresentationNodeLoader custom hook
- Added custom hook and HOC that adds filtering support to ControlledTree

## 1.7.0

Fri, 01 Nov 2019 13:28:37 GMT

### Updates

- Added logic to set the scope of Favorite Properties in DataProvider.
- Disable filtering of table columns created by PresentationTableDataProvider until the provider supports filtering
- Added useUnifiedSelection hook to enabled unified selection in ControlledTree

## 1.6.0

Wed, 09 Oct 2019 20:28:42 GMT

### Updates

- Fix broken `IPresentationTreeDataProvider` API by making `loadHierarchy` optional.
- Handle categorized fields inside nested content

## 1.5.0

Mon, 30 Sep 2019 22:28:48 GMT

### Updates

- Implemented favorite properties logic in PresentationPropertyDataProvider
- Add a helper method `IPresentationTreeDataProvider.loadHierarchy()`
- Added autoExpand property to RelatedPropertiesSpecification and NestedContentField
- Add module descriptions
- Upgrade to TypeScript 3.6.2

## 1.4.0

Tue, 10 Sep 2019 12:09:49 GMT

_Version update only_

## 1.3.0

Tue, 13 Aug 2019 20:25:53 GMT

### Updates

- Fix invalid double display values in similar instances provider description
- Use the new `RulesetsFactory.createSimilarInstancesRulesetAsync` to produce 'similar instances' ruleset. Use type converters to calculate display values used in 'similar instances' provider description.
- Added test for ContentBuilder to verify that links property is set for nested PropertyRecord.
- Added checking for links in the ContentBuilder with tests for it.

## 1.2.0

Wed, 24 Jul 2019 11:47:26 GMT

_Version update only_

## 1.1.0

Mon, 01 Jul 2019 19:04:29 GMT

### Updates

- Reorganize docs script output
- Include `!lib/**/*.*css` in `.npmignore` for presentation-components to includes css files in `lib/module/prod`
- `treeWithFilteringSupport` HOC now sends the filtered data provider as the second parameter to `onFilterApplied` prop callback
- Moved the part that determines hilite set out of `presentation-components` to `presentation-frontend` and expose it as a public API.
- Clear tool selection set when models or categories are selected. Replace tool selection set with new selection when elements are selected.
- Always clear tool selection set when applying unified selection. If there're elements in logical selection, they're added to selection set afterwards.
- Do not clear selection set before replacing it - this causes unnecessary onChanged events
- Implement hiliting for selected subjects, models and categories
- Update to TypeScript 3.5
- Fix `autoExpand` flag not being set for `TreeNodeItem`s

## 1.0.0

Mon, 03 Jun 2019 18:09:39 GMT

### Updates

- Add transient element IDs from selection into hilite list when syncing
- Disable default hilite list syncing with tool selection set when using unified selection
- Set extended data when creating UI objects
- Change the way `TreeNodeItem` key is stored inside the object. Instead of using `extendedData`, now we use an undefined property on the `TreeNodeItem` itself. This should help us avoid the key being overwritten in the `extendedData` and makes `extendedData` usable for other purposes, e.g. storing some user's data.
- Add release tags
- Mark `ViewWithUnifiedSelectionProps.ruleset` as @alpha
- Improve warnings about unset `pagingSize` property

## 0.191.0

Mon, 13 May 2019 15:52:05 GMT

### Updates

- Added ViewportSelectionHandler to the barrel file
- Adds parameter for api-extractor to validate missing release tags
- Fix broken links
- Put sourcemap in npm package.
- Forward React.Ref from TreeWithUnifiedSelection HOC
- Fix marshaling class instances through RPC by removing use of Readonly
- Add APIs to retrieve instance labels
- Avoid making a backend request when we know there will be no content
- Do not load property grid data if more than 100 (configurable) elements are selected
- Fix a warning in `propertyGridWithUnifiedSelection` due to state being set after unmounting component
- Add `IPresentationTableDataProvider.getRowKey` method
- `viewWithUnifiedSelection` was refactored to only do 1 way synchronization: logical selection -> iModel hilite list
- Supply default presentation ruleset for the viewports hilite list when using the `viewWithUnifiedSelection` HOC
- Avoid making a descriptor request when requesting content for property grid and hilite list
- Require React & React-dom 16.8
- Remove IModelApp subclasses
- Temporarily disable hiliting model and category elements until a more performant way to do that exists
- Upgrade TypeDoc dependency to 0.14.2

## 0.190.0

Thu, 14 Mar 2019 14:26:49 GMT

### Updates

- Fix test scripts for unix systems
- Set `TreeNodeItem.icon` when initializing it from presentation `Node` object

## 0.189.0

Wed, 06 Mar 2019 15:41:22 GMT

### Updates

- Changes package.json to include api-extractor and adds api-extractor.json
- Use new buildIModelJsBuild script
- Exported ContentBuilder and ContentDataProvider
- Remove unneeded typedoc plugin dependency
- Expose presentation-specific content request methods through IContentDataProvider so they're available for provider consumers
- Save BUILD_SEMVER to globally accessible map
- Change `DataProvidersFactory.createSimilarInstancesTableDataProvider` to return data provider that also has a description
- Add DataProvidersFactory API for creating presentation data providers targeted towards specific use cases
- (breaking) Change PresentationTableDataProvider's constructor to accept a props object instead of multiple arguments
- Make all content data providers IDisposable. **Important:** providers must be disposed after use.
- Changed the way `0` selection level is handled in unified selection tables. Previously we used to reload table data when selection changed with level below boundary **or level `0`**. Now the **underlined** part is removed and we only reload data if selection changes with level below boundary (set through props).
- RPC Interface changes to optimize getting first page of nodes/content
- Move property definitions to imodeljs-frontend so they could be used by tools to define properties for tool settings.
- Upgrade to TypeScript 3.2.2

## 0.188.0

Wed, 16 Jan 2019 16:36:09 GMT

_Version update only_

## 0.187.0

Tue, 15 Jan 2019 15:18:59 GMT

_Version update only_

## 0.186.0

Mon, 14 Jan 2019 23:09:10 GMT

_Version update only_

## 0.185.0

Fri, 11 Jan 2019 18:29:00 GMT

_Version update only_

## 0.184.0

Thu, 10 Jan 2019 22:46:17 GMT

### Updates

- Do not set optional TreeNodeItem properties if values match defaults
- Added interfaces for Property Pane and Table data providers.
- Changed 'connection' property name to 'imodel' in IPropertyDataProvider.
- Removed default exports in presentation-components.

## 0.183.0

Mon, 07 Jan 2019 21:49:21 GMT

_Version update only_

## 0.182.0

Mon, 07 Jan 2019 13:31:34 GMT

_Version update only_

## 0.181.0

Fri, 04 Jan 2019 13:02:40 GMT

_Version update only_

## 0.180.0

Wed, 02 Jan 2019 15:18:23 GMT

_Version update only_

## 0.179.0

Wed, 19 Dec 2018 18:26:14 GMT

### Updates

- Throttling for withUnifiedSelection(Viewport) - avoid handling intermediate selection changes
- Fix linter warnings

## 0.178.0

Thu, 13 Dec 2018 22:06:10 GMT

_Version update only_

## 0.177.0

Wed, 12 Dec 2018 17:21:31 GMT

### Updates

- Remove `selectionTarget` prop from `withUnifiedSelection(Tree)` - `SelectionTarget.Node` turned out to make no sense, so it got removed. Now the tree always works in `SelectionTarget.Instance` mode.
- Remove `selectedNodes` prop from `withUnifiedSelection(Tree)` - it makes no sense to allow specify selected nodes for a unified selection tree.
- Fix `withUnifiedSelection(Tree)` reloading on selection change to avoid `forceRefresh()` call.
- React to checkbox-related prop renames in ui-components

## 0.176.0

Mon, 10 Dec 2018 21:19:45 GMT

_Version update only_

## 0.175.0

Mon, 10 Dec 2018 17:08:55 GMT

_Version update only_

## 0.174.0

Mon, 10 Dec 2018 13:24:09 GMT

### Updates

- Remove unused dependencies, add `build:watch` script

## 0.173.0

Thu, 06 Dec 2018 22:03:29 GMT

_Version update only_

## 0.172.0

Tue, 04 Dec 2018 17:24:39 GMT

### Updates

- Changed index file name to match package name, eliminate subdirectory index files, decrease usage of default exports, change imports to use other packages' index file.

## 0.171.0

Mon, 03 Dec 2018 18:52:58 GMT

### Updates

- PropertyRecord of type Array now also returns itemsTypeName under value property.

## 0.170.0

Mon, 26 Nov 2018 19:38:42 GMT

### Updates

- PropertyRecord of type Array now also returns itemsTypeName under value property.

## 0.169.0

Tue, 20 Nov 2018 16:17:15 GMT

### Updates

- Rename withFilteringSupport props: onHighlightedCounted -> onMatchesCounted, activeHighlightedIndex -> activeMatchIndex

## 0.168.0

Sat, 17 Nov 2018 14:20:11 GMT

_Version update only_

## 0.167.0

Fri, 16 Nov 2018 21:45:44 GMT

_Version update only_

## 0.166.0

Mon, 12 Nov 2018 16:42:10 GMT

_Version update only_

## 0.165.0

Mon, 12 Nov 2018 15:47:00 GMT

### Updates

- Unified Selection: Fix selection change events being broadcasted indefinitely when multiple unified selection viewports are used

## 0.164.0

Thu, 08 Nov 2018 17:59:21 GMT

### Updates

- Deprecated dev-cors-proxy-server and use of it.
- Fix filtered tree rendering "0 matches found" when there's no filtering applied and data provider returns 0 nodes
- Updated to TypeScript 3.1
- React to Tree API changes

## 0.163.0

Wed, 31 Oct 2018 20:55:37 GMT

_Version update only_

## 0.162.0

Wed, 24 Oct 2018 19:20:07 GMT

### Updates

- Handle undefined structs and arrays

## 0.161.0

Fri, 19 Oct 2018 13:04:14 GMT

_Version update only_

## 0.160.0

Wed, 17 Oct 2018 18:18:38 GMT

_Version update only_

## 0.159.0

Tue, 16 Oct 2018 14:09:09 GMT

_Version update only_

## 0.158.0

Mon, 15 Oct 2018 19:36:09 GMT

_Version update only_

## 0.157.0

Sun, 14 Oct 2018 17:20:06 GMT

### Updates

- Fixing scripts for linux

## 0.156.0

Fri, 12 Oct 2018 23:00:10 GMT

### Updates

- Initial release<|MERGE_RESOLUTION|>--- conflicted
+++ resolved
@@ -1,13 +1,5 @@
 # Change Log - @itwin/presentation-components
 
-<<<<<<< HEAD
-## 5.12.6-alpha.0
-
-### Patch Changes
-
-- Updated dependencies:
-  - @itwin/unified-selection@1.5.1-alpha.0
-=======
 ## 5.12.6
 
 ### Patch Changes
@@ -18,7 +10,13 @@
   - @itwin/presentation-shared@1.2.3
   - @itwin/unified-selection@1.5.1
   - @itwin/presentation-core-interop@1.3.4
->>>>>>> 3c362638
+
+## 5.12.6-alpha.0
+
+### Patch Changes
+
+- Updated dependencies:
+  - @itwin/unified-selection@1.5.1-alpha.0
 
 ## 5.12.5
 
