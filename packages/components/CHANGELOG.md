# Change Log - @itwin/presentation-components

<<<<<<< HEAD
## 5.12.5-alpha.0
=======
## 5.12.5
>>>>>>> 7a76e409

### Patch Changes

- Updated dependencies:
<<<<<<< HEAD
  - @itwin/presentation-core-interop@1.4.0-alpha.2
  - @itwin/presentation-shared@2.0.0-alpha.1
  - @itwin/unified-selection@1.4.3-alpha.0
=======
  - @itwin/unified-selection@1.5.0
>>>>>>> 7a76e409

## 5.12.4

### Patch Changes

- [#982](https://github.com/iTwin/presentation/pull/982): Update itwinjs-core dependencies to v5.0.0
- Updated dependencies:
  - @itwin/presentation-core-interop@1.3.3
  - @itwin/presentation-shared@1.2.2
  - @itwin/unified-selection@1.4.2
  - @itwin/unified-selection-react@1.0.1

## 5.12.3

### Patch Changes

- [#967](https://github.com/iTwin/presentation/pull/967): Fix potential infinite recursion when disposing objects of one of the following classes: `ContentDataProvider`, `PresentationPropertyDataProvider`, `UnifiedSelectionTreeEventHandler`, `PresentationTreeDataProvider`.

## 5.12.2-alpha.1

### Patch Changes

- [#963](https://github.com/iTwin/presentation/pull/963): Fix support for `itwinjs-core@5.0-rc`.
- Updated dependencies:
  - @itwin/presentation-core-interop@1.4.0-alpha.1

## 5.12.2-alpha.0

### Patch Changes

- Updated dependencies:
  - @itwin/presentation-core-interop@1.4.0-alpha.0
  - @itwin/presentation-shared@2.0.0-alpha.0
  - @itwin/unified-selection@1.4.2-alpha.0

## 5.12.2

### Patch Changes

- [#958](https://github.com/iTwin/presentation/pull/958): Fix support for `itwinjs-core@5.0-rc`.
- Updated dependencies:
  - @itwin/presentation-core-interop@1.3.2

## 5.12.1

### Patch Changes

- Updated dependencies:
  - @itwin/unified-selection@1.4.1
  - @itwin/presentation-shared@1.2.1
  - @itwin/presentation-core-interop@1.3.1

## 5.12.0

### Minor Changes

- [#902](https://github.com/iTwin/presentation/pull/902): Updated `PresentationTreeDataProvider` to correctly handle new errors thrown by `PresentationManager` in 5.x version.
- [#902](https://github.com/iTwin/presentation/pull/902): Deprecated `IUnifiedSelectionComponent`. `SelectionStorage` from `@itwin/unified-selection` should be used directly instead.

### Patch Changes

- [#886](https://github.com/iTwin/presentation/pull/886): Fix package compatibility with `itwinjs-core` peer dependencies at version `4.x`.
- Updated dependencies:
  - @itwin/unified-selection@1.4.0

## 5.11.0

### Minor Changes

- [#834](https://github.com/iTwin/presentation/pull/834): Apply and use property value constraints for numeric properties
- [#834](https://github.com/iTwin/presentation/pull/834): Updated peer dependencies to support iTwin.js Core v5 packages.

### Patch Changes

- [#868](https://github.com/iTwin/presentation/pull/868): Make sure resource that use `dispose` method instead of `Symbol.dispose` are properly disposed.
- Updated dependencies:
  - @itwin/presentation-core-interop@1.3.0

## 5.10.0

### Minor Changes

- [#841](https://github.com/iTwin/presentation/pull/841): Changed how unified selection-enabled components access unified selection storage.

  - Added `selectionStorage` prop to `usePresentationTableWithUnifiedSelection` and `usePropertyDataProviderWithUnifiedSelection`.

    When the prop is provided, the hooks will use the provided selection storage instead of `Presentation.selection` global storage from `@itwin/presentation-frontend` package. This makes the dependencies clear and hooks ready for deprecation of the selection APIs in the `@itwin/presentation-frontend` package. At the moment the prop is optional, but will be made required in the next major release of the package.

  - Deprecated `UnifiedSelectionContext`, `UnifiedSelectionContextProvider`, `UnifiedSelectionContextProviderProps`, `UnifiedSelectionState` and `useUnifiedSelectionContext`. All of them are being replaced by the APIs in the new `@itwin/unified-selection-react` package, which now is an optional peer dependency of this package.

    One of the property renderers - `InstanceKeyValueRenderer` was relying on the deprecated context to access unified selection storage. It now prefers the context provided with `UnifiedSelectionContextProvider` from `@itwin/unified-selection-react` package. If the context is not provided, the renderer falls back to the deprecated context.

- [#841](https://github.com/iTwin/presentation/pull/841): Added `activeScopeProvider` prop to `FavoritePropertiesDataProvider` constructor.

  The new prop is a function that returns the active scope. When not provided, the provider uses the old way of getting the active scope - `SelectionScopesManager`, accessed through `Presentation.selection.scopes` global from `@itwin/presentation-frontend` package. The selection APIs in that package are about to be deprecated and this change makes the provider ready for that. The `activeScopeProvider` prop will be made required in the next major release of this package.

  In addition, the `FavoritePropertiesDataProvider` now uses `@itwin/unified-selection` package for adjusting selection based on selection scope. This change does not affect the results.

### Patch Changes

- Updated dependencies:
  - @itwin/unified-selection@1.3.0
  - @itwin/unified-selection-react@1.0.0

## 5.9.0

### Minor Changes

- [#842](https://github.com/iTwin/presentation/pull/842): Updated peer dependencies to support AppUI v5.

## 5.8.0

### Minor Changes

- [#825](https://github.com/iTwin/presentation/pull/825): `PresentationInstanceFilterDialog` and `PresentationInstanceFilterBuilder`: Fix classes selector not being updated with all classes that contain selected property. `PresentationInstanceFilterPropertyInfo` now has `sourceClassIds` and `sourceClassId` is deprecated.

### Patch Changes

- [#828](https://github.com/iTwin/presentation/pull/828): Polyfill `Symbol.dispose` and `Symbol.asyncDispose` to make sure that code using the upcoming JS recource management API works in all environments.

## 5.7.0

### Minor Changes

- [#804](https://github.com/iTwin/presentation/pull/804): Deprecated all tree-related APIs.

  As the new generation hierarchy building APIs are now available, the old tree-related APIs are now deprecated. See reasoning and migration guide [here](https://github.com/iTwin/presentation/blob/33e79ee8d77f30580a9bab81a72884bda008db25/packages/hierarchies/learning/PresentationRulesMigrationGuide.md).

- [#800](https://github.com/iTwin/presentation/pull/800): Deprecate `viewWithUnifiedSelection` in favor of `enableUnifiedSelectionSyncWithIModel` from `@itwin/unified-selection` package.

  See [iModel selection synchronization with unified selection](https://github.com/iTwin/presentation/blob/master/packages/unified-selection/README.md#imodel-selection-synchronization-with-unified-selection) and [Using with legacy components](https://github.com/iTwin/presentation/blob/master/packages/unified-selection/README.md#imodel-selection-synchronization-with-unified-selection#using-with-legacy-components) for details on how to use `enableUnifiedSelectionSyncWithIModel` in React apps.

- [#802](https://github.com/iTwin/presentation/pull/802): Prefer `Symbol.dispose` over `dispose` for disposable objects.

  The package contained a number of types for disposable objects, that had a requirement of `dispose` method being called on them after they are no longer needed. In conjunction with the `using` utility from `@itwin/core-bentley`, usage of such objects looked like this:

  ```ts
  class MyDisposable() {
    dispose() {
      // do some cleanup
    }
  }
  using(new MyDisposable(), (obj) => {
    // do something with obj, it'll get disposed when the callback returns
  });
  ```

  In version `5.2`, TypeScript [introduced](https://www.typescriptlang.org/docs/handbook/release-notes/typescript-5-2.html#using-declarations-and-explicit-resource-management) `Disposable` type and `using` declarations (from the upcoming [Explicit Resource Management](https://github.com/tc39/proposal-explicit-resource-management) feature in ECMAScript). Now we're making use of those new utilities in this package (while still supporting the old `dispose` method), which allows using `MyDisposable` from the above snippet like this:

  ```ts
  using obj = new MyDisposable();
  // do something with obj, it'll get disposed when it goes out of scope
  ```

## 5.6.1

### Patch Changes

- [#786](https://github.com/iTwin/presentation/pull/786): Bump package dependencies.
- [#794](https://github.com/iTwin/presentation/pull/794): Do not clear filter in `UniqueValuesSelector` when value is selected.

## 5.6.0

### Minor Changes

- [#747](https://github.com/iTwin/presentation/pull/747): KoQ and numeric editor improvements.

  - ReadOnly properties now open a disabled input in property grid.
  - KoQ input placeholder is now determined by initial value if one exists.
  - Selecting/clicking a numeric or KoQ input will select all the text.

- [#739](https://github.com/iTwin/presentation/pull/739): Replaced `react-select` with [iTwinUI's ComboBox](https://itwinui.bentley.com/docs/combobox).

  - The number of select options is limited to 100. When more items exist, a non-selectable option is displayed at the bottom of the list, prompting users to provide an items filter. Previously, additional pages of select options was loaded when user scrolled to the bottom of the list.
  - Deprecated `PortalTargetContext`. It is no longer needed.

  This affects `PresentationInstanceFilterBuilder` and `NavigationPropertyEditor` components.

- [#754](https://github.com/iTwin/presentation/pull/754): Define `type` and `exports` attributes in `package.json`.

  The change moves this package a step closer towards dropping CommonJS support - it's now transpiled from ESM to CommonJS instead of the opposite.

  In addition, the `exports` attribute has been added to `package.json` to prohibit access to APIs that are not intended to be used by external consumers.

## 5.5.0

### Minor Changes

- [#704](https://github.com/iTwin/presentation/pull/704): `PresentationFilterBuilderValueRendererProps` now includes an optional `selectedClasses` property to enhance filter value list relevance when specified.
- [#705](https://github.com/iTwin/presentation/pull/705): Updated numeric and quantity value inputs to calculate rounding error. It is calculated based on entered value precision and can be used to find all values that rounds to the entered value.

### Patch Changes

- [#699](https://github.com/iTwin/presentation/pull/699): Use `label` prop instead of `title` on `IconButton` to have consistent tooltips and better accessibility support.

## 5.4.2

### Patch Changes

- [#664](https://github.com/iTwin/presentation/pull/664): Pass nested content value label to property records.

## 5.4.1

### Patch Changes

- [#683](https://github.com/iTwin/presentation/pull/683): Added tree reloading when changes to the briefcase are applied in `useTreeReload`.
- [#684](https://github.com/iTwin/presentation/pull/684): Disabled property editors from propagating key down events.
- [#687](https://github.com/iTwin/presentation/pull/687): Updated `NumericPropertyEditor` to use raw values instead of display values.

## 5.4.0

### Minor Changes

- [#662](https://github.com/iTwin/presentation/pull/662): Refactored `@beta` `NavigationPropertyEditorContext` API and made it `@public`. The changes:

  - `NavigationPropertyEditorContextProps` has been renamed to `NavigationPropertyEditorContextProviderProps`.
  - Previously `@beta` `navigationPropertyEditorContext` is now not exported anymore. Instead, the context should be set up using newly introduced `NavigationPropertyEditorContextProvider`.

- [#662](https://github.com/iTwin/presentation/pull/662): Remove `@alpha` attributes related to content and hierarchy auto-update. Now these features are always enabled by default.

### Patch Changes

- [#662](https://github.com/iTwin/presentation/pull/662): API promotions
- [#655](https://github.com/iTwin/presentation/pull/655): Remove exposed internal APIs.

## 5.3.3

### Patch Changes

- [#638](https://github.com/iTwin/presentation/pull/638): Fixed `UniquePropertyValuesSelector` not always showing values that are not yet loaded when search filter is applied.

## 5.3.2

### Patch Changes

- [#609](https://github.com/iTwin/presentation/pull/609): Fixed shift select not selecting nodes that are not yet loaded in `UnifiedSelectionTreeEventHandler`.

## 5.3.1

### Patch Changes

- [#581](https://github.com/iTwin/presentation/pull/581): Switch from using deprecated `UnderlinedButton` (`@itwin/components-react`) to `Anchor` (`@itwin/itwinui-react`).

## 5.3.0

### Minor Changes

- [#572](https://github.com/iTwin/presentation/pull/572): Moved `@itwin/itwinui-react` from direct dependencies to peer. Technically this is a breaking change but `@itwin/presentation-components` had requirement to be used with `@itwin/itwinui-react` >3.0.0 since 5.0.0 so all consumers of >5.0.0 should already have dependency on `@itwin/itwinui-react` >3.0.0.

### Patch Changes

- [#573](https://github.com/iTwin/presentation/pull/573): Cancel ongoing tree reload when new one is started.

## 5.2.4

### Patch Changes

- [#564](https://github.com/iTwin/presentation/pull/564): Fixed initial tree load duration not always being reported.

## 5.2.3

### Patch Changes

- [#561](https://github.com/iTwin/presentation/pull/561): Fix instance filter builder component's unique values selector not filtering values by provided instance keys.
- [#560](https://github.com/iTwin/presentation/pull/560): Fixed `usePresentationTreeState` callback prop `onNodeLoaded` not being called under certain race conditions.

## 5.2.2

### Patch Changes

- [#550](https://github.com/iTwin/presentation/pull/550): Disabled `onMouseDown` event propagation for hierarchy filtering buttons.
- [#552](https://github.com/iTwin/presentation/pull/552): Fixed tree reloading when unit system, ruleset variables or data in iModel changes.

## 5.2.1

### Patch Changes

- [#541](https://github.com/iTwin/presentation/pull/541): Fixed `PresentationInstanceFilter.toGenericInstanceFilter` conversion when condition is using numeric string values.

## 5.2.0

### Minor Changes

- [#536](https://github.com/iTwin/presentation/pull/536): Added `onFilterApplied` and `onHierarchyLimitExceeded` callbacks for tracking when hierarchy level is filtered or exceeds the limit.
- [#531](https://github.com/iTwin/presentation/pull/531): Added the ability to search for values in `UniqueValuesSelector`.
- [#527](https://github.com/iTwin/presentation/pull/527): Start using new features available in `@itwin/presentation-frontend` `4.5` release.

  - Added support for `FavoritePropertiesDataFiltererProps.isFavorite` to return `Promise<boolean>` in addition to already supported `boolean`.
  - Added `PresentationPropertyDataProvider.isFieldFavoriteAsync` in favor of now deprecated `isFieldFavorite`.
  - Added `PresentationPropertyDataProvider.sortFieldsAsync` in favor of now deprecated `sortFields`.
  - Added `PresentationTreeDataProviderDataSourceEntryPoints.getNodesIterator` in favor of now deprecated `getNodesAndCount`.

  In all of the above cases the deprecated overrides are still being used, if supplied.

### Patch Changes

- [#538](https://github.com/iTwin/presentation/pull/538): Avoid removing and adding back elements from/to `selectionSet` when unified selection is changed when selecting something in the `Viewport`.

## 5.1.0

### Minor Changes

- [#499](https://github.com/iTwin/presentation/pull/499): Added `PresentationInstanceFilter.createPrimitiveValueEqualityCondition` function to provide a convenient way for creating equality filter conditions compatible with `UniquePropertyValuesSelector`.
- [#520](https://github.com/iTwin/presentation/pull/520): Added callback to `usePresentationTreeState` for reporting node load durations.

### Patch Changes

- [#519](https://github.com/iTwin/presentation/pull/519): Use private fields in `UnifiedSelectionTreeEventHandler` to avoid clashing private property names when extending it.

## 5.0.1

### Patch Changes

- [#492](https://github.com/iTwin/presentation/pull/492): Avoid removing instances explicitly added to unified selection when grouping node is unselected.
- [#494](https://github.com/iTwin/presentation/pull/494): Updated `usePresentationTableWithUnifiedSelection` to work outside `UnifiedSelectionContextProvider`
- [#464](https://github.com/iTwin/presentation/pull/464): Fixed navigation property editor dropdown layout in property grid.
- [#493](https://github.com/iTwin/presentation/pull/493): Updated `UnifiedSelectionTreeEventHandler` to correctly handle unified selection change when it is not updated immediatly after `add`|`replace`|`remove`|`clear` action.

## 5.0.0

### Major Changes

- [#412](https://github.com/iTwin/presentation/pull/412): **Dependencies:** Bumped peer dependency version of all [itwinjs-core](https://github.com/iTwin/itwinjs-core) packages to `^4.4.0`.

- [#399](https://github.com/iTwin/presentation/pull/399): **Dependencies:** Bumped peer dependency version of all [appui](https://github.com/iTwin/appui) packages to `^4.9.0`.

- [#398](https://github.com/iTwin/presentation/pull/398): **Dependencies:** Bumped `@itwin/itwinui-react` package dependency version to `3.x`. This entails that all components from `@itwin/presentation-components` must be wrapped in `ThemeProvider` from `itwinui-react@3`. [See more](https://github.com/iTwin/iTwinUI/wiki/iTwinUI-react-v3-migration-guide#themeprovider).

- [#222](https://github.com/iTwin/presentation/pull/222): **Tree:** Show the size of filtered tree hierarchy level while building a filter.

  Includes breaking `@beta` API change in `PresentationTreeRenderer` - instead of taking [IModelConnection](https://www.itwinjs.org/reference/core-frontend/imodelconnection/imodelconnection/), [TreeModelSource](https://www.itwinjs.org/reference/components-react/tree/treemodelsource/) and [ITreeNodeLoader](https://www.itwinjs.org/reference/components-react/tree/itreenodeloader/) as 3 separate props, it now takes a single `AbstractTreeNodeLoaderWithProvider<IPresentationTreeDataProvider>` prop. Implementing the feature required adding an `IPresentationTreeDataProvider` to props, however requesting a single, more specific, node loader instead of 4 different props that are tightly coupled was a much cleaner solution, especially since using `PresentationTreeRenderer` with node loaders other than `AbstractTreeNodeLoaderWithProvider<IPresentationTreeDataProvider>` made little sense.

  Generally, reacting to the change is as simple as removing `imodel` and `modelSource` from the list of props, passed to `PresentationTreeRenderer`. In case the type of `nodeLoader` prop doesn't match, we recommend using the new `usePresentationTreeState` for creating one. Or, if the tree is not based on presentation rules, not using the `PresentationTreeRenderer` at all and instead switching to [TreeRenderer](https://www.itwinjs.org/reference/components-react/tree/treerenderer/).

- [#313](https://github.com/iTwin/presentation/pull/313): **Tree:** Added interactive and more detailed informational messages in the tree and its hierarchy level filtering components:

  - When a hierarchy level size exceeds given limit, a message is displayed, suggesting the results should be filtered to reduce the result set.
  - The hierarchy level filtering dialog informs whether provided filters reduce the result set to a small enough size to be displayed in the tree.

  Includes 2 breaking `@beta` API changes:

  - `PresentationTreeNodeRenderer` now takes `onClearFilterClick` and `onFilterClick` callback props with node identifier argument rather than `PresentationTreeNodeItem`. This was a necessary change to allow opening filtering dialog for a parent node from its child node. To react to this breaking change:

    _before_

    ```tsx
    const [clickedNode, setClickedNode] = useState<PresentationTreeNodeItem>();
    <PresentationTreeNodeRenderer
      {...nodeProps}
      onFilterClick={(node: PresentationTreeNodeItem) => {
        setClickedNode(node);
      }}
    />;
    ```

    _after_

    ```tsx
    const [clickedNode, setClickedNode] = useState<PresentationTreeNodeItem>();
    <PresentationTreeNodeRenderer
      {...nodeProps}
      onFilterClick={(nodeId: string) => {
        const node = modelSource.getModel().getNode(nodeId);
        if (isTreeModelNode(node) && isPresentationTreeNodeItem(node.item)) {
          setClickedNode(node.item);
        }
      }}
    />;
    ```

  - `useHierarchyLevelFiltering` hook's result now contains functions `applyFilter` and `clearFilter` that take node identifier argument rather than a [TreeNodeItem](https://www.itwinjs.org/reference/components-react/tree/treenodeitem/). The change was made to help reacting to the above `PresentationTreeNodeRenderer` change by requiring the same types of arguments as what `onClearFilterClick` and `onFilterClick` get. In case these functions are used outside of `PresentationTreeNodeRenderer` workflows, reacting to the breaking change is as follows:

    _before_

    ```tsx
    const { applyFilter } = useHierarchyLevelFiltering({
      nodeLoader,
      modelSource,
    });
    const [filterNode, setFilterNode] = useState<PresentationTreeNodeItem>();
    const onFilterChanged = (filter: PresentationInstanceFilterInfo) => {
      if (filterNode) {
        applyFilter(filterNode, filter);
      }
    };
    ```

    _after_

    ```tsx
    const { applyFilter } = useHierarchyLevelFiltering({
      nodeLoader,
      modelSource,
    });
    const [filterNodeId, setFilterNodeId] = useState<string>();
    const onFilterChanged = (filter: PresentationInstanceFilterInfo) => {
      if (filterNodeId) {
        applyFilter(filterNodeId, filter);
      }
    };
    ```

  Generally, the above two APIs are used together, which means no changes should be necessary.

- [#438](https://github.com/iTwin/presentation/pull/438): **Instance filter builder / dialog:** Changed `PresentationInstanceFilterDialogProps.descriptor` attribute to `propertiesSource`, which associates `Descriptor` with input keys used to create the descriptor. This allows the dialog to use the `Keys` information, which is required for loading suggestions in value inputs.

  _before_

  ```tsx
  const [inputKeys] = useState<Keys>();
  <PresentationInstanceFilterDialog descriptor={async () => loadDescriptor(inputKeys)} />;
  ```

  _after_

  ```tsx
  const [inputKeys] = useState<Keys>();
  <PresentationInstanceFilterDialog
    propertiesSource={async () => {
      const descriptor = await loadDescriptor(inputKeys);
      return { descriptor, inputKeys };
    }}
  />;
  ```

### Minor Changes

- [#316](https://github.com/iTwin/presentation/pull/316): **Instance filter builder / dialog:** Promoted some `@internal` APIs to `@beta`

  - `useInstanceFilterPropertyInfos` - a hook for creating a property list based on supplied [Descriptor](https://www.itwinjs.org/reference/presentation-common/content/descriptor/). The property list is necessary for rendering the [PropertyFilterBuilder](https://www.itwinjs.org/reference/components-react/propertyfilterbuilder/propertyfilterbuilder/) component.
  - `PresentationInstanceFilter.fromComponentsPropertyFilter` - for adding presentation data to [PropertyFilter](https://www.itwinjs.org/reference/components-react/propertyfilterbuilder/propertyfilter/) built by [usePropertyFilterBuilder](https://www.itwinjs.org/reference/components-react/propertyfilterbuilder/usepropertyfilterbuilder/).
  - `PresentationInstanceFilter.toComponentsPropertyFilter` - for stripping out presentation data from filter for usage with [usePropertyFilterBuilder](https://www.itwinjs.org/reference/components-react/propertyfilterbuilder/usepropertyfilterbuilder/).
  - `PresentationFilterBuilderValueRenderer` - a custom renderer for property value input. It renders unique values selector for `Equal` / `NotEqual` rules and handles numeric values' unit conversion on top of the general value input.
  - `PresentationInstanceFilterPropertyInfo` - a data structure defining a property used in instance filter.

- [#316](https://github.com/iTwin/presentation/pull/316), [#407](https://github.com/iTwin/presentation/pull/407): **Instance filter builder / dialog:** Added utilities `PresentationInstanceFilter.fromGenericInstanceFilter` and `PresentationInstanceFilter.toGenericInstanceFilter` to help with parsing the `PresentationInstanceFilter` data structure into a more consumer-friendly, lower-level [GenericInstanceFilter](https://www.itwinjs.org/reference/core-common/utils/genericinstancefilter/).

- [#193](https://github.com/iTwin/presentation/pull/193): **Instance filter builder / dialog:** Show a validation error message when entered property value is invalid.

- [#176](https://github.com/iTwin/presentation/pull/176): **Instance filter builder / dialog:** Added unique values selector when using `Equal` or `Not Equal` operators. The component provides a drop-down of values available for selected property.

  - `null` values are omitted. `"Is Null"` and `"Is Not Null"` operators should be used instead.
  - For empty non `null` values _Empty Value_ option is shown in selector.

- [#356](https://github.com/iTwin/presentation/pull/356): **Instance filter builder / dialog:** UX enhancements.

  - Changed the "Apply" button to always be enabled, even when no filtering rules are selected. In such situations, the calling component may clear the filter.
  - Added a "Reset" button which clears all the filtering rules in the dialog.
  - Added a `toolbarButtonsRenderer` prop to allow rendering custom toolbar buttons at the bottom of the dialog.

- [#447](https://github.com/iTwin/presentation/pull/447): **Instance filter builder / dialog:** Added ability to pass initial filter as a callback that will be invoked when descriptor is loaded.

- [#358](https://github.com/iTwin/presentation/pull/358): **Instance filter builder / dialog:** Show a union of properties of selected classes rather than intersection.

- [#416](https://github.com/iTwin/presentation/pull/416): **Instance filter builder / dialog:** `PresentationInstanceFilterDialog` now allows applying filter when only classes are selected.

  - Added `createInstanceFilterDefinition` that creates `InstanceFilterDefinition` from `PresentationInstanceFilterInfo`. Created definition can be passed to `PresentationManager` to filter results when creating content or hierarchies.

- [#388](https://github.com/iTwin/presentation/pull/388): **Tree:** Adjust API of `PresentationTreeRenderer` by separating `PresentationTreeRenderer` hierarchy level filtering logic into `useFilterablePresentationTree` hook.

- [#421](https://github.com/iTwin/presentation/pull/421): **Tree:** Simplify / clarify `PresentationTree` and `PresentationTreeRenderer` APIs.

  - Change `PresentationTreeProps.treeRenderer` type to make it compatible with what `PresentationTreeRenderer` expects.

    _before_

    ```tsx
    <PresentationTree {...props} state={state} treeRenderer={(treeProps) => <PresentationTreeRenderer {...treeProps} nodeLoader={state.nodeLoader} />} />
    ```

    _after_

    ```tsx
    <PresentationTree {...props} state={state} treeRenderer={(treeProps) => <PresentationTreeRenderer {...treeProps} />} />
    ```

  - Removed `nodeRenderer` prop from `PresentationTreeRendererProps`. The prop is not used by `PresentationTreeRenderer` as it always uses its own `PresentationTreeNodeRenderer` to render nodes.

- [#305](https://github.com/iTwin/presentation/pull/305): **Property grid:** Added an editor for editing values of properties with quantity / units information.

  Editor works only if there is `SchemaMetadataContextProvider` in React component tree above property grid components. Otherwise simple numeric editor is used.

  ```tsx
  // somewhere at the global level
  import { IModelConnection } from "@itwin/core-frontend";
  import { SchemaContext } from "@itwin/ecschema-metadata";
  function getIModelSchemaContext(imodel: IModelConnection): SchemaContext {
    // return a cached instance of SchemaContext for given IModelConnection
  }

  // in the component render function
  <SchemaMetadataContextProvider imodel={imodel} schemaContextProvider={getIModelSchemaContext}>
    <VirtualizedPropertyGridWithDataProvider {...props} />
  </SchemaMetadataContextProvider>;
  ```

### Patch Changes

- [#273](https://github.com/iTwin/presentation/pull/273), [#451](https://github.com/iTwin/presentation/pull/451): **Instance filter builder / dialog:** Fixed tooltip appearing under property selector in property filter builder.
- [#456](https://github.com/iTwin/presentation/pull/456): **Instance filter builder / dialog:** Reduced amount of tooltips rendered in filter builder property selector.
- [#312](https://github.com/iTwin/presentation/pull/312): **Instance filter builder / dialog:** Fixed class label shown in tooltip for related properties when building a filter. It now shows label of related class that was used to access that property instead of class where that property is defined.
- [#362](https://github.com/iTwin/presentation/pull/362): **Instance filter builder / dialog:** Change class selector placeholder value to emphasize the fact that selecting a class is optional.
- [#371](https://github.com/iTwin/presentation/pull/371): **Instance filter builder / dialog:** Clear all property filtering rules when selected class list changes.
- [#296](https://github.com/iTwin/presentation/pull/296): **Instance filter builder / dialog:** Format date values in the property value selector.
- [#373](https://github.com/iTwin/presentation/pull/373): **Instance filter builder / dialog:** Fix selected class information not being retained when using React 18 strict mode.
- [#437](https://github.com/iTwin/presentation/pull/437): **Content:** Sort struct property members by label when creating content for property grid, table, and other content components.
- [#427](https://github.com/iTwin/presentation/pull/427): **Property grid:** Inline default property grid ruleset instead of loading it from JSON file.
- [#418](https://github.com/iTwin/presentation/pull/418): **Tree:** Updated message shown in hierarchy level filtering dialog when built filter still produces too many results.
- [#446](https://github.com/iTwin/presentation/pull/446): **Tree:** Added custom CSS class on tree node actions buttons to allow customizing them.
- [#354](https://github.com/iTwin/presentation/pull/354): **Unified selection:** Cancel ongoing hilite set request when unified selection changes.
- [#348](https://github.com/iTwin/presentation/pull/348): Clean up `@internal` APIs exposed through the barrel exports file.

## 5.0.0-dev.6

### Patch Changes

- [#453](https://github.com/iTwin/presentation/pull/453): Fixed instance filter builder unique values selector dropdown menu layout.
- [#451](https://github.com/iTwin/presentation/pull/451): Fixed tooltip appearing under property selector in property filter builder.

## 5.0.0-dev.5

### Major Changes

- [#438](https://github.com/iTwin/presentation/pull/438): Merged `PresentationInstanceFilterDialogProps.descriptor` and `PresentationInstanceFilterDialogProps.descriptorInputKeys` into single property `PresentationInstanceFilterDialogProps.propertiesSource`. This explicitly associates `Descriptor` with input keys. It provides more convenient API in case `Descriptor` is lazy loaded and input keys are known only after loading.

  Before:

  ```tsx
  const [inputKey, setInputKeys] = useState([]);

  <PresentationInstanceFilterDialog
    descriptor={async () => {
      const { descriptor, keys } = loadDescriptorAndKeys();
      setInputKeys(keys);
      return descriptor;
    }}
    descriptorInputKeys={inputKeys}
  />;
  ```

  After:

  ```tsx
  <PresentationInstanceFilterDialog
    propertiesSource={async () => {
      const { descriptor, keys } = loadDescriptorAndKeys();
      return {
        descriptor,
        inputKeys: keys,
      };
    }}
  />
  ```

### Patch Changes

- [#437](https://github.com/iTwin/presentation/pull/437): Sort struct property members by label when creating content for property grid, table, and other content components.
- [#448](https://github.com/iTwin/presentation/pull/448): Fixed `UniqueValueSelector` loading only the first page of values.
- [#444](https://github.com/iTwin/presentation/pull/444): Updated UniqueValueSelector dropdown menu to open upwards when there is not enough space below.
- [#446](https://github.com/iTwin/presentation/pull/446): Added custom CSS class on tree node actions buttons to allow customizing them.
- [#427](https://github.com/iTwin/presentation/pull/427): Inline default property grid ruleset instead of loading it from JSON file.

## 5.0.0-dev.4

### Minor Changes

- [#421](https://github.com/iTwin/presentation/pull/421): Simplify / clarify `PresentationTree` and `PresentationTreeRenderer` APIs.

  - Change `PresentationTreeProps.treeRenderer` type to make it compatible with what `PresentationTreeRenderer` expects.

    Before:

    ```tsx
    return (
      <PresentationTree {...props} state={state} treeRenderer={(treeProps) => <PresentationTreeRenderer {...treeProps} nodeLoader={state.nodeLoader} />} />
    );
    ```

    After:

    ```tsx
    return <PresentationTree {...props} state={state} treeRenderer={(treeProps) => <PresentationTreeRenderer {...treeProps} />} />;
    ```

  - Removed `nodeRenderer` prop from `PresentationTreeRendererProps`. The prop is not used by `PresentationTreeRenderer` as it always uses its own `PresentationTreeNodeRenderer` to render nodes.

- [#416](https://github.com/iTwin/presentation/pull/416): `PresentationInstanceFilterDialog` now allows applying filter when only classes are selected.

  Added `createInstanceFilterDefinition` that creates `InstanceFilterDefinition` from `PresentationInstanceFilterInfo`. Created definition can be passed to `PresentationManager` to filter results when creating content or hierarchies.

### Patch Changes

- [#417](https://github.com/iTwin/presentation/pull/417): Added missing "No values" localized string in unique values selector.
- [#418](https://github.com/iTwin/presentation/pull/418): Updated message shown in hierarchy level filtering dialog when built filter still produces too many results.

## 5.0.0-dev.3

### Major Changes

- [#412](https://github.com/iTwin/presentation/pull/412): Bumped peer dependency version of all `itwinjs-core` packages to `^4.4.0`.
- [#398](https://github.com/iTwin/presentation/pull/398): Bump `iTwinUI` package dependencies to 3.x. This is entails that all components from `presentation-components` must be wrapped in `ThemeProvider` from `iTwinUI` 3.x. [See more](https://github.com/iTwin/iTwinUI/wiki/iTwinUI-react-v3-migration-guide#themeprovider)
- [#399](https://github.com/iTwin/presentation/pull/399): Bumped AppUI peer dependency to `^4.9.0`.

### Minor Changes

- [#407](https://github.com/iTwin/presentation/pull/407): Removed `GenericInstanceFilter` in favor of the one delivered in `@itwin/core-common`.
  Added `PresentationInstanceFilter.fromGenericInstanceFilter` function for creating `PresentationInstanceFilter` from `GenericInstanceFilter`.
- [#399](https://github.com/iTwin/presentation/pull/399): Added validation for `Between` and `Not Between` operator values.

### Patch Changes

- [#405](https://github.com/iTwin/presentation/pull/405): Fixed unique values selector loading unique values of only the first field property.

## 5.0.0-dev.2

### Minor Changes

- [#358](https://github.com/iTwin/presentation/pull/358): Instance filter builder / dialog: Show a union of properties of selected classes rather than intersection.
- [#356](https://github.com/iTwin/presentation/pull/356): Instance filter builder / dialog: UX enhancements.

  - Changed the "Apply" button to always be enabled, even when no filtering rules are selected. In such situations, `PresentationTreeRenderer` clears the hierarchy level filter.
  - Added a "Reset" button which clears all the filtering rules in the dialog.
  - Added a `toolbarButtonsRenderer` prop to allow rendering custom toolbar buttons at the bottom of the dialog.

- [#363](https://github.com/iTwin/presentation/pull/363): Instance filter builder / dialog: Include selected classes' information in the `GenericInstanceFilter` data structure to allow filtering by them. Use this information when building hierararchy level filters to allow users filter-out instances of specific class(es).
- [#388](https://github.com/iTwin/presentation/pull/388): Adjust API of `PresentationTreeRenderer` by separating `PresentationTreeRenderer` hierarchy level filtering logic into `useFilterablePresentationTree` hook.

### Patch Changes

- [#354](https://github.com/iTwin/presentation/pull/354): Unified selection: Cancel ongoing hilite set request when unified selection changes.
- [#362](https://github.com/iTwin/presentation/pull/362): Instance filter builder / dialog: Change class selector placeholder value to emphasize the fact that selecting a class is optional.
- [#371](https://github.com/iTwin/presentation/pull/371): Instance filter builder / dialog: Clear all property filtering rules when selected class list changes.
- [#348](https://github.com/iTwin/presentation/pull/348): Clean up `@internal` APIs exposed through the barrel exports file.
- [#373](https://github.com/iTwin/presentation/pull/373): Instance filter builder / dialog: Fix selected class information not being retained when using React 18 strict mode.

## 4.4.0

This release brings official React 18 support. Components and hooks provided by this package were updated to work with [`StrictMode` in React 18](https://react.dev/blog/2022/03/08/react-18-upgrade-guide#updates-to-strict-mode).

### Minor Changes

- [#333](https://github.com/iTwin/presentation/pull/333): Deprecated `useRulesetRegistration` because it is not compatible with React 18
- [#328](https://github.com/iTwin/presentation/pull/328): Added `usePresentationTreeState` and `PresentationTree` for using presentation data with `ControlledTree`. This is a replacement for `usePresentationTreeNodeLoader` which is not fully compatible with React 18 and now is deprecated.

  Old API:

  ```tsx
  function Tree(props) {
    const { nodeLoader } = usePresentationTreeNodeLoader({
      imodel: props.imodel,
      ruleset: TREE_RULESET,
      pagingSize: PAGING_SIZE,
    });
    const eventHandler = useUnifiedSelectionTreeEventHandler({ nodeLoader });
    const treeModel = useTreeModel(nodeLoader.modelSource);

    return (
      <ControlledTree width={200} height={400} model={treeModel} nodeLoader={nodeLoader} eventsHandler={eventHandler} selectionMode={SelectionMode.Single} />
    );
  }
  ```

  New API:

  ```tsx
  function Tree(props) {
    const state = usePresentationTreeState({
      imodel: props.imodel,
      ruleset: TREE_RULESET,
      pagingSize: PAGING_SIZE,
      eventHandlerFactory: useCallback(
        (handlerProps: TreeEventHandlerProps) =>
          new UnifiedSelectionTreeEventHandler({
            nodeLoader: handlerProps.nodeLoader,
          }),
        [],
      ),
    });
    if (!state) {
      return null;
    }

    return <PresentationTree width={200} height={400} state={state} selectionMode={SelectionMode.Single} />;
  }
  ```

## 5.0.0-dev.1

### Minor Changes

- [#316](https://github.com/iTwin/presentation/pull/316): Added `GenericInstanceFilter` data structure that has all the data needed to convert an instance filter to `ECSQL`, `ECExpression` or other formats. The data structure can be created from `PresentationInstanceFilter` using the `GenericInstanceFilter.fromPresentationInstanceFilter` call.
- [#316](https://github.com/iTwin/presentation/pull/316): Promoted some instance filtering - related `internal` APIs to `beta`:

  - `useInstanceFilterPropertyInfos` - for creating a property list based on supplied `Descriptor`. The property list is necessary for rendering the `PropertyFilterBuilder` component from `@itwin/components-react` package.
  - `PresentationFilterBuilderValueRenderer` - a custom renderer for property value input. It renders unique values selector for `Equal` / `NotEqual` rules and handles unit conversion on top of the general value input.
  - `PresentationInstanceFilter.fromComponentsPropertyFilter` - for adding presentation data to `PropertyFilter` built by `usePropertyFilterBuilder`.
  - `PresentationInstanceFilter.toComponentsPropertyFilter` - for stripping out presentation data from filter for usage with `usePropertyFilterBuilder`.
  - `PresentationInstanceFilterPropertyInfo` - data structure defining a property used in instance filter.

  Also, moved a couple of beta APIs to a common namespace to make them more discoverable:

  - `convertToInstanceFilterDefinition` -> `PresentationInstanceFilter.toInstanceFilterDefinition`,
  - `isPresentationInstanceFilterConditionGroup` -> `PresentationInstanceFilter.isConditionGroup`.

- [#313](https://github.com/iTwin/presentation/pull/313): Add interactive and more detailed informational messages in tree and instance filter components.
- [#305](https://github.com/iTwin/presentation/pull/305): Added editor for editing quantity property values in property grid. Editor works only if there is `SchemaMetadataContextProvider` in React component tree above property grid components. Otherwise simple numeric editor is used.

### Patch Changes

- [#317](https://github.com/iTwin/presentation/pull/317): Fix unique value selector placeholder formatting in instance filter builder.
- [#312](https://github.com/iTwin/presentation/pull/312): Fixed class name shown in tooltip for related properties when building filter. It now shows name of related class that was used to access that property instead of class where that property is defined.

## 5.0.0-dev.0

The `5.0` release is targeted towards getting instance filtering production-ready and contains a number of bug fixes and enhancements for the `PresentationInstanceFilterDialog` component.

The release does not contain any breaking API changes and the bump in peer-depenendecies is the only reason this is a major release.

### Major Changes

- [#299](https://github.com/iTwin/presentation/pull/299): Bumped `AppUI` peer dependencies to `4.6.0`. Bumped `itwinjs-core` peer dependencies to `^4.1.0`.

### Minor Changes

- [#213](https://github.com/iTwin/presentation/pull/213): `PresentationInstanceFilterDialog`: Added support for quantity values.
- [#193](https://github.com/iTwin/presentation/pull/193): `PresentationInstanceFilterDialog`: Show error message when value input is invalid.
- [#222](https://github.com/iTwin/presentation/pull/222): `PresentationInstanceFilterDialog`: Show results count while building instance filter.
- [#176](https://github.com/iTwin/presentation/pull/176): `PresentationInstanceFilterDialog`: Added unique values value selector when using `Equal` or `Not Equal` operators. It loads unique property values that are associated with node on which filter is placed.

  - `null` values are omitted. `"Is Null"` and `"Is Not Null"` operators should be used instead.
  - For empty non `null` values _Empty Value_ option is shown in selector.

- [#296](https://github.com/iTwin/presentation/pull/296): `PresentationInstanceFilterDialog`: Add formatting to dates that are displayed in the property value selector.

### Patch Changes

- [#273](https://github.com/iTwin/presentation/pull/273): Fixed property tooltip appearing behind the property selector.
- [#206](https://github.com/iTwin/presentation/pull/206): Fix filtering when `Like` operator is selected.

## 4.3.0

### Minor Changes

- [#289](https://github.com/iTwin/presentation/pull/289): Removed dependency on `@itwin/itwinui-css` and switched to using components from `@itwin/itwinui-react` instead.
- [#284](https://github.com/iTwin/presentation/pull/284): Fix for missing/incomplete category labels in the property selector of the instance filter builder.
- [#231](https://github.com/iTwin/presentation/pull/231): Expand the `usePresentationTableWithUnifiedSelection()` hook to additionally return:

  - an `onSelect()` callback which will update the `unifiedSelection` one level above it (+1) with the keys that are passed to it.
  - `selectedRows` which is updated every time `unifiedSelection` changes one level above the table component.

### Patch Changes

- [#292](https://github.com/iTwin/presentation/pull/292): Broaden default instance filter builder dialog.
- [#289](https://github.com/iTwin/presentation/pull/289): Fixed navigation property value selector dropdown menu to be visible when used inside dialog.
- [#291](https://github.com/iTwin/presentation/pull/291): Updated `@itwin/itwinui-react` dependency version to consume the latest fixes.
- [#264](https://github.com/iTwin/presentation/pull/264): Change `NumericPropertyEditor` logic to only commit changes on `onBlur` event rather than every time the value is changed.

## 4.2.1

### Patch Changes

- [#230](https://github.com/iTwin/presentation/pull/230): Fixed hierarchy level filtering under grouping nodes.

This log was last generated on Thu, 31 Aug 2023 11:51:06 GMT and should not be manually modified.

<!-- Start content -->

## 4.2.0

Thu, 31 Aug 2023 11:51:06 GMT

### Minor changes

- Reload content and hierarchies when active unit system is changed. ([commit](https://github.com/iTwin/presentation/commit/326dd33a9e40659f6b6af4a0dd100948798db6c8))

### Patches

- Update dependencies ([commit](https://github.com/iTwin/presentation/commit/585bfe098c3c388c48ffa4f311c4722f1b6835df))

## 4.1.0

Wed, 09 Aug 2023 11:47:16 GMT

### Minor changes

- Make sure `FilteredPresentationTreeDataProvider` creates same tree node items as parent `PresentationTreeDataProvider`. ([commit](https://github.com/iTwin/presentation/commit/3d770080cb55dcfef0cb39a32119ad8ce042aad6))

### Patches

- `InstanceFilterDialog`: fix resize observer error when navigation property is selected. ([commit](https://github.com/iTwin/presentation/commit/11ad3f98efde2a8eb78aa9f2c986472a34c66ea7))
- Update package dependencies ([commit](https://github.com/iTwin/presentation/commit/22593a8fddc52b5c547c024d64e7cc5659c81d01))
- Add `Home` and `End` buttons functionality to the navigation property value selector. ([commit](https://github.com/iTwin/presentation/commit/0840ddf4b9ac098eb457169696bd48ea88797095))
- Remove dead code ([commit](https://github.com/iTwin/presentation/commit/f18cae3e518e50265c39ae2684fe91bc56cf38de))
- `useControlledPresentationTreeFiltering`: Reset `filteredNodeLoader` after filter string is changed and filtering is in progress. ([commit](https://github.com/iTwin/presentation/commit/3f36136778e2444c1224a5b68b0a21f707b5685f))
- `InstanceFilterDialog`: Add filter expression for `Point` type. ([commit](https://github.com/iTwin/presentation/commit/a9f4c2b467bfdd75501f4e48bfaadd51108665b1))
- Add custom numeric property editor. ([commit](https://github.com/iTwin/presentation/commit/aeae3ff736d772ce61b0dfdb34335f1a7d76f1ce))
- Update `rxjs` dependency to `7.8.1` ([commit](https://github.com/iTwin/presentation/commit/cfef82ba0050915a1d2bb5d3bd9538737bc47326))

## 4.0.1

Thu, 15 Jun 2023 07:31:33 GMT

### Patches

- `InstanceFilterDialog`: Make dialog width and height larger. ([commit](https://github.com/iTwin/presentation/commit/676e370cf2f76863ee595fb8b2c3270281de5ba8))
- Small documentation improvements ([commit](https://github.com/iTwin/presentation/commit/5bdb5ab060142225d5249b52cdb5fd9520d112ed))
- `InstanceFilterDialog`: Make dialog resizable and draggable. ([commit](https://github.com/iTwin/presentation/commit/676e370cf2f76863ee595fb8b2c3270281de5ba8))
- `InstanceFilterDialog`: Show loading spinner when filtering is in progress. ([commit](https://github.com/iTwin/presentation/commit/55e97cb3c74c15c32aae9ea61c94b568c4461b7b))

## 4.0.0

Tue, 02 May 2023 11:39:31 GMT

### Major changes

- Upgrade to AppUI 4.0 ([commit](https://github.com/iTwin/presentation/commit/c869d568d3b462670d20e1ec31807aee15a0857e))

### Minor changes

- Deprecate `IContentDataProvider.getFieldByPropertyRecord` in favor of the new `IContentDataProvider.getFieldByPropertyDescription`. ([commit](https://github.com/iTwin/presentation/commit/4c31428c0bff68186256b9375edf41e68c75c4f2))
- Unified hierarchy update handling in all situations (after iModel change, ruleset change or ruleset variables change) ([commit](https://github.com/iTwin/presentation/commit/ba7ef1aab92651f624c6d9190e150c438f8cfab8))
- Add support for hierarchy level size limiting ([commit](https://github.com/iTwin/presentation/commit/6bf1a99ec570751e16f30af658e0fa7e27e7631f))
- Updated `@itwinui-react` package to `^2.5.0` ([commit](https://github.com/iTwin/presentation/commit/fbbb45e2a75fb11f282f2474f6419cd20a65829c))
- Prepared package to be used with React 18. Updated React `peerDependency` to `^17.0.0 || ^18.0.0` ([commit](https://github.com/iTwin/presentation/commit/d46358ebcd7e035d36e700b2a76c581922e1053b))
- Bump minimum required `itwinjs-core` version to `3.6.3` ([commit](https://github.com/iTwin/presentation/commit/7bf12337f09b7fda0362474d3d63b18bb4b07aab))
- Added custom hook to get Presentation data for displaying it in table components. ([commit](https://github.com/iTwin/presentation/commit/90d197c1949d05f456d818a32c150e0096b85747))
- `IPresentationTreeDataProvider`: deprecated `getNodeKey` method in favor of getting `NodeKey` directly from `TreeNodeItem` using `isPresentationTreeNodeItem` typeguard. ([commit](https://github.com/iTwin/presentation/commit/f24452ceeb1277d85e0f515d8e18a24493242833))

### Patches

- Fixed Table rows not loading with latest `presentation-frontend` version ([commit](https://github.com/iTwin/presentation/commit/d6145c666d398c5c22f7d7402c318ec924232009))
- `PresentationTreeNodeRenderer`: ensure that the action buttons have the same background color as the node ([commit](https://github.com/iTwin/presentation/commit/98e77a3d2dcd57d758f77bdaa5e82971c82d0b09))
- Set editor to `StandardEditorNames.NumericInput` for all numeric properties ([commit](https://github.com/iTwin/presentation/commit/acac9a6426372eb68010bf737f4b8308edad3bdc))
- `NavigationPropertyTargetSelector`: add white background to the chevron ([commit](https://github.com/iTwin/presentation/commit/015bd5926437beb911cb0947958a56c4f46a2c5e))
- `InstanceFilterDialog`: Ensure "Accept" button is enabled when opening the dialog with pre-filled values ([commit](https://github.com/iTwin/presentation/commit/acac9a6426372eb68010bf737f4b8308edad3bdc))
- Fix failure to load property data when nested properties are placed in root categories different from their parent property category ([commit](https://github.com/iTwin/presentation/commit/3e241403894c693bb94214ad186ea04f17b5d4b5))
- `PresentationTreeDataProvider`: Handle errors that may occur when loading nodes ([commit](https://github.com/iTwin/presentation/commit/6bf1a99ec570751e16f30af658e0fa7e27e7631f))
- Fixed styles in `PresentationInstanceFilterBuilder` component. ([commit](https://github.com/iTwin/presentation/commit/39ca07c58f3031c97fbd760df53dc5c6a9b5222e))
- Fixed `usePresentationTable` to re -throw errors in React render loop on failure to get table content. Also affects `usePresentationTableWithUnifiedSelection` hook. ([commit](https://github.com/iTwin/presentation/commit/cc86391c6e437da4cec8365326e99db2a5423d1b))

### Changes

- Updated to TypeScript 5.0 ([commit](https://github.com/iTwin/presentation/commit/4b7924ee69265aaadeaba81f02162bf5c404d33a))
- Update dependencies ([commit](https://github.com/iTwin/presentation/commit/ddf8cf327436fa38dc304666992e9fb66e942933))

## 3.7.4

Tue, 25 Apr 2023 17:50:35 GMT

_Version update only_

## 3.7.3

Thu, 20 Apr 2023 13:19:29 GMT

_Version update only_

## 3.7.2

Wed, 12 Apr 2023 13:12:42 GMT

_Version update only_

## 3.7.1

Mon, 03 Apr 2023 15:15:37 GMT

_Version update only_

## 3.7.0

Wed, 29 Mar 2023 15:02:27 GMT

_Version update only_

## 3.6.3

Mon, 27 Mar 2023 16:26:47 GMT

_Version update only_

## 3.6.2

Fri, 17 Mar 2023 17:52:32 GMT

_Version update only_

## 3.6.1

Fri, 24 Feb 2023 22:00:48 GMT

### Updates

- Minor improvements to `PresentationInstanceFilterDialog`.
- Fix failure to load property data when nested properties are placed in root categories different from their parent property category
- Update `@itwin/itwinui-icons-react` dependency to version `^1.15`

## 3.6.0

Wed, 08 Feb 2023 14:58:40 GMT

### Updates

- Use `EmptyLocalization` for localization in tests to increase test performance
- Added support for initial filter to instance filter builder
- API promotions
- Correctly render `NavigationPropertyEditor` when it is used in dialog
- Correctly handle navigation property value when converting `PresentationInstanceFilter` into ECExpression
- Fixed `PresentationInstanceFilter` to `InstanceFilterDefinition` conversion to use operator supported by ECExpressions
- Fix duplicate classes displayed in instance filter class selector
- Added dialog for presentation instance filter
- Deprecate `PresentationPropertyDataProvider` properties `includeFieldsWithNoValues` and `includeFieldsWithCompositeValues`. Should use `FilteringPropertyDataProvider` instead.
- Added API to enable hierarchy level filtering in trees using presentation library

## 3.5.6

Fri, 24 Feb 2023 16:02:47 GMT

_Version update only_

## 3.5.5

Thu, 26 Jan 2023 22:53:28 GMT

_Version update only_

## 3.5.4

Wed, 18 Jan 2023 15:27:15 GMT

_Version update only_

## 3.5.3

Fri, 13 Jan 2023 17:23:07 GMT

_Version update only_

## 3.5.2

Wed, 11 Jan 2023 16:46:30 GMT

_Version update only_

## 3.5.1

Thu, 15 Dec 2022 16:38:29 GMT

_Version update only_

## 3.5.0

Wed, 07 Dec 2022 19:12:37 GMT

### Updates

- Use stripped relationship path in instance filter definition
- Added conversion from `FilterBuilder` output to `InstanceFilterDefinition`
- Deprecated `PresentationTableDataProvider` and `Table` related code that uses deprecated `Table` component from `@itwin/components-react` package
- Added editor for navigation properties
- Avoid loading whole class hierarchy up front for `PresentationInstanceFilterBuilder` component
- Updated `DiagnosticsProps` interface to match `DiagnosticsOptions`
- Unpin `classnames` package

## 3.4.7

Wed, 30 Nov 2022 14:28:19 GMT

_Version update only_

## 3.4.6

Tue, 22 Nov 2022 14:24:19 GMT

_Version update only_

## 3.4.5

Thu, 17 Nov 2022 21:32:50 GMT

_Version update only_

## 3.4.4

Thu, 10 Nov 2022 19:32:17 GMT

_Version update only_

## 3.4.3

Fri, 28 Oct 2022 13:34:58 GMT

_Version update only_

## 3.4.2

Mon, 24 Oct 2022 13:23:45 GMT

_Version update only_

## 3.4.1

Mon, 17 Oct 2022 20:06:51 GMT

_Version update only_

## 3.4.0

Thu, 13 Oct 2022 20:24:47 GMT

### Updates

- Improved instance filter builder property renderer to avoid duplicate entries
- `usePresentationTreeNodeLoader`: Add ability to supply initial `TreeModel`.

## 3.3.5

Tue, 27 Sep 2022 11:50:59 GMT

_Version update only_

## 3.3.4

Thu, 08 Sep 2022 19:00:05 GMT

_Version update only_

## 3.3.3

Tue, 06 Sep 2022 20:54:19 GMT

_Version update only_

## 3.3.2

Thu, 01 Sep 2022 14:37:23 GMT

_Version update only_

## 3.3.1

Fri, 26 Aug 2022 15:40:02 GMT

_Version update only_

## 3.3.0

Thu, 18 Aug 2022 19:08:02 GMT

### Updates

- upgrade mocha to version 10.0.0
- Renderer for nodes with too many children.
- Add filter button
- Fix: set correct node's children count after hierarchy update
- Added 'PresentationInstanceFilterBuilder' component for building complex filters to filter instances when requesting presentation data
- usePresentationTreeNodeLoader: pass 'customizeTreeNodeItem' callback to 'PresentationTreeDataProvider'

## 3.2.9

Fri, 26 Aug 2022 14:21:40 GMT

_Version update only_

## 3.2.8

Tue, 09 Aug 2022 15:52:41 GMT

_Version update only_

## 3.2.7

Mon, 01 Aug 2022 13:36:56 GMT

_Version update only_

## 3.2.6

Fri, 15 Jul 2022 19:04:43 GMT

_Version update only_

## 3.2.5

Wed, 13 Jul 2022 15:45:53 GMT

_Version update only_

## 3.2.4

Tue, 21 Jun 2022 18:06:33 GMT

_Version update only_

## 3.2.3

Fri, 17 Jun 2022 15:18:39 GMT

_Version update only_

## 3.2.2

Fri, 10 Jun 2022 16:11:37 GMT

_Version update only_

## 3.2.1

Tue, 07 Jun 2022 15:02:57 GMT

### Updates

- Fix excluding related properties without values

## 3.2.0

Fri, 20 May 2022 13:10:54 GMT

### Updates

- Added ability to customize TreeNodeItems produced by PresentationTreeDataProvider
- Documentation updates.

## 3.1.3

Fri, 15 Apr 2022 13:49:25 GMT

_Version update only_

## 3.1.2

Wed, 06 Apr 2022 22:27:56 GMT

_Version update only_

## 3.1.1

Thu, 31 Mar 2022 15:55:48 GMT

_Version update only_

## 3.1.0

Tue, 29 Mar 2022 20:53:47 GMT

_Version update only_

## 3.0.3

Fri, 25 Mar 2022 15:10:02 GMT

_Version update only_

## 3.0.2

Thu, 10 Mar 2022 21:18:13 GMT

_Version update only_

## 3.0.1

Thu, 24 Feb 2022 15:26:55 GMT

_Version update only_

## 3.0.0

Mon, 24 Jan 2022 14:00:52 GMT

### Updates

- Upgrade target to ES2019 and deliver both a CommonJs and ESModule version of package
- rename contextId -> iTwinId
- rename to @itwin/presentation-components
- remove ClientRequestContext and its subclasses
- Clean up deprecated APIs
- Make property category grouping enabled by default.
- `usePresentationTreeNodeLoader`: Redesign the way tree component reloads when `enableHierarchyAutoUpdate` is set.
- Remove `IPresentationTreeDataProvider.loadHierarchy`.
- Fixed SameInstance nested properties bug when merged cells with multiple nested content items were not created properly.
- Created an additional nodeLoader used only when filtering Tree Component. That fixed the bug when spinner was not showing when filtering was in progress.
- Replace usage of I18N with generic Localization interface.
- Renamed an iModel's parent container to iTwin
- Removed deprecated `DEPRECATED_controlledTreeWithFilteringSupport` and `DEPRECATED_controlledTreeWithVisibleNodes`.
- Remove `immer` dependency.
- Ignore lint errors for deprecated Table component.
- Update to React 17.
- Created imodel-components folder & package and moved color, lineweight, navigationaids, quantity, timeline & viewport. Deprecated MessageSeverity in ui-core & added it ui-abstract. Added MessagePresenter interface to ui-abstract.
- Remove react 16 peer dependency.
- Update to latest types/react package
- Lock down and update version numbers so docs will build.

## 2.19.28

Wed, 12 Jan 2022 14:52:38 GMT

_Version update only_

## 2.19.27

Wed, 05 Jan 2022 20:07:20 GMT

_Version update only_

## 2.19.26

Wed, 08 Dec 2021 20:54:53 GMT

_Version update only_

## 2.19.25

Fri, 03 Dec 2021 20:05:49 GMT

_Version update only_

## 2.19.24

Mon, 29 Nov 2021 18:44:31 GMT

_Version update only_

## 2.19.23

Mon, 22 Nov 2021 20:41:40 GMT

_Version update only_

## 2.19.22

Wed, 17 Nov 2021 01:23:26 GMT

_Version update only_

## 2.19.21

Wed, 10 Nov 2021 10:58:24 GMT

_Version update only_

## 2.19.20

Fri, 29 Oct 2021 16:14:22 GMT

_Version update only_

## 2.19.19

Mon, 25 Oct 2021 16:16:25 GMT

_Version update only_

## 2.19.18

Thu, 21 Oct 2021 20:59:44 GMT

_Version update only_

## 2.19.17

Thu, 14 Oct 2021 21:19:43 GMT

_Version update only_

## 2.19.16

Mon, 11 Oct 2021 17:37:46 GMT

_Version update only_

## 2.19.15

Fri, 08 Oct 2021 16:44:23 GMT

_Version update only_

## 2.19.14

Fri, 01 Oct 2021 13:07:03 GMT

_Version update only_

## 2.19.13

Tue, 21 Sep 2021 21:06:40 GMT

_Version update only_

## 2.19.12

Wed, 15 Sep 2021 18:06:46 GMT

_Version update only_

## 2.19.11

Thu, 09 Sep 2021 21:04:58 GMT

_Version update only_

## 2.19.10

Wed, 08 Sep 2021 14:36:01 GMT

_Version update only_

## 2.19.9

Wed, 25 Aug 2021 15:36:01 GMT

_Version update only_

## 2.19.8

Mon, 23 Aug 2021 13:23:13 GMT

_Version update only_

## 2.19.7

Fri, 20 Aug 2021 17:47:22 GMT

_Version update only_

## 2.19.6

Tue, 17 Aug 2021 20:34:29 GMT

_Version update only_

## 2.19.5

Fri, 13 Aug 2021 21:48:09 GMT

_Version update only_

## 2.19.4

Thu, 12 Aug 2021 13:09:26 GMT

_Version update only_

## 2.19.3

Wed, 04 Aug 2021 20:29:34 GMT

_Version update only_

## 2.19.2

Tue, 03 Aug 2021 18:26:23 GMT

_Version update only_

## 2.19.1

Thu, 29 Jul 2021 20:01:11 GMT

_Version update only_

## 2.19.0

Mon, 26 Jul 2021 12:21:25 GMT

### Updates

- remove internal barrel-import usage

## 2.18.4

Tue, 10 Aug 2021 19:35:13 GMT

_Version update only_

## 2.18.3

Wed, 28 Jul 2021 17:16:30 GMT

_Version update only_

## 2.18.2

Mon, 26 Jul 2021 16:18:31 GMT

_Version update only_

## 2.18.1

Fri, 16 Jul 2021 17:45:09 GMT

_Version update only_

## 2.18.0

Fri, 09 Jul 2021 18:11:24 GMT

_Version update only_

## 2.17.3

Mon, 26 Jul 2021 16:08:36 GMT

_Version update only_

## 2.17.2

Thu, 08 Jul 2021 15:23:00 GMT

_Version update only_

## 2.17.1

Fri, 02 Jul 2021 15:38:31 GMT

_Version update only_

## 2.17.0

Mon, 28 Jun 2021 16:20:11 GMT

### Updates

- Move `immer` from `devDependencies` into `dependencies`.
- `usePresentationTreeNodeLoader`: Fix change in props not being properly reflected when hierarchy auto-update is enabled.
- Updated table/DataProvider so that it would find sameInstance nested properties and extract their values/fields when needed.
- `usePropertyDataProviderWithUnifiedSelection`: Add selected element count to the return value.

## 2.16.10

Thu, 22 Jul 2021 20:23:45 GMT

_Version update only_

## 2.16.9

Tue, 06 Jul 2021 22:08:34 GMT

_Version update only_

## 2.16.8

Fri, 02 Jul 2021 17:40:46 GMT

_Version update only_

## 2.16.7

Mon, 28 Jun 2021 18:13:04 GMT

_Version update only_

## 2.16.6

Mon, 28 Jun 2021 13:12:55 GMT

_Version update only_

## 2.16.5

Fri, 25 Jun 2021 16:03:01 GMT

_Version update only_

## 2.16.4

Wed, 23 Jun 2021 17:09:07 GMT

_Version update only_

## 2.16.3

Wed, 16 Jun 2021 20:29:32 GMT

_Version update only_

## 2.16.2

Thu, 03 Jun 2021 18:08:11 GMT

_Version update only_

## 2.16.1

Thu, 27 May 2021 20:04:22 GMT

_Version update only_

## 2.16.0

Mon, 24 May 2021 15:58:39 GMT

### Updates

- Added ability to get diagnostics data when using presentation data providers (tree, property grid, table).
- Fix wrong colors being assigned to objects created using presentation rules
- Fix `PresentationPropertyDataProvider` not working after Presentation re-initialization
- Drop lodash dependency
- Fix nested fields' enum info not being carried to PropertyRecords
- Add `PresentationPropertyDataProvider.getPropertyRecordInstanceKeys` function to find keys of instance that is the source of given `PropertyRecord`.
- Sort categories and fields in table and property data providers based on priority and label rather than name.
- Release tags' review
- Set renderer and editor for deeply nested `PropertyRecord` instances.
- Add support for custom property category renderers.

## 2.15.6

Wed, 26 May 2021 15:55:19 GMT

_Version update only_

## 2.15.5

Thu, 20 May 2021 15:06:26 GMT

_Version update only_

## 2.15.4

Tue, 18 May 2021 21:59:07 GMT

_Version update only_

## 2.15.3

Mon, 17 May 2021 13:31:38 GMT

_Version update only_

## 2.15.2

Wed, 12 May 2021 18:08:13 GMT

_Version update only_

## 2.15.1

Wed, 05 May 2021 13:18:31 GMT

_Version update only_

## 2.15.0

Fri, 30 Apr 2021 12:36:58 GMT

### Updates

- Refactor the way presentation type of content is mapped to UI type of content. This is a more flexible approach and allowed to fix invalid properties display when an element had multiple aspects with categorized properties.
- Change hierarchy auto updating after iModel data changes to reload only nodes visible in the tree
- Disable hierarchy preloading
- Fix compatibility issue when multiple versions of `rxjs` are in use.

## 2.14.4

Thu, 22 Apr 2021 21:07:33 GMT

_Version update only_

## 2.14.3

Thu, 15 Apr 2021 15:13:16 GMT

_Version update only_

## 2.14.2

Thu, 08 Apr 2021 14:30:09 GMT

_Version update only_

## 2.14.1

Mon, 05 Apr 2021 16:28:00 GMT

_Version update only_

## 2.14.0

Fri, 02 Apr 2021 13:18:42 GMT

### Updates

- Apply unified selection on newly created viewports
- Added expanded nodes tracking in trees using usePresentationTreeNodeLoader with enabled hierarchy auto update
- Changed `PresentationManager` to **not** set link information on created `PropertyRecords`. Default behavior should be handled by UI components. Custom behavior can be injected by overriding data providers that return the records.
- Always set `PropertyDescription.typename` to lowercase when creating content.
- Handle partial hierarchy updates without loosing tree state.

## 2.13.0

Tue, 09 Mar 2021 20:28:13 GMT

### Updates

- Fixed broken double angle bracket link syntax
- Updated to use TypeScript 4.1
- begin rename project from iModel.js to iTwin.js

## 2.12.3

Mon, 08 Mar 2021 15:32:00 GMT

_Version update only_

## 2.12.2

Wed, 03 Mar 2021 18:48:53 GMT

_Version update only_

## 2.12.1

Tue, 23 Feb 2021 20:54:45 GMT

_Version update only_

## 2.12.0

Thu, 18 Feb 2021 22:10:13 GMT

### Updates

- Ignore update records for unrelated iModels.
- Added IFilteredPresentationTreeDataProvider interface

## 2.11.2

Thu, 18 Feb 2021 02:50:59 GMT

_Version update only_

## 2.11.1

Thu, 04 Feb 2021 17:22:41 GMT

_Version update only_

## 2.11.0

Thu, 28 Jan 2021 13:39:27 GMT

### Updates

- Minimaly changed `FavoritePropertiesDataFilterer` interface, to match new `PropertyDataFiltererBase`, added some more `FavoritePropertiesDataFilterer` testing
- Add `InstanceKeyValueRenderer`.
- Updated PresentationLabelsProvider to send requests in batches
- Add class information to navigation properties
- Add `UnifiedSelectionContext`.

## 2.10.3

Fri, 08 Jan 2021 18:34:03 GMT

_Version update only_

## 2.10.2

Fri, 08 Jan 2021 14:52:02 GMT

_Version update only_

## 2.10.1

Tue, 22 Dec 2020 00:53:38 GMT

_Version update only_

## 2.10.0

Fri, 18 Dec 2020 18:24:01 GMT

### Updates

- Add support for custom property value renderers

## 2.9.9

Sun, 13 Dec 2020 19:00:03 GMT

_Version update only_

## 2.9.8

Fri, 11 Dec 2020 02:57:36 GMT

_Version update only_

## 2.9.7

Wed, 09 Dec 2020 20:58:23 GMT

_Version update only_

## 2.9.6

Mon, 07 Dec 2020 18:40:48 GMT

_Version update only_

## 2.9.5

Sat, 05 Dec 2020 01:55:56 GMT

_Version update only_

## 2.9.4

Wed, 02 Dec 2020 20:55:40 GMT

_Version update only_

## 2.9.3

Mon, 23 Nov 2020 20:57:56 GMT

_Version update only_

## 2.9.2

Mon, 23 Nov 2020 15:33:50 GMT

_Version update only_

## 2.9.1

Thu, 19 Nov 2020 17:03:42 GMT

_Version update only_

## 2.9.0

Wed, 18 Nov 2020 16:01:50 GMT

### Updates

- Fix property data provider including member-less structs and arrays into content

## 2.8.1

Tue, 03 Nov 2020 00:33:56 GMT

_Version update only_

## 2.8.0

Fri, 23 Oct 2020 17:04:02 GMT

_Version update only_

## 2.7.6

Wed, 11 Nov 2020 16:28:23 GMT

_Version update only_

## 2.7.5

Fri, 23 Oct 2020 16:23:50 GMT

_Version update only_

## 2.7.4

Mon, 19 Oct 2020 17:57:02 GMT

_Version update only_

## 2.7.3

Wed, 14 Oct 2020 17:00:59 GMT

_Version update only_

## 2.7.2

Tue, 13 Oct 2020 18:20:39 GMT

_Version update only_

## 2.7.1

Thu, 08 Oct 2020 13:04:35 GMT

_Version update only_

## 2.7.0

Fri, 02 Oct 2020 18:03:32 GMT

### Updates

- Export `DEFAULT_PROPERTY_GRID_RULESET` as @beta
- Added filtering exports
- `ContentDataProvider` implementations now always use `DescriptorOverrides` when requesting content rather than switching between `DescriptorOverrides` and `Descriptor`. Simplifies the logic and makes the requests more efficient.

## 2.6.5

Sat, 26 Sep 2020 16:06:34 GMT

_Version update only_

## 2.6.4

Tue, 22 Sep 2020 17:40:07 GMT

_Version update only_

## 2.6.3

Mon, 21 Sep 2020 14:47:10 GMT

_Version update only_

## 2.6.2

Mon, 21 Sep 2020 13:07:44 GMT

_Version update only_

## 2.6.1

Fri, 18 Sep 2020 13:15:09 GMT

_Version update only_

## 2.6.0

Thu, 17 Sep 2020 13:16:12 GMT

### Updates

- Moved ESLint configuration to a plugin
- Addressed ESLint warnings in UI packages. Fixed react-set-state-usage rule. Allowing PascalCase for functions in UI packages for React function component names.
- Implemented favorite property filter.
- Added usePropertyDataProviderWithUnifiedSelection Hook

## 2.5.5

Wed, 02 Sep 2020 17:42:23 GMT

### Updates

- Update rxjs dependency version to `^6.6.2`

## 2.5.4

Fri, 28 Aug 2020 15:34:15 GMT

_Version update only_

## 2.5.3

Wed, 26 Aug 2020 11:46:00 GMT

_Version update only_

## 2.5.2

Tue, 25 Aug 2020 22:09:08 GMT

_Version update only_

## 2.5.1

Mon, 24 Aug 2020 18:13:04 GMT

_Version update only_

## 2.5.0

Thu, 20 Aug 2020 20:57:10 GMT

### Updates

- WIP: Update components' UI when rulesets, ruleset variables or iModel data changes.
- lock down @types/react version at 16.9.43 to prevent build error from csstype dependency
- Switch to ESLint
- Tree keyboard node selection & expansion

## 2.4.2

Fri, 14 Aug 2020 16:34:09 GMT

_Version update only_

## 2.4.1

Fri, 07 Aug 2020 19:57:43 GMT

_Version update only_

## 2.4.0

Tue, 28 Jul 2020 16:26:24 GMT

_Version update only_

## 2.3.3

Thu, 23 Jul 2020 12:57:15 GMT

_Version update only_

## 2.3.2

Tue, 14 Jul 2020 23:50:36 GMT

_Version update only_

## 2.3.1

Mon, 13 Jul 2020 18:50:14 GMT

_Version update only_

## 2.3.0

Fri, 10 Jul 2020 17:23:14 GMT

### Updates

- geometry clip containment
- Fix useControlledTreeFiltering hook to react to dataProvider changes.
- Expose logger categories similar to how it's done in core
- Add ability to swap data source used by `PresentationTreeDataProvider`
- Add support for nested property categories. Can be enabled by setting `PresentationPropertyDataProvider.isNestedPropertyCategoryGroupingEnabled = true`

## 2.2.1

Tue, 07 Jul 2020 14:44:52 GMT

_Version update only_

## 2.2.0

Fri, 19 Jun 2020 14:10:03 GMT

### Updates

- Set paging size for ContentDataProvider to avoid requesting whole content on first request
- BREAKING CHANGE: Change `PresentationTreeNodeLoaderProps` to derive from `PresentationTreeDataProviderProps`. This changes paging attribute name from `pageSize` to `pagingSize`.

## 2.1.0

Thu, 28 May 2020 22:48:59 GMT

### Updates

- Add ability to append grouping node children counts to their label
- Remove memoized values in TreeDataProvider when Ruleset variables changes
- Added ability for apps to display Favorite properties in Element Tooltip & Card at Cursor

## 2.0.0

Wed, 06 May 2020 13:17:49 GMT

### Updates

- Clean up deprecated APIs
- Change argument lists to props object
- Make all IPresentationDataProviders extend IDisposable
- Memoize just the last request instead of everything in presentation data providers
- Register localization namespace during Presentation frontend initialization
- PresentationPropertyDataProvider provides data having sorted favorite properties using FavoritePropertiesManager
- Separate tests from source
- Refatored UnifiedSelectionTreeEventHandler to use inheritance instead of composition
- Apply unified selection for modified tree nodes
- Made React functional component specifications consistent across UI packages
- Upgrade to Rush 5.23.2
- Moved Property classes and interfaces to ui-abstract package.
- Remove support for the iModel.js module system by no longer delivering modules.

## 1.14.1

Wed, 22 Apr 2020 19:04:00 GMT

_Version update only_

## 1.14.0

Tue, 31 Mar 2020 15:44:19 GMT

_Version update only_

## 1.13.0

Wed, 04 Mar 2020 16:16:31 GMT

### Updates

- Refatored UnifiedSelectionTreeEventHandler to use inheritance instead of composition

## 1.12.0

Wed, 12 Feb 2020 17:45:50 GMT

### Updates

- Fix nested content records being duplicated if all nested fields have their own category definitions
- PresentationTableDataProvider should create column for display label when display type is 'List'
- Ignore barrel file on docs processing
- Added nodeLoadHandler to usePresentationNodeLoader props
- Avoid handling whole tree model when handling model change event in UnifiedSelectionTreeEventHandler
- Set label and labelDefinition when creating PropertyData and TreeNodeItem

## 1.11.0

Wed, 22 Jan 2020 19:24:12 GMT

### Updates

- Create PropertyRecord to represent TreeNodeItem label if node's LabelDefinition is provided
- Upgrade to TypeScript 3.7.2.

## 1.10.0

Tue, 07 Jan 2020 19:44:01 GMT

### Updates

- Apply unified selection in ControlledTree after selection event is handled.

## 1.9.0

Tue, 10 Dec 2019 18:08:56 GMT

### Updates

- Exposed UnifiedSelectionTreeEventHandler and made it more customizable
- Handle newly introduced multi-ECInstance nodes
- Added a favorite property data provider.
- Make `rulesetId` for PropertyGridDataProvider optional
- Avoid duplicate `PropertyRecord` names when content has multiple `Field`s with the same name nested under different parent fields.
- No longer accessing this.state or this.props in setState updater - flagged by lgtm report
- Changed ControlledTree specific hooks and HOCs release tags to beta
- Adjusted UnifiedSelectionTreeEventHandler according changes to ControlledTree events
- Added useRulesetRegistration hook and refactores usePresentationNodeLoader hook

## 1.8.0

Fri, 22 Nov 2019 14:03:34 GMT

### Updates

- Fix property data provider failing to create data when content includes empty nested content values
- Tablet responsive UI
- Add usePresentationNodeLoader custom hook
- Added custom hook and HOC that adds filtering support to ControlledTree

## 1.7.0

Fri, 01 Nov 2019 13:28:37 GMT

### Updates

- Added logic to set the scope of Favorite Properties in DataProvider.
- Disable filtering of table columns created by PresentationTableDataProvider until the provider supports filtering
- Added useUnifiedSelection hook to enabled unified selection in ControlledTree

## 1.6.0

Wed, 09 Oct 2019 20:28:42 GMT

### Updates

- Fix broken `IPresentationTreeDataProvider` API by making `loadHierarchy` optional.
- Handle categorized fields inside nested content

## 1.5.0

Mon, 30 Sep 2019 22:28:48 GMT

### Updates

- Implemented favorite properties logic in PresentationPropertyDataProvider
- Add a helper method `IPresentationTreeDataProvider.loadHierarchy()`
- Added autoExpand property to RelatedPropertiesSpecification and NestedContentField
- Add module descriptions
- Upgrade to TypeScript 3.6.2

## 1.4.0

Tue, 10 Sep 2019 12:09:49 GMT

_Version update only_

## 1.3.0

Tue, 13 Aug 2019 20:25:53 GMT

### Updates

- Fix invalid double display values in similar instances provider description
- Use the new `RulesetsFactory.createSimilarInstancesRulesetAsync` to produce 'similar instances' ruleset. Use type converters to calculate display values used in 'similar instances' provider description.
- Added test for ContentBuilder to verify that links property is set for nested PropertyRecord.
- Added checking for links in the ContentBuilder with tests for it.

## 1.2.0

Wed, 24 Jul 2019 11:47:26 GMT

_Version update only_

## 1.1.0

Mon, 01 Jul 2019 19:04:29 GMT

### Updates

- Reorganize docs script output
- Include `!lib/**/*.*css` in `.npmignore` for presentation-components to includes css files in `lib/module/prod`
- `treeWithFilteringSupport` HOC now sends the filtered data provider as the second parameter to `onFilterApplied` prop callback
- Moved the part that determines hilite set out of `presentation-components` to `presentation-frontend` and expose it as a public API.
- Clear tool selection set when models or categories are selected. Replace tool selection set with new selection when elements are selected.
- Always clear tool selection set when applying unified selection. If there're elements in logical selection, they're added to selection set afterwards.
- Do not clear selection set before replacing it - this causes unnecessary onChanged events
- Implement hiliting for selected subjects, models and categories
- Update to TypeScript 3.5
- Fix `autoExpand` flag not being set for `TreeNodeItem`s

## 1.0.0

Mon, 03 Jun 2019 18:09:39 GMT

### Updates

- Add transient element IDs from selection into hilite list when syncing
- Disable default hilite list syncing with tool selection set when using unified selection
- Set extended data when creating UI objects
- Change the way `TreeNodeItem` key is stored inside the object. Instead of using `extendedData`, now we use an undefined property on the `TreeNodeItem` itself. This should help us avoid the key being overwritten in the `extendedData` and makes `extendedData` usable for other purposes, e.g. storing some user's data.
- Add release tags
- Mark `ViewWithUnifiedSelectionProps.ruleset` as @alpha
- Improve warnings about unset `pagingSize` property

## 0.191.0

Mon, 13 May 2019 15:52:05 GMT

### Updates

- Added ViewportSelectionHandler to the barrel file
- Adds parameter for api-extractor to validate missing release tags
- Fix broken links
- Put sourcemap in npm package.
- Forward React.Ref from TreeWithUnifiedSelection HOC
- Fix marshaling class instances through RPC by removing use of Readonly
- Add APIs to retrieve instance labels
- Avoid making a backend request when we know there will be no content
- Do not load property grid data if more than 100 (configurable) elements are selected
- Fix a warning in `propertyGridWithUnifiedSelection` due to state being set after unmounting component
- Add `IPresentationTableDataProvider.getRowKey` method
- `viewWithUnifiedSelection` was refactored to only do 1 way synchronization: logical selection -> iModel hilite list
- Supply default presentation ruleset for the viewports hilite list when using the `viewWithUnifiedSelection` HOC
- Avoid making a descriptor request when requesting content for property grid and hilite list
- Require React & React-dom 16.8
- Remove IModelApp subclasses
- Temporarily disable hiliting model and category elements until a more performant way to do that exists
- Upgrade TypeDoc dependency to 0.14.2

## 0.190.0

Thu, 14 Mar 2019 14:26:49 GMT

### Updates

- Fix test scripts for unix systems
- Set `TreeNodeItem.icon` when initializing it from presentation `Node` object

## 0.189.0

Wed, 06 Mar 2019 15:41:22 GMT

### Updates

- Changes package.json to include api-extractor and adds api-extractor.json
- Use new buildIModelJsBuild script
- Exported ContentBuilder and ContentDataProvider
- Remove unneeded typedoc plugin dependency
- Expose presentation-specific content request methods through IContentDataProvider so they're available for provider consumers
- Save BUILD_SEMVER to globally accessible map
- Change `DataProvidersFactory.createSimilarInstancesTableDataProvider` to return data provider that also has a description
- Add DataProvidersFactory API for creating presentation data providers targeted towards specific use cases
- (breaking) Change PresentationTableDataProvider's constructor to accept a props object instead of multiple arguments
- Make all content data providers IDisposable. **Important:** providers must be disposed after use.
- Changed the way `0` selection level is handled in unified selection tables. Previously we used to reload table data when selection changed with level below boundary **or level `0`**. Now the **underlined** part is removed and we only reload data if selection changes with level below boundary (set through props).
- RPC Interface changes to optimize getting first page of nodes/content
- Move property definitions to imodeljs-frontend so they could be used by tools to define properties for tool settings.
- Upgrade to TypeScript 3.2.2

## 0.188.0

Wed, 16 Jan 2019 16:36:09 GMT

_Version update only_

## 0.187.0

Tue, 15 Jan 2019 15:18:59 GMT

_Version update only_

## 0.186.0

Mon, 14 Jan 2019 23:09:10 GMT

_Version update only_

## 0.185.0

Fri, 11 Jan 2019 18:29:00 GMT

_Version update only_

## 0.184.0

Thu, 10 Jan 2019 22:46:17 GMT

### Updates

- Do not set optional TreeNodeItem properties if values match defaults
- Added interfaces for Property Pane and Table data providers.
- Changed 'connection' property name to 'imodel' in IPropertyDataProvider.
- Removed default exports in presentation-components.

## 0.183.0

Mon, 07 Jan 2019 21:49:21 GMT

_Version update only_

## 0.182.0

Mon, 07 Jan 2019 13:31:34 GMT

_Version update only_

## 0.181.0

Fri, 04 Jan 2019 13:02:40 GMT

_Version update only_

## 0.180.0

Wed, 02 Jan 2019 15:18:23 GMT

_Version update only_

## 0.179.0

Wed, 19 Dec 2018 18:26:14 GMT

### Updates

- Throttling for withUnifiedSelection(Viewport) - avoid handling intermediate selection changes
- Fix linter warnings

## 0.178.0

Thu, 13 Dec 2018 22:06:10 GMT

_Version update only_

## 0.177.0

Wed, 12 Dec 2018 17:21:31 GMT

### Updates

- Remove `selectionTarget` prop from `withUnifiedSelection(Tree)` - `SelectionTarget.Node` turned out to make no sense, so it got removed. Now the tree always works in `SelectionTarget.Instance` mode.
- Remove `selectedNodes` prop from `withUnifiedSelection(Tree)` - it makes no sense to allow specify selected nodes for a unified selection tree.
- Fix `withUnifiedSelection(Tree)` reloading on selection change to avoid `forceRefresh()` call.
- React to checkbox-related prop renames in ui-components

## 0.176.0

Mon, 10 Dec 2018 21:19:45 GMT

_Version update only_

## 0.175.0

Mon, 10 Dec 2018 17:08:55 GMT

_Version update only_

## 0.174.0

Mon, 10 Dec 2018 13:24:09 GMT

### Updates

- Remove unused dependencies, add `build:watch` script

## 0.173.0

Thu, 06 Dec 2018 22:03:29 GMT

_Version update only_

## 0.172.0

Tue, 04 Dec 2018 17:24:39 GMT

### Updates

- Changed index file name to match package name, eliminate subdirectory index files, decrease usage of default exports, change imports to use other packages' index file.

## 0.171.0

Mon, 03 Dec 2018 18:52:58 GMT

### Updates

- PropertyRecord of type Array now also returns itemsTypeName under value property.

## 0.170.0

Mon, 26 Nov 2018 19:38:42 GMT

### Updates

- PropertyRecord of type Array now also returns itemsTypeName under value property.

## 0.169.0

Tue, 20 Nov 2018 16:17:15 GMT

### Updates

- Rename withFilteringSupport props: onHighlightedCounted -> onMatchesCounted, activeHighlightedIndex -> activeMatchIndex

## 0.168.0

Sat, 17 Nov 2018 14:20:11 GMT

_Version update only_

## 0.167.0

Fri, 16 Nov 2018 21:45:44 GMT

_Version update only_

## 0.166.0

Mon, 12 Nov 2018 16:42:10 GMT

_Version update only_

## 0.165.0

Mon, 12 Nov 2018 15:47:00 GMT

### Updates

- Unified Selection: Fix selection change events being broadcasted indefinitely when multiple unified selection viewports are used

## 0.164.0

Thu, 08 Nov 2018 17:59:21 GMT

### Updates

- Deprecated dev-cors-proxy-server and use of it.
- Fix filtered tree rendering "0 matches found" when there's no filtering applied and data provider returns 0 nodes
- Updated to TypeScript 3.1
- React to Tree API changes

## 0.163.0

Wed, 31 Oct 2018 20:55:37 GMT

_Version update only_

## 0.162.0

Wed, 24 Oct 2018 19:20:07 GMT

### Updates

- Handle undefined structs and arrays

## 0.161.0

Fri, 19 Oct 2018 13:04:14 GMT

_Version update only_

## 0.160.0

Wed, 17 Oct 2018 18:18:38 GMT

_Version update only_

## 0.159.0

Tue, 16 Oct 2018 14:09:09 GMT

_Version update only_

## 0.158.0

Mon, 15 Oct 2018 19:36:09 GMT

_Version update only_

## 0.157.0

Sun, 14 Oct 2018 17:20:06 GMT

### Updates

- Fixing scripts for linux

## 0.156.0

Fri, 12 Oct 2018 23:00:10 GMT

### Updates

- Initial release<|MERGE_RESOLUTION|>--- conflicted
+++ resolved
@@ -1,21 +1,20 @@
 # Change Log - @itwin/presentation-components
 
-<<<<<<< HEAD
+## 5.12.5
+
+### Patch Changes
+
+- Updated dependencies:
+  - @itwin/unified-selection@1.5.0
+
 ## 5.12.5-alpha.0
-=======
-## 5.12.5
->>>>>>> 7a76e409
 
 ### Patch Changes
 
 - Updated dependencies:
-<<<<<<< HEAD
   - @itwin/presentation-core-interop@1.4.0-alpha.2
   - @itwin/presentation-shared@2.0.0-alpha.1
   - @itwin/unified-selection@1.4.3-alpha.0
-=======
-  - @itwin/unified-selection@1.5.0
->>>>>>> 7a76e409
 
 ## 5.12.4
 
