# Change Log - @itwin/presentation-components

<<<<<<< HEAD
## 5.0.0-dev.1

### Minor Changes

- [#316](https://github.com/iTwin/presentation/pull/316): Added `GenericInstanceFilter` data structure that has all the data needed to convert an instance filter to `ECSQL`, `ECExpression` or other formats. The data structure can be created from `PresentationInstanceFilter` using the `GenericInstanceFilter.fromPresentationInstanceFilter` call.
- [#316](https://github.com/iTwin/presentation/pull/316): Promoted some instance filtering - related `internal` APIs to `beta`:

  - `useInstanceFilterPropertyInfos` - for creating a property list based on supplied `Descriptor`. The property list is necessary for rendering the `PropertyFilterBuilder` component from `@itwin/components-react` package.
  - `PresentationFilterBuilderValueRenderer` - a custom renderer for property value input. It renders unique values selector for `Equal` / `NotEqual` rules and handles unit conversion on top of the general value input.
  - `PresentationInstanceFilter.fromComponentsPropertyFilter` - for adding presentation data to `PropertyFilter` built by `usePropertyFilterBuilder`.
  - `PresentationInstanceFilter.toComponentsPropertyFilter` - for stripping out presentation data from filter for usage with `usePropertyFilterBuilder`.
  - `PresentationInstanceFilterPropertyInfo` - data structure defining a property used in instance filter.

  Also, moved a couple of beta APIs to a common namespace to make them more discoverable:

  - `convertToInstanceFilterDefinition` -> `PresentationInstanceFilter.toInstanceFilterDefinition`,
  - `isPresentationInstanceFilterConditionGroup` -> `PresentationInstanceFilter.isConditionGroup`.

- [#313](https://github.com/iTwin/presentation/pull/313): Add interactive and more detailed informational messages in tree and instance filter components.
- [#305](https://github.com/iTwin/presentation/pull/305): Added editor for editing quantity property values in property grid. Editor works only if there is `SchemaMetadataContextProvider` in React component tree above property grid components. Otherwise simple numeric editor is used.

### Patch Changes

- [#317](https://github.com/iTwin/presentation/pull/317): Fix unique value selector placeholder formatting in instance filter builder.
- [#312](https://github.com/iTwin/presentation/pull/312): Fixed class name shown in tooltip for related properties when building filter. It now shows name of related class that was used to access that property instead of class where that property is defined.

## 5.0.0-dev.0

The `5.0` release is targeted towards getting instance filtering production-ready and contains a number of bug fixes and enhancements for the `PresentationInstanceFilterDialog` component.

The release does not contain any breaking API changes and the bump in peer-depenendecies is the only reason this is a major release.

### Major Changes

- [#299](https://github.com/iTwin/presentation/pull/299): Bumped `AppUI` peer dependencies to `4.6.0`. Bumped `itwinjs-core` peer dependencies to `^4.1.0`.

### Minor Changes

- [#213](https://github.com/iTwin/presentation/pull/213): `PresentationInstanceFilterDialog`: Added support for quantity values.
- [#193](https://github.com/iTwin/presentation/pull/193): `PresentationInstanceFilterDialog`: Show error message when value input is invalid.
- [#222](https://github.com/iTwin/presentation/pull/222): `PresentationInstanceFilterDialog`: Show results count while building instance filter.
- [#176](https://github.com/iTwin/presentation/pull/176): `PresentationInstanceFilterDialog`: Added unique values value selector when using `Equal` or `Not Equal` operators. It loads unique property values that are associated with node on which filter is placed.

  - `null` values are omitted. `"Is Null"` and `"Is Not Null"` operators should be used instead.
  - For empty non `null` values _Empty Value_ option is shown in selector.

- [#296](https://github.com/iTwin/presentation/pull/296): `PresentationInstanceFilterDialog`: Add formatting to dates that are displayed in the property value selector.

### Patch Changes

- [#273](https://github.com/iTwin/presentation/pull/273): Fixed property tooltip appearing behind the property selector.
- [#206](https://github.com/iTwin/presentation/pull/206): Fix filtering when `Like` operator is selected.
=======
## 4.4.0

This release brings official React 18 support. Components and hooks provided by this package were updated to work with [`StrictMode` in React 18](https://react.dev/blog/2022/03/08/react-18-upgrade-guide#updates-to-strict-mode).

### Minor Changes

- [#333](https://github.com/iTwin/presentation/pull/333): Deprecated `useRulesetRegistration` because it is not compatible with React 18
- [#328](https://github.com/iTwin/presentation/pull/328): Added `usePresentationTreeState` and `PresentationTree` for using presentation data with `ControlledTree`. This is a replacement for `usePresentationTreeNodeLoader` which is not fully compatible with React 18 and now is deprecated.

  Old API:

  ```tsx
  function Tree(props) {
    const { nodeLoader } = usePresentationTreeNodeLoader({ imodel: props.imodel, ruleset: TREE_RULESET, pagingSize: PAGING_SIZE });
    const eventHandler = useUnifiedSelectionTreeEventHandler({ nodeLoader });
    const treeModel = useTreeModel(nodeLoader.modelSource);

    return (
      <ControlledTree width={200} height={400} model={treeModel} nodeLoader={nodeLoader} eventsHandler={eventHandler} selectionMode={SelectionMode.Single} />
    );
  }
  ```

  New API:

  ```tsx
  function Tree(props) {
    const state = usePresentationTreeState({
      imodel: props.imodel,
      ruleset: TREE_RULESET,
      pagingSize: PAGING_SIZE,
      eventHandlerFactory: useCallback(
        (handlerProps: TreeEventHandlerProps) => new UnifiedSelectionTreeEventHandler({ nodeLoader: handlerProps.nodeLoader }),
        [],
      ),
    });
    if (!state) {
      return null;
    }

    return <PresentationTree width={200} height={400} state={state} selectionMode={SelectionMode.Single} />;
  }
  ```
>>>>>>> e1aba0d0

## 4.3.0

### Minor Changes

- [#289](https://github.com/iTwin/presentation/pull/289): Removed dependency on `@itwin/itwinui-css` and switched to using components from `@itwin/itwinui-react` instead.
- [#284](https://github.com/iTwin/presentation/pull/284): Fix for missing/incomplete category labels in the property selector of the instance filter builder.
- [#231](https://github.com/iTwin/presentation/pull/231): Expand the `usePresentationTableWithUnifiedSelection()` hook to additionally return:

  - an `onSelect()` callback which will update the `unifiedSelection` one level above it (+1) with the keys that are passed to it.
  - `selectedRows` which is updated every time `unifiedSelection` changes one level above the table component.

### Patch Changes

- [#292](https://github.com/iTwin/presentation/pull/292): Broaden default instance filter builder dialog.
- [#289](https://github.com/iTwin/presentation/pull/289): Fixed navigation property value selector dropdown menu to be visible when used inside dialog.
- [#291](https://github.com/iTwin/presentation/pull/291): Updated `@itwin/itwinui-react` dependency version to consume the latest fixes.
- [#264](https://github.com/iTwin/presentation/pull/264): Change `NumericPropertyEditor` logic to only commit changes on `onBlur` event rather than every time the value is changed.

## 4.2.1

### Patch Changes

- [#230](https://github.com/iTwin/presentation/pull/230): Fixed hierarchy level filtering under grouping nodes.

This log was last generated on Thu, 31 Aug 2023 11:51:06 GMT and should not be manually modified.

<!-- Start content -->

## 4.2.0

Thu, 31 Aug 2023 11:51:06 GMT

### Minor changes

- Reload content and hierarchies when active unit system is changed. ([commit](https://github.com/iTwin/presentation/commit/326dd33a9e40659f6b6af4a0dd100948798db6c8))

### Patches

- Update dependencies ([commit](https://github.com/iTwin/presentation/commit/585bfe098c3c388c48ffa4f311c4722f1b6835df))

## 4.1.0

Wed, 09 Aug 2023 11:47:16 GMT

### Minor changes

- Make sure `FilteredPresentationTreeDataProvider` creates same tree node items as parent `PresentationTreeDataProvider`. ([commit](https://github.com/iTwin/presentation/commit/3d770080cb55dcfef0cb39a32119ad8ce042aad6))

### Patches

- `InstanceFilterDialog`: fix resize observer error when navigation property is selected. ([commit](https://github.com/iTwin/presentation/commit/11ad3f98efde2a8eb78aa9f2c986472a34c66ea7))
- Update package dependencies ([commit](https://github.com/iTwin/presentation/commit/22593a8fddc52b5c547c024d64e7cc5659c81d01))
- Add `Home` and `End` buttons functionality to the navigation property value selector. ([commit](https://github.com/iTwin/presentation/commit/0840ddf4b9ac098eb457169696bd48ea88797095))
- Remove dead code ([commit](https://github.com/iTwin/presentation/commit/f18cae3e518e50265c39ae2684fe91bc56cf38de))
- `useControlledPresentationTreeFiltering`: Reset `filteredNodeLoader` after filter string is changed and filtering is in progress. ([commit](https://github.com/iTwin/presentation/commit/3f36136778e2444c1224a5b68b0a21f707b5685f))
- `InstanceFilterDialog`: Add filter expression for `Point` type. ([commit](https://github.com/iTwin/presentation/commit/a9f4c2b467bfdd75501f4e48bfaadd51108665b1))
- Add custom numeric property editor. ([commit](https://github.com/iTwin/presentation/commit/aeae3ff736d772ce61b0dfdb34335f1a7d76f1ce))
- Update `rxjs` dependency to `7.8.1` ([commit](https://github.com/iTwin/presentation/commit/cfef82ba0050915a1d2bb5d3bd9538737bc47326))

## 4.0.1

Thu, 15 Jun 2023 07:31:33 GMT

### Patches

- `InstanceFilterDialog`: Make dialog width and height larger. ([commit](https://github.com/iTwin/presentation/commit/676e370cf2f76863ee595fb8b2c3270281de5ba8))
- Small documentation improvements ([commit](https://github.com/iTwin/presentation/commit/5bdb5ab060142225d5249b52cdb5fd9520d112ed))
- `InstanceFilterDialog`: Make dialog resizable and draggable. ([commit](https://github.com/iTwin/presentation/commit/676e370cf2f76863ee595fb8b2c3270281de5ba8))
- `InstanceFilterDialog`: Show loading spinner when filtering is in progress. ([commit](https://github.com/iTwin/presentation/commit/55e97cb3c74c15c32aae9ea61c94b568c4461b7b))

## 4.0.0

Tue, 02 May 2023 11:39:31 GMT

### Major changes

- Upgrade to AppUI 4.0 ([commit](https://github.com/iTwin/presentation/commit/c869d568d3b462670d20e1ec31807aee15a0857e))

### Minor changes

- Deprecate `IContentDataProvider.getFieldByPropertyRecord` in favor of the new `IContentDataProvider.getFieldByPropertyDescription`. ([commit](https://github.com/iTwin/presentation/commit/4c31428c0bff68186256b9375edf41e68c75c4f2))
- Unified hierarchy update handling in all situations (after iModel change, ruleset change or ruleset variables change) ([commit](https://github.com/iTwin/presentation/commit/ba7ef1aab92651f624c6d9190e150c438f8cfab8))
- Add support for hierarchy level size limiting ([commit](https://github.com/iTwin/presentation/commit/6bf1a99ec570751e16f30af658e0fa7e27e7631f))
- Updated `@itwinui-react` package to `^2.5.0` ([commit](https://github.com/iTwin/presentation/commit/fbbb45e2a75fb11f282f2474f6419cd20a65829c))
- Prepared package to be used with React 18. Updated React `peerDependency` to `^17.0.0 || ^18.0.0` ([commit](https://github.com/iTwin/presentation/commit/d46358ebcd7e035d36e700b2a76c581922e1053b))
- Bump minimum required `itwinjs-core` version to `3.6.3` ([commit](https://github.com/iTwin/presentation/commit/7bf12337f09b7fda0362474d3d63b18bb4b07aab))
- Added custom hook to get Presentation data for displaying it in table components. ([commit](https://github.com/iTwin/presentation/commit/90d197c1949d05f456d818a32c150e0096b85747))
- `IPresentationTreeDataProvider`: deprecated `getNodeKey` method in favor of getting `NodeKey` directly from `TreeNodeItem` using `isPresentationTreeNodeItem` typeguard. ([commit](https://github.com/iTwin/presentation/commit/f24452ceeb1277d85e0f515d8e18a24493242833))

### Patches

- Fixed Table rows not loading with latest `presentation-frontend` version ([commit](https://github.com/iTwin/presentation/commit/d6145c666d398c5c22f7d7402c318ec924232009))
- `PresentationTreeNodeRenderer`: ensure that the action buttons have the same background color as the node ([commit](https://github.com/iTwin/presentation/commit/98e77a3d2dcd57d758f77bdaa5e82971c82d0b09))
- Set editor to `StandardEditorNames.NumericInput` for all numeric properties ([commit](https://github.com/iTwin/presentation/commit/acac9a6426372eb68010bf737f4b8308edad3bdc))
- `NavigationPropertyTargetSelector`: add white background to the chevron ([commit](https://github.com/iTwin/presentation/commit/015bd5926437beb911cb0947958a56c4f46a2c5e))
- `InstanceFilterDialog`: Ensure "Accept" button is enabled when opening the dialog with pre-filled values ([commit](https://github.com/iTwin/presentation/commit/acac9a6426372eb68010bf737f4b8308edad3bdc))
- Fix failure to load property data when nested properties are placed in root categories different from their parent property category ([commit](https://github.com/iTwin/presentation/commit/3e241403894c693bb94214ad186ea04f17b5d4b5))
- `PresentationTreeDataProvider`: Handle errors that may occur when loading nodes ([commit](https://github.com/iTwin/presentation/commit/6bf1a99ec570751e16f30af658e0fa7e27e7631f))
- Fixed styles in `PresentationInstanceFilterBuilder` component. ([commit](https://github.com/iTwin/presentation/commit/39ca07c58f3031c97fbd760df53dc5c6a9b5222e))
- Fixed `usePresentationTable` to re -throw errors in React render loop on failure to get table content. Also affects `usePresentationTableWithUnifiedSelection` hook. ([commit](https://github.com/iTwin/presentation/commit/cc86391c6e437da4cec8365326e99db2a5423d1b))

### Changes

- Updated to TypeScript 5.0 ([commit](https://github.com/iTwin/presentation/commit/4b7924ee69265aaadeaba81f02162bf5c404d33a))
- Update dependencies ([commit](https://github.com/iTwin/presentation/commit/ddf8cf327436fa38dc304666992e9fb66e942933))

## 3.7.4

Tue, 25 Apr 2023 17:50:35 GMT

_Version update only_

## 3.7.3

Thu, 20 Apr 2023 13:19:29 GMT

_Version update only_

## 3.7.2

Wed, 12 Apr 2023 13:12:42 GMT

_Version update only_

## 3.7.1

Mon, 03 Apr 2023 15:15:37 GMT

_Version update only_

## 3.7.0

Wed, 29 Mar 2023 15:02:27 GMT

_Version update only_

## 3.6.3

Mon, 27 Mar 2023 16:26:47 GMT

_Version update only_

## 3.6.2

Fri, 17 Mar 2023 17:52:32 GMT

_Version update only_

## 3.6.1

Fri, 24 Feb 2023 22:00:48 GMT

### Updates

- Minor improvements to `PresentationInstanceFilterDialog`.
- Fix failure to load property data when nested properties are placed in root categories different from their parent property category
- Update `@itwin/itwinui-icons-react` dependency to version `^1.15`

## 3.6.0

Wed, 08 Feb 2023 14:58:40 GMT

### Updates

- Use `EmptyLocalization` for localization in tests to increase test performance
- Added support for initial filter to instance filter builder
- API promotions
- Correctly render `NavigationPropertyEditor` when it is used in dialog
- Correctly handle navigation property value when converting `PresentationInstanceFilter` into ECExpression
- Fixed `PresentationInstanceFilter` to `InstanceFilterDefinition` conversion to use operator supported by ECExpressions
- Fix duplicate classes displayed in instance filter class selector
- Added dialog for presentation instance filter
- Deprecate `PresentationPropertyDataProvider` properties `includeFieldsWithNoValues` and `includeFieldsWithCompositeValues`. Should use `FilteringPropertyDataProvider` instead.
- Added API to enable hierarchy level filtering in trees using presentation library

## 3.5.6

Fri, 24 Feb 2023 16:02:47 GMT

_Version update only_

## 3.5.5

Thu, 26 Jan 2023 22:53:28 GMT

_Version update only_

## 3.5.4

Wed, 18 Jan 2023 15:27:15 GMT

_Version update only_

## 3.5.3

Fri, 13 Jan 2023 17:23:07 GMT

_Version update only_

## 3.5.2

Wed, 11 Jan 2023 16:46:30 GMT

_Version update only_

## 3.5.1

Thu, 15 Dec 2022 16:38:29 GMT

_Version update only_

## 3.5.0

Wed, 07 Dec 2022 19:12:37 GMT

### Updates

- Use stripped relationship path in instance filter definition
- Added conversion from `FilterBuilder` output to `InstanceFilterDefinition`
- Deprecated `PresentationTableDataProvider` and `Table` related code that uses deprecated `Table` component from `@itwin/components-react` package
- Added editor for navigation properties
- Avoid loading whole class hierarchy up front for `PresentationInstanceFilterBuilder` component
- Updated `DiagnosticsProps` interface to match `DiagnosticsOptions`
- Unpin `classnames` package

## 3.4.7

Wed, 30 Nov 2022 14:28:19 GMT

_Version update only_

## 3.4.6

Tue, 22 Nov 2022 14:24:19 GMT

_Version update only_

## 3.4.5

Thu, 17 Nov 2022 21:32:50 GMT

_Version update only_

## 3.4.4

Thu, 10 Nov 2022 19:32:17 GMT

_Version update only_

## 3.4.3

Fri, 28 Oct 2022 13:34:58 GMT

_Version update only_

## 3.4.2

Mon, 24 Oct 2022 13:23:45 GMT

_Version update only_

## 3.4.1

Mon, 17 Oct 2022 20:06:51 GMT

_Version update only_

## 3.4.0

Thu, 13 Oct 2022 20:24:47 GMT

### Updates

- Improved instance filter builder property renderer to avoid duplicate entries
- `usePresentationTreeNodeLoader`: Add ability to supply initial `TreeModel`.

## 3.3.5

Tue, 27 Sep 2022 11:50:59 GMT

_Version update only_

## 3.3.4

Thu, 08 Sep 2022 19:00:05 GMT

_Version update only_

## 3.3.3

Tue, 06 Sep 2022 20:54:19 GMT

_Version update only_

## 3.3.2

Thu, 01 Sep 2022 14:37:23 GMT

_Version update only_

## 3.3.1

Fri, 26 Aug 2022 15:40:02 GMT

_Version update only_

## 3.3.0

Thu, 18 Aug 2022 19:08:02 GMT

### Updates

- upgrade mocha to version 10.0.0
- Renderer for nodes with too many children.
- Add filter button
- Fix: set correct node's children count after hierarchy update
- Added 'PresentationInstanceFilterBuilder' component for building complex filters to filter instances when requesting presentation data
- usePresentationTreeNodeLoader: pass 'customizeTreeNodeItem' callback to 'PresentationTreeDataProvider'

## 3.2.9

Fri, 26 Aug 2022 14:21:40 GMT

_Version update only_

## 3.2.8

Tue, 09 Aug 2022 15:52:41 GMT

_Version update only_

## 3.2.7

Mon, 01 Aug 2022 13:36:56 GMT

_Version update only_

## 3.2.6

Fri, 15 Jul 2022 19:04:43 GMT

_Version update only_

## 3.2.5

Wed, 13 Jul 2022 15:45:53 GMT

_Version update only_

## 3.2.4

Tue, 21 Jun 2022 18:06:33 GMT

_Version update only_

## 3.2.3

Fri, 17 Jun 2022 15:18:39 GMT

_Version update only_

## 3.2.2

Fri, 10 Jun 2022 16:11:37 GMT

_Version update only_

## 3.2.1

Tue, 07 Jun 2022 15:02:57 GMT

### Updates

- Fix excluding related properties without values

## 3.2.0

Fri, 20 May 2022 13:10:54 GMT

### Updates

- Added ability to customize TreeNodeItems produced by PresentationTreeDataProvider
- Documentation updates.

## 3.1.3

Fri, 15 Apr 2022 13:49:25 GMT

_Version update only_

## 3.1.2

Wed, 06 Apr 2022 22:27:56 GMT

_Version update only_

## 3.1.1

Thu, 31 Mar 2022 15:55:48 GMT

_Version update only_

## 3.1.0

Tue, 29 Mar 2022 20:53:47 GMT

_Version update only_

## 3.0.3

Fri, 25 Mar 2022 15:10:02 GMT

_Version update only_

## 3.0.2

Thu, 10 Mar 2022 21:18:13 GMT

_Version update only_

## 3.0.1

Thu, 24 Feb 2022 15:26:55 GMT

_Version update only_

## 3.0.0

Mon, 24 Jan 2022 14:00:52 GMT

### Updates

- Upgrade target to ES2019 and deliver both a CommonJs and ESModule version of package
- rename contextId -> iTwinId
- rename to @itwin/presentation-components
- remove ClientRequestContext and its subclasses
- Clean up deprecated APIs
- Make property category grouping enabled by default.
- `usePresentationTreeNodeLoader`: Redesign the way tree component reloads when `enableHierarchyAutoUpdate` is set.
- Remove `IPresentationTreeDataProvider.loadHierarchy`.
- Fixed SameInstance nested properties bug when merged cells with multiple nested content items were not created properly.
- Created an additional nodeLoader used only when filtering Tree Component. That fixed the bug when spinner was not showing when filtering was in progress.
- Replace usage of I18N with generic Localization interface.
- Renamed an iModel's parent container to iTwin
- Removed deprecated `DEPRECATED_controlledTreeWithFilteringSupport` and `DEPRECATED_controlledTreeWithVisibleNodes`.
- Remove `immer` dependency.
- Ignore lint errors for deprecated Table component.
- Update to React 17.
- Created imodel-components folder & package and moved color, lineweight, navigationaids, quantity, timeline & viewport. Deprecated MessageSeverity in ui-core & added it ui-abstract. Added MessagePresenter interface to ui-abstract.
- Remove react 16 peer dependency.
- Update to latest types/react package
- Lock down and update version numbers so docs will build.

## 2.19.28

Wed, 12 Jan 2022 14:52:38 GMT

_Version update only_

## 2.19.27

Wed, 05 Jan 2022 20:07:20 GMT

_Version update only_

## 2.19.26

Wed, 08 Dec 2021 20:54:53 GMT

_Version update only_

## 2.19.25

Fri, 03 Dec 2021 20:05:49 GMT

_Version update only_

## 2.19.24

Mon, 29 Nov 2021 18:44:31 GMT

_Version update only_

## 2.19.23

Mon, 22 Nov 2021 20:41:40 GMT

_Version update only_

## 2.19.22

Wed, 17 Nov 2021 01:23:26 GMT

_Version update only_

## 2.19.21

Wed, 10 Nov 2021 10:58:24 GMT

_Version update only_

## 2.19.20

Fri, 29 Oct 2021 16:14:22 GMT

_Version update only_

## 2.19.19

Mon, 25 Oct 2021 16:16:25 GMT

_Version update only_

## 2.19.18

Thu, 21 Oct 2021 20:59:44 GMT

_Version update only_

## 2.19.17

Thu, 14 Oct 2021 21:19:43 GMT

_Version update only_

## 2.19.16

Mon, 11 Oct 2021 17:37:46 GMT

_Version update only_

## 2.19.15

Fri, 08 Oct 2021 16:44:23 GMT

_Version update only_

## 2.19.14

Fri, 01 Oct 2021 13:07:03 GMT

_Version update only_

## 2.19.13

Tue, 21 Sep 2021 21:06:40 GMT

_Version update only_

## 2.19.12

Wed, 15 Sep 2021 18:06:46 GMT

_Version update only_

## 2.19.11

Thu, 09 Sep 2021 21:04:58 GMT

_Version update only_

## 2.19.10

Wed, 08 Sep 2021 14:36:01 GMT

_Version update only_

## 2.19.9

Wed, 25 Aug 2021 15:36:01 GMT

_Version update only_

## 2.19.8

Mon, 23 Aug 2021 13:23:13 GMT

_Version update only_

## 2.19.7

Fri, 20 Aug 2021 17:47:22 GMT

_Version update only_

## 2.19.6

Tue, 17 Aug 2021 20:34:29 GMT

_Version update only_

## 2.19.5

Fri, 13 Aug 2021 21:48:09 GMT

_Version update only_

## 2.19.4

Thu, 12 Aug 2021 13:09:26 GMT

_Version update only_

## 2.19.3

Wed, 04 Aug 2021 20:29:34 GMT

_Version update only_

## 2.19.2

Tue, 03 Aug 2021 18:26:23 GMT

_Version update only_

## 2.19.1

Thu, 29 Jul 2021 20:01:11 GMT

_Version update only_

## 2.19.0

Mon, 26 Jul 2021 12:21:25 GMT

### Updates

- remove internal barrel-import usage

## 2.18.4

Tue, 10 Aug 2021 19:35:13 GMT

_Version update only_

## 2.18.3

Wed, 28 Jul 2021 17:16:30 GMT

_Version update only_

## 2.18.2

Mon, 26 Jul 2021 16:18:31 GMT

_Version update only_

## 2.18.1

Fri, 16 Jul 2021 17:45:09 GMT

_Version update only_

## 2.18.0

Fri, 09 Jul 2021 18:11:24 GMT

_Version update only_

## 2.17.3

Mon, 26 Jul 2021 16:08:36 GMT

_Version update only_

## 2.17.2

Thu, 08 Jul 2021 15:23:00 GMT

_Version update only_

## 2.17.1

Fri, 02 Jul 2021 15:38:31 GMT

_Version update only_

## 2.17.0

Mon, 28 Jun 2021 16:20:11 GMT

### Updates

- Move `immer` from `devDependencies` into `dependencies`.
- `usePresentationTreeNodeLoader`: Fix change in props not being properly reflected when hierarchy auto-update is enabled.
- Updated table/DataProvider so that it would find sameInstance nested properties and extract their values/fields when needed.
- `usePropertyDataProviderWithUnifiedSelection`: Add selected element count to the return value.

## 2.16.10

Thu, 22 Jul 2021 20:23:45 GMT

_Version update only_

## 2.16.9

Tue, 06 Jul 2021 22:08:34 GMT

_Version update only_

## 2.16.8

Fri, 02 Jul 2021 17:40:46 GMT

_Version update only_

## 2.16.7

Mon, 28 Jun 2021 18:13:04 GMT

_Version update only_

## 2.16.6

Mon, 28 Jun 2021 13:12:55 GMT

_Version update only_

## 2.16.5

Fri, 25 Jun 2021 16:03:01 GMT

_Version update only_

## 2.16.4

Wed, 23 Jun 2021 17:09:07 GMT

_Version update only_

## 2.16.3

Wed, 16 Jun 2021 20:29:32 GMT

_Version update only_

## 2.16.2

Thu, 03 Jun 2021 18:08:11 GMT

_Version update only_

## 2.16.1

Thu, 27 May 2021 20:04:22 GMT

_Version update only_

## 2.16.0

Mon, 24 May 2021 15:58:39 GMT

### Updates

- Added ability to get diagnostics data when using presentation data providers (tree, property grid, table).
- Fix wrong colors being assigned to objects created using presentation rules
- Fix `PresentationPropertyDataProvider` not working after Presentation re-initialization
- Drop lodash dependency
- Fix nested fields' enum info not being carried to PropertyRecords
- Add `PresentationPropertyDataProvider.getPropertyRecordInstanceKeys` function to find keys of instance that is the source of given `PropertyRecord`.
- Sort categories and fields in table and property data providers based on priority and label rather than name.
- Release tags' review
- Set renderer and editor for deeply nested `PropertyRecord` instances.
- Add support for custom property category renderers.

## 2.15.6

Wed, 26 May 2021 15:55:19 GMT

_Version update only_

## 2.15.5

Thu, 20 May 2021 15:06:26 GMT

_Version update only_

## 2.15.4

Tue, 18 May 2021 21:59:07 GMT

_Version update only_

## 2.15.3

Mon, 17 May 2021 13:31:38 GMT

_Version update only_

## 2.15.2

Wed, 12 May 2021 18:08:13 GMT

_Version update only_

## 2.15.1

Wed, 05 May 2021 13:18:31 GMT

_Version update only_

## 2.15.0

Fri, 30 Apr 2021 12:36:58 GMT

### Updates

- Refactor the way presentation type of content is mapped to UI type of content. This is a more flexible approach and allowed to fix invalid properties display when an element had multiple aspects with categorized properties.
- Change hierarchy auto updating after iModel data changes to reload only nodes visible in the tree
- Disable hierarchy preloading
- Fix compatibility issue when multiple versions of `rxjs` are in use.

## 2.14.4

Thu, 22 Apr 2021 21:07:33 GMT

_Version update only_

## 2.14.3

Thu, 15 Apr 2021 15:13:16 GMT

_Version update only_

## 2.14.2

Thu, 08 Apr 2021 14:30:09 GMT

_Version update only_

## 2.14.1

Mon, 05 Apr 2021 16:28:00 GMT

_Version update only_

## 2.14.0

Fri, 02 Apr 2021 13:18:42 GMT

### Updates

- Apply unified selection on newly created viewports
- Added expanded nodes tracking in trees using usePresentationTreeNodeLoader with enabled hierarchy auto update
- Changed `PresentationManager` to **not** set link information on created `PropertyRecords`. Default behavior should be handled by UI components. Custom behavior can be injected by overriding data providers that return the records.
- Always set `PropertyDescription.typename` to lowercase when creating content.
- Handle partial hierarchy updates without loosing tree state.

## 2.13.0

Tue, 09 Mar 2021 20:28:13 GMT

### Updates

- Fixed broken double angle bracket link syntax
- Updated to use TypeScript 4.1
- begin rename project from iModel.js to iTwin.js

## 2.12.3

Mon, 08 Mar 2021 15:32:00 GMT

_Version update only_

## 2.12.2

Wed, 03 Mar 2021 18:48:53 GMT

_Version update only_

## 2.12.1

Tue, 23 Feb 2021 20:54:45 GMT

_Version update only_

## 2.12.0

Thu, 18 Feb 2021 22:10:13 GMT

### Updates

- Ignore update records for unrelated iModels.
- Added IFilteredPresentationTreeDataProvider interface

## 2.11.2

Thu, 18 Feb 2021 02:50:59 GMT

_Version update only_

## 2.11.1

Thu, 04 Feb 2021 17:22:41 GMT

_Version update only_

## 2.11.0

Thu, 28 Jan 2021 13:39:27 GMT

### Updates

- Minimaly changed `FavoritePropertiesDataFilterer` interface, to match new `PropertyDataFiltererBase`, added some more `FavoritePropertiesDataFilterer` testing
- Add `InstanceKeyValueRenderer`.
- Updated PresentationLabelsProvider to send requests in batches
- Add class information to navigation properties
- Add `UnifiedSelectionContext`.

## 2.10.3

Fri, 08 Jan 2021 18:34:03 GMT

_Version update only_

## 2.10.2

Fri, 08 Jan 2021 14:52:02 GMT

_Version update only_

## 2.10.1

Tue, 22 Dec 2020 00:53:38 GMT

_Version update only_

## 2.10.0

Fri, 18 Dec 2020 18:24:01 GMT

### Updates

- Add support for custom property value renderers

## 2.9.9

Sun, 13 Dec 2020 19:00:03 GMT

_Version update only_

## 2.9.8

Fri, 11 Dec 2020 02:57:36 GMT

_Version update only_

## 2.9.7

Wed, 09 Dec 2020 20:58:23 GMT

_Version update only_

## 2.9.6

Mon, 07 Dec 2020 18:40:48 GMT

_Version update only_

## 2.9.5

Sat, 05 Dec 2020 01:55:56 GMT

_Version update only_

## 2.9.4

Wed, 02 Dec 2020 20:55:40 GMT

_Version update only_

## 2.9.3

Mon, 23 Nov 2020 20:57:56 GMT

_Version update only_

## 2.9.2

Mon, 23 Nov 2020 15:33:50 GMT

_Version update only_

## 2.9.1

Thu, 19 Nov 2020 17:03:42 GMT

_Version update only_

## 2.9.0

Wed, 18 Nov 2020 16:01:50 GMT

### Updates

- Fix property data provider including member-less structs and arrays into content

## 2.8.1

Tue, 03 Nov 2020 00:33:56 GMT

_Version update only_

## 2.8.0

Fri, 23 Oct 2020 17:04:02 GMT

_Version update only_

## 2.7.6

Wed, 11 Nov 2020 16:28:23 GMT

_Version update only_

## 2.7.5

Fri, 23 Oct 2020 16:23:50 GMT

_Version update only_

## 2.7.4

Mon, 19 Oct 2020 17:57:02 GMT

_Version update only_

## 2.7.3

Wed, 14 Oct 2020 17:00:59 GMT

_Version update only_

## 2.7.2

Tue, 13 Oct 2020 18:20:39 GMT

_Version update only_

## 2.7.1

Thu, 08 Oct 2020 13:04:35 GMT

_Version update only_

## 2.7.0

Fri, 02 Oct 2020 18:03:32 GMT

### Updates

- Export `DEFAULT_PROPERTY_GRID_RULESET` as @beta
- Added filtering exports
- `ContentDataProvider` implementations now always use `DescriptorOverrides` when requesting content rather than switching between `DescriptorOverrides` and `Descriptor`. Simplifies the logic and makes the requests more efficient.

## 2.6.5

Sat, 26 Sep 2020 16:06:34 GMT

_Version update only_

## 2.6.4

Tue, 22 Sep 2020 17:40:07 GMT

_Version update only_

## 2.6.3

Mon, 21 Sep 2020 14:47:10 GMT

_Version update only_

## 2.6.2

Mon, 21 Sep 2020 13:07:44 GMT

_Version update only_

## 2.6.1

Fri, 18 Sep 2020 13:15:09 GMT

_Version update only_

## 2.6.0

Thu, 17 Sep 2020 13:16:12 GMT

### Updates

- Moved ESLint configuration to a plugin
- Addressed ESLint warnings in UI packages. Fixed react-set-state-usage rule. Allowing PascalCase for functions in UI packages for React function component names.
- Implemented favorite property filter.
- Added usePropertyDataProviderWithUnifiedSelection Hook

## 2.5.5

Wed, 02 Sep 2020 17:42:23 GMT

### Updates

- Update rxjs dependency version to `^6.6.2`

## 2.5.4

Fri, 28 Aug 2020 15:34:15 GMT

_Version update only_

## 2.5.3

Wed, 26 Aug 2020 11:46:00 GMT

_Version update only_

## 2.5.2

Tue, 25 Aug 2020 22:09:08 GMT

_Version update only_

## 2.5.1

Mon, 24 Aug 2020 18:13:04 GMT

_Version update only_

## 2.5.0

Thu, 20 Aug 2020 20:57:10 GMT

### Updates

- WIP: Update components' UI when rulesets, ruleset variables or iModel data changes.
- lock down @types/react version at 16.9.43 to prevent build error from csstype dependency
- Switch to ESLint
- Tree keyboard node selection & expansion

## 2.4.2

Fri, 14 Aug 2020 16:34:09 GMT

_Version update only_

## 2.4.1

Fri, 07 Aug 2020 19:57:43 GMT

_Version update only_

## 2.4.0

Tue, 28 Jul 2020 16:26:24 GMT

_Version update only_

## 2.3.3

Thu, 23 Jul 2020 12:57:15 GMT

_Version update only_

## 2.3.2

Tue, 14 Jul 2020 23:50:36 GMT

_Version update only_

## 2.3.1

Mon, 13 Jul 2020 18:50:14 GMT

_Version update only_

## 2.3.0

Fri, 10 Jul 2020 17:23:14 GMT

### Updates

- geometry clip containment
- Fix useControlledTreeFiltering hook to react to dataProvider changes.
- Expose logger categories similar to how it's done in core
- Add ability to swap data source used by `PresentationTreeDataProvider`
- Add support for nested property categories. Can be enabled by setting `PresentationPropertyDataProvider.isNestedPropertyCategoryGroupingEnabled = true`

## 2.2.1

Tue, 07 Jul 2020 14:44:52 GMT

_Version update only_

## 2.2.0

Fri, 19 Jun 2020 14:10:03 GMT

### Updates

- Set paging size for ContentDataProvider to avoid requesting whole content on first request
- BREAKING CHANGE: Change `PresentationTreeNodeLoaderProps` to derive from `PresentationTreeDataProviderProps`. This changes paging attribute name from `pageSize` to `pagingSize`.

## 2.1.0

Thu, 28 May 2020 22:48:59 GMT

### Updates

- Add ability to append grouping node children counts to their label
- Remove memoized values in TreeDataProvider when Ruleset variables changes
- Added ability for apps to display Favorite properties in Element Tooltip & Card at Cursor

## 2.0.0

Wed, 06 May 2020 13:17:49 GMT

### Updates

- Clean up deprecated APIs
- Change argument lists to props object
- Make all IPresentationDataProviders extend IDisposable
- Memoize just the last request instead of everything in presentation data providers
- Register localization namespace during Presentation frontend initialization
- PresentationPropertyDataProvider provides data having sorted favorite properties using FavoritePropertiesManager
- Separate tests from source
- Refatored UnifiedSelectionTreeEventHandler to use inheritance instead of composition
- Apply unified selection for modified tree nodes
- Made React functional component specifications consistent across UI packages
- Upgrade to Rush 5.23.2
- Moved Property classes and interfaces to ui-abstract package.
- Remove support for the iModel.js module system by no longer delivering modules.

## 1.14.1

Wed, 22 Apr 2020 19:04:00 GMT

_Version update only_

## 1.14.0

Tue, 31 Mar 2020 15:44:19 GMT

_Version update only_

## 1.13.0

Wed, 04 Mar 2020 16:16:31 GMT

### Updates

- Refatored UnifiedSelectionTreeEventHandler to use inheritance instead of composition

## 1.12.0

Wed, 12 Feb 2020 17:45:50 GMT

### Updates

- Fix nested content records being duplicated if all nested fields have their own category definitions
- PresentationTableDataProvider should create column for display label when display type is 'List'
- Ignore barrel file on docs processing
- Added nodeLoadHandler to usePresentationNodeLoader props
- Avoid handling whole tree model when handling model change event in UnifiedSelectionTreeEventHandler
- Set label and labelDefinition when creating PropertyData and TreeNodeItem

## 1.11.0

Wed, 22 Jan 2020 19:24:12 GMT

### Updates

- Create PropertyRecord to represent TreeNodeItem label if node's LabelDefinition is provided
- Upgrade to TypeScript 3.7.2.

## 1.10.0

Tue, 07 Jan 2020 19:44:01 GMT

### Updates

- Apply unified selection in ControlledTree after selection event is handled.

## 1.9.0

Tue, 10 Dec 2019 18:08:56 GMT

### Updates

- Exposed UnifiedSelectionTreeEventHandler and made it more customizable
- Handle newly introduced multi-ECInstance nodes
- Added a favorite property data provider.
- Make `rulesetId` for PropertyGridDataProvider optional
- Avoid duplicate `PropertyRecord` names when content has multiple `Field`s with the same name nested under different parent fields.
- No longer accessing this.state or this.props in setState updater - flagged by lgtm report
- Changed ControlledTree specific hooks and HOCs release tags to beta
- Adjusted UnifiedSelectionTreeEventHandler according changes to ControlledTree events
- Added useRulesetRegistration hook and refactores usePresentationNodeLoader hook

## 1.8.0

Fri, 22 Nov 2019 14:03:34 GMT

### Updates

- Fix property data provider failing to create data when content includes empty nested content values
- Tablet responsive UI
- Add usePresentationNodeLoader custom hook
- Added custom hook and HOC that adds filtering support to ControlledTree

## 1.7.0

Fri, 01 Nov 2019 13:28:37 GMT

### Updates

- Added logic to set the scope of Favorite Properties in DataProvider.
- Disable filtering of table columns created by PresentationTableDataProvider until the provider supports filtering
- Added useUnifiedSelection hook to enabled unified selection in ControlledTree

## 1.6.0

Wed, 09 Oct 2019 20:28:42 GMT

### Updates

- Fix broken `IPresentationTreeDataProvider` API by making `loadHierarchy` optional.
- Handle categorized fields inside nested content

## 1.5.0

Mon, 30 Sep 2019 22:28:48 GMT

### Updates

- Implemented favorite properties logic in PresentationPropertyDataProvider
- Add a helper method `IPresentationTreeDataProvider.loadHierarchy()`
- Added autoExpand property to RelatedPropertiesSpecification and NestedContentField
- Add module descriptions
- Upgrade to TypeScript 3.6.2

## 1.4.0

Tue, 10 Sep 2019 12:09:49 GMT

_Version update only_

## 1.3.0

Tue, 13 Aug 2019 20:25:53 GMT

### Updates

- Fix invalid double display values in similar instances provider description
- Use the new `RulesetsFactory.createSimilarInstancesRulesetAsync` to produce 'similar instances' ruleset. Use type converters to calculate display values used in 'similar instances' provider description.
- Added test for ContentBuilder to verify that links property is set for nested PropertyRecord.
- Added checking for links in the ContentBuilder with tests for it.

## 1.2.0

Wed, 24 Jul 2019 11:47:26 GMT

_Version update only_

## 1.1.0

Mon, 01 Jul 2019 19:04:29 GMT

### Updates

- Reorganize docs script output
- Include `!lib/**/*.*css` in `.npmignore` for presentation-components to includes css files in `lib/module/prod`
- `treeWithFilteringSupport` HOC now sends the filtered data provider as the second parameter to `onFilterApplied` prop callback
- Moved the part that determines hilite set out of `presentation-components` to `presentation-frontend` and expose it as a public API.
- Clear tool selection set when models or categories are selected. Replace tool selection set with new selection when elements are selected.
- Always clear tool selection set when applying unified selection. If there're elements in logical selection, they're added to selection set afterwards.
- Do not clear selection set before replacing it - this causes unnecessary onChanged events
- Implement hiliting for selected subjects, models and categories
- Update to TypeScript 3.5
- Fix `autoExpand` flag not being set for `TreeNodeItem`s

## 1.0.0

Mon, 03 Jun 2019 18:09:39 GMT

### Updates

- Add transient element IDs from selection into hilite list when syncing
- Disable default hilite list syncing with tool selection set when using unified selection
- Set extended data when creating UI objects
- Change the way `TreeNodeItem` key is stored inside the object. Instead of using `extendedData`, now we use an undefined property on the `TreeNodeItem` itself. This should help us avoid the key being overwritten in the `extendedData` and makes `extendedData` usable for other purposes, e.g. storing some user's data.
- Add release tags
- Mark `ViewWithUnifiedSelectionProps.ruleset` as @alpha
- Improve warnings about unset `pagingSize` property

## 0.191.0

Mon, 13 May 2019 15:52:05 GMT

### Updates

- Added ViewportSelectionHandler to the barrel file
- Adds parameter for api-extractor to validate missing release tags
- Fix broken links
- Put sourcemap in npm package.
- Forward React.Ref from TreeWithUnifiedSelection HOC
- Fix marshaling class instances through RPC by removing use of Readonly
- Add APIs to retrieve instance labels
- Avoid making a backend request when we know there will be no content
- Do not load property grid data if more than 100 (configurable) elements are selected
- Fix a warning in `propertyGridWithUnifiedSelection` due to state being set after unmounting component
- Add `IPresentationTableDataProvider.getRowKey` method
- `viewWithUnifiedSelection` was refactored to only do 1 way synchronization: logical selection -> iModel hilite list
- Supply default presentation ruleset for the viewports hilite list when using the `viewWithUnifiedSelection` HOC
- Avoid making a descriptor request when requesting content for property grid and hilite list
- Require React & React-dom 16.8
- Remove IModelApp subclasses
- Temporarily disable hiliting model and category elements until a more performant way to do that exists
- Upgrade TypeDoc dependency to 0.14.2

## 0.190.0

Thu, 14 Mar 2019 14:26:49 GMT

### Updates

- Fix test scripts for unix systems
- Set `TreeNodeItem.icon` when initializing it from presentation `Node` object

## 0.189.0

Wed, 06 Mar 2019 15:41:22 GMT

### Updates

- Changes package.json to include api-extractor and adds api-extractor.json
- Use new buildIModelJsBuild script
- Exported ContentBuilder and ContentDataProvider
- Remove unneeded typedoc plugin dependency
- Expose presentation-specific content request methods through IContentDataProvider so they're available for provider consumers
- Save BUILD_SEMVER to globally accessible map
- Change `DataProvidersFactory.createSimilarInstancesTableDataProvider` to return data provider that also has a description
- Add DataProvidersFactory API for creating presentation data providers targeted towards specific use cases
- (breaking) Change PresentationTableDataProvider's constructor to accept a props object instead of multiple arguments
- Make all content data providers IDisposable. **Important:** providers must be disposed after use.
- Changed the way `0` selection level is handled in unified selection tables. Previously we used to reload table data when selection changed with level below boundary **or level `0`**. Now the **underlined** part is removed and we only reload data if selection changes with level below boundary (set through props).
- RPC Interface changes to optimize getting first page of nodes/content
- Move property definitions to imodeljs-frontend so they could be used by tools to define properties for tool settings.
- Upgrade to TypeScript 3.2.2

## 0.188.0

Wed, 16 Jan 2019 16:36:09 GMT

_Version update only_

## 0.187.0

Tue, 15 Jan 2019 15:18:59 GMT

_Version update only_

## 0.186.0

Mon, 14 Jan 2019 23:09:10 GMT

_Version update only_

## 0.185.0

Fri, 11 Jan 2019 18:29:00 GMT

_Version update only_

## 0.184.0

Thu, 10 Jan 2019 22:46:17 GMT

### Updates

- Do not set optional TreeNodeItem properties if values match defaults
- Added interfaces for Property Pane and Table data providers.
- Changed 'connection' property name to 'imodel' in IPropertyDataProvider.
- Removed default exports in presentation-components.

## 0.183.0

Mon, 07 Jan 2019 21:49:21 GMT

_Version update only_

## 0.182.0

Mon, 07 Jan 2019 13:31:34 GMT

_Version update only_

## 0.181.0

Fri, 04 Jan 2019 13:02:40 GMT

_Version update only_

## 0.180.0

Wed, 02 Jan 2019 15:18:23 GMT

_Version update only_

## 0.179.0

Wed, 19 Dec 2018 18:26:14 GMT

### Updates

- Throttling for withUnifiedSelection(Viewport) - avoid handling intermediate selection changes
- Fix linter warnings

## 0.178.0

Thu, 13 Dec 2018 22:06:10 GMT

_Version update only_

## 0.177.0

Wed, 12 Dec 2018 17:21:31 GMT

### Updates

- Remove `selectionTarget` prop from `withUnifiedSelection(Tree)` - `SelectionTarget.Node` turned out to make no sense, so it got removed. Now the tree always works in `SelectionTarget.Instance` mode.
- Remove `selectedNodes` prop from `withUnifiedSelection(Tree)` - it makes no sense to allow specify selected nodes for a unified selection tree.
- Fix `withUnifiedSelection(Tree)` reloading on selection change to avoid `forceRefresh()` call.
- React to checkbox-related prop renames in ui-components

## 0.176.0

Mon, 10 Dec 2018 21:19:45 GMT

_Version update only_

## 0.175.0

Mon, 10 Dec 2018 17:08:55 GMT

_Version update only_

## 0.174.0

Mon, 10 Dec 2018 13:24:09 GMT

### Updates

- Remove unused dependencies, add `build:watch` script

## 0.173.0

Thu, 06 Dec 2018 22:03:29 GMT

_Version update only_

## 0.172.0

Tue, 04 Dec 2018 17:24:39 GMT

### Updates

- Changed index file name to match package name, eliminate subdirectory index files, decrease usage of default exports, change imports to use other packages' index file.

## 0.171.0

Mon, 03 Dec 2018 18:52:58 GMT

### Updates

- PropertyRecord of type Array now also returns itemsTypeName under value property.

## 0.170.0

Mon, 26 Nov 2018 19:38:42 GMT

### Updates

- PropertyRecord of type Array now also returns itemsTypeName under value property.

## 0.169.0

Tue, 20 Nov 2018 16:17:15 GMT

### Updates

- Rename withFilteringSupport props: onHighlightedCounted -> onMatchesCounted, activeHighlightedIndex -> activeMatchIndex

## 0.168.0

Sat, 17 Nov 2018 14:20:11 GMT

_Version update only_

## 0.167.0

Fri, 16 Nov 2018 21:45:44 GMT

_Version update only_

## 0.166.0

Mon, 12 Nov 2018 16:42:10 GMT

_Version update only_

## 0.165.0

Mon, 12 Nov 2018 15:47:00 GMT

### Updates

- Unified Selection: Fix selection change events being broadcasted indefinitely when multiple unified selection viewports are used

## 0.164.0

Thu, 08 Nov 2018 17:59:21 GMT

### Updates

- Deprecated dev-cors-proxy-server and use of it.
- Fix filtered tree rendering "0 matches found" when there's no filtering applied and data provider returns 0 nodes
- Updated to TypeScript 3.1
- React to Tree API changes

## 0.163.0

Wed, 31 Oct 2018 20:55:37 GMT

_Version update only_

## 0.162.0

Wed, 24 Oct 2018 19:20:07 GMT

### Updates

- Handle undefined structs and arrays

## 0.161.0

Fri, 19 Oct 2018 13:04:14 GMT

_Version update only_

## 0.160.0

Wed, 17 Oct 2018 18:18:38 GMT

_Version update only_

## 0.159.0

Tue, 16 Oct 2018 14:09:09 GMT

_Version update only_

## 0.158.0

Mon, 15 Oct 2018 19:36:09 GMT

_Version update only_

## 0.157.0

Sun, 14 Oct 2018 17:20:06 GMT

### Updates

- Fixing scripts for linux

## 0.156.0

Fri, 12 Oct 2018 23:00:10 GMT

### Updates

- Initial release<|MERGE_RESOLUTION|>--- conflicted
+++ resolved
@@ -1,59 +1,5 @@
 # Change Log - @itwin/presentation-components
 
-<<<<<<< HEAD
-## 5.0.0-dev.1
-
-### Minor Changes
-
-- [#316](https://github.com/iTwin/presentation/pull/316): Added `GenericInstanceFilter` data structure that has all the data needed to convert an instance filter to `ECSQL`, `ECExpression` or other formats. The data structure can be created from `PresentationInstanceFilter` using the `GenericInstanceFilter.fromPresentationInstanceFilter` call.
-- [#316](https://github.com/iTwin/presentation/pull/316): Promoted some instance filtering - related `internal` APIs to `beta`:
-
-  - `useInstanceFilterPropertyInfos` - for creating a property list based on supplied `Descriptor`. The property list is necessary for rendering the `PropertyFilterBuilder` component from `@itwin/components-react` package.
-  - `PresentationFilterBuilderValueRenderer` - a custom renderer for property value input. It renders unique values selector for `Equal` / `NotEqual` rules and handles unit conversion on top of the general value input.
-  - `PresentationInstanceFilter.fromComponentsPropertyFilter` - for adding presentation data to `PropertyFilter` built by `usePropertyFilterBuilder`.
-  - `PresentationInstanceFilter.toComponentsPropertyFilter` - for stripping out presentation data from filter for usage with `usePropertyFilterBuilder`.
-  - `PresentationInstanceFilterPropertyInfo` - data structure defining a property used in instance filter.
-
-  Also, moved a couple of beta APIs to a common namespace to make them more discoverable:
-
-  - `convertToInstanceFilterDefinition` -> `PresentationInstanceFilter.toInstanceFilterDefinition`,
-  - `isPresentationInstanceFilterConditionGroup` -> `PresentationInstanceFilter.isConditionGroup`.
-
-- [#313](https://github.com/iTwin/presentation/pull/313): Add interactive and more detailed informational messages in tree and instance filter components.
-- [#305](https://github.com/iTwin/presentation/pull/305): Added editor for editing quantity property values in property grid. Editor works only if there is `SchemaMetadataContextProvider` in React component tree above property grid components. Otherwise simple numeric editor is used.
-
-### Patch Changes
-
-- [#317](https://github.com/iTwin/presentation/pull/317): Fix unique value selector placeholder formatting in instance filter builder.
-- [#312](https://github.com/iTwin/presentation/pull/312): Fixed class name shown in tooltip for related properties when building filter. It now shows name of related class that was used to access that property instead of class where that property is defined.
-
-## 5.0.0-dev.0
-
-The `5.0` release is targeted towards getting instance filtering production-ready and contains a number of bug fixes and enhancements for the `PresentationInstanceFilterDialog` component.
-
-The release does not contain any breaking API changes and the bump in peer-depenendecies is the only reason this is a major release.
-
-### Major Changes
-
-- [#299](https://github.com/iTwin/presentation/pull/299): Bumped `AppUI` peer dependencies to `4.6.0`. Bumped `itwinjs-core` peer dependencies to `^4.1.0`.
-
-### Minor Changes
-
-- [#213](https://github.com/iTwin/presentation/pull/213): `PresentationInstanceFilterDialog`: Added support for quantity values.
-- [#193](https://github.com/iTwin/presentation/pull/193): `PresentationInstanceFilterDialog`: Show error message when value input is invalid.
-- [#222](https://github.com/iTwin/presentation/pull/222): `PresentationInstanceFilterDialog`: Show results count while building instance filter.
-- [#176](https://github.com/iTwin/presentation/pull/176): `PresentationInstanceFilterDialog`: Added unique values value selector when using `Equal` or `Not Equal` operators. It loads unique property values that are associated with node on which filter is placed.
-
-  - `null` values are omitted. `"Is Null"` and `"Is Not Null"` operators should be used instead.
-  - For empty non `null` values _Empty Value_ option is shown in selector.
-
-- [#296](https://github.com/iTwin/presentation/pull/296): `PresentationInstanceFilterDialog`: Add formatting to dates that are displayed in the property value selector.
-
-### Patch Changes
-
-- [#273](https://github.com/iTwin/presentation/pull/273): Fixed property tooltip appearing behind the property selector.
-- [#206](https://github.com/iTwin/presentation/pull/206): Fix filtering when `Like` operator is selected.
-=======
 ## 4.4.0
 
 This release brings official React 18 support. Components and hooks provided by this package were updated to work with [`StrictMode` in React 18](https://react.dev/blog/2022/03/08/react-18-upgrade-guide#updates-to-strict-mode).
@@ -97,7 +43,59 @@
     return <PresentationTree width={200} height={400} state={state} selectionMode={SelectionMode.Single} />;
   }
   ```
->>>>>>> e1aba0d0
+
+## 5.0.0-dev.1
+
+### Minor Changes
+
+- [#316](https://github.com/iTwin/presentation/pull/316): Added `GenericInstanceFilter` data structure that has all the data needed to convert an instance filter to `ECSQL`, `ECExpression` or other formats. The data structure can be created from `PresentationInstanceFilter` using the `GenericInstanceFilter.fromPresentationInstanceFilter` call.
+- [#316](https://github.com/iTwin/presentation/pull/316): Promoted some instance filtering - related `internal` APIs to `beta`:
+
+  - `useInstanceFilterPropertyInfos` - for creating a property list based on supplied `Descriptor`. The property list is necessary for rendering the `PropertyFilterBuilder` component from `@itwin/components-react` package.
+  - `PresentationFilterBuilderValueRenderer` - a custom renderer for property value input. It renders unique values selector for `Equal` / `NotEqual` rules and handles unit conversion on top of the general value input.
+  - `PresentationInstanceFilter.fromComponentsPropertyFilter` - for adding presentation data to `PropertyFilter` built by `usePropertyFilterBuilder`.
+  - `PresentationInstanceFilter.toComponentsPropertyFilter` - for stripping out presentation data from filter for usage with `usePropertyFilterBuilder`.
+  - `PresentationInstanceFilterPropertyInfo` - data structure defining a property used in instance filter.
+
+  Also, moved a couple of beta APIs to a common namespace to make them more discoverable:
+
+  - `convertToInstanceFilterDefinition` -> `PresentationInstanceFilter.toInstanceFilterDefinition`,
+  - `isPresentationInstanceFilterConditionGroup` -> `PresentationInstanceFilter.isConditionGroup`.
+
+- [#313](https://github.com/iTwin/presentation/pull/313): Add interactive and more detailed informational messages in tree and instance filter components.
+- [#305](https://github.com/iTwin/presentation/pull/305): Added editor for editing quantity property values in property grid. Editor works only if there is `SchemaMetadataContextProvider` in React component tree above property grid components. Otherwise simple numeric editor is used.
+
+### Patch Changes
+
+- [#317](https://github.com/iTwin/presentation/pull/317): Fix unique value selector placeholder formatting in instance filter builder.
+- [#312](https://github.com/iTwin/presentation/pull/312): Fixed class name shown in tooltip for related properties when building filter. It now shows name of related class that was used to access that property instead of class where that property is defined.
+
+## 5.0.0-dev.0
+
+The `5.0` release is targeted towards getting instance filtering production-ready and contains a number of bug fixes and enhancements for the `PresentationInstanceFilterDialog` component.
+
+The release does not contain any breaking API changes and the bump in peer-depenendecies is the only reason this is a major release.
+
+### Major Changes
+
+- [#299](https://github.com/iTwin/presentation/pull/299): Bumped `AppUI` peer dependencies to `4.6.0`. Bumped `itwinjs-core` peer dependencies to `^4.1.0`.
+
+### Minor Changes
+
+- [#213](https://github.com/iTwin/presentation/pull/213): `PresentationInstanceFilterDialog`: Added support for quantity values.
+- [#193](https://github.com/iTwin/presentation/pull/193): `PresentationInstanceFilterDialog`: Show error message when value input is invalid.
+- [#222](https://github.com/iTwin/presentation/pull/222): `PresentationInstanceFilterDialog`: Show results count while building instance filter.
+- [#176](https://github.com/iTwin/presentation/pull/176): `PresentationInstanceFilterDialog`: Added unique values value selector when using `Equal` or `Not Equal` operators. It loads unique property values that are associated with node on which filter is placed.
+
+  - `null` values are omitted. `"Is Null"` and `"Is Not Null"` operators should be used instead.
+  - For empty non `null` values _Empty Value_ option is shown in selector.
+
+- [#296](https://github.com/iTwin/presentation/pull/296): `PresentationInstanceFilterDialog`: Add formatting to dates that are displayed in the property value selector.
+
+### Patch Changes
+
+- [#273](https://github.com/iTwin/presentation/pull/273): Fixed property tooltip appearing behind the property selector.
+- [#206](https://github.com/iTwin/presentation/pull/206): Fix filtering when `Like` operator is selected.
 
 ## 4.3.0
 
