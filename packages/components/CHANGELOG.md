--- conflicted
+++ resolved
@@ -1,21 +1,15 @@
 # Change Log - @itwin/presentation-components
 
-<<<<<<< HEAD
-This log was last generated on Wed, 09 Aug 2023 11:47:16 GMT and should not be manually modified.
+## 4.2.1
+
+### Patch Changes
+
+- [#230](https://github.com/iTwin/presentation/pull/230): Fixed hierarchy level filtering under grouping nodes.
+
+This log was last generated on Thu, 31 Aug 2023 11:51:06 GMT and should not be manually modified.
 
 <!-- Start content -->
 
-=======
-## 4.2.1
-
-### Patch Changes
-
-- [#230](https://github.com/iTwin/presentation/pull/230): Fixed hierarchy level filtering under grouping nodes.
-
-This log was last generated on Thu, 31 Aug 2023 11:51:06 GMT and should not be manually modified.
-
-<!-- Start content -->
-
 ## 4.2.0
 
 Thu, 31 Aug 2023 11:51:06 GMT
@@ -28,7 +22,6 @@
 
 - Update dependencies ([commit](https://github.com/iTwin/presentation/commit/585bfe098c3c388c48ffa4f311c4722f1b6835df))
 
->>>>>>> 0827b55d
 ## 4.1.0
 
 Wed, 09 Aug 2023 11:47:16 GMT
