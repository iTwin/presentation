--- conflicted
+++ resolved
@@ -1,15 +1,5 @@
 # Change Log - @itwin/presentation-components
 
-<<<<<<< HEAD
-## 5.12.14-alpha.0
-
-### Patch Changes
-
-- [#1110](https://github.com/iTwin/presentation/pull/1110): Bump dependencies.
-- Updated dependencies:
-  - @itwin/presentation-shared@2.0.0-alpha.3
-  - @itwin/unified-selection@1.6.2-alpha.0
-=======
 ## 5.12.14
 
 ### Patch Changes
@@ -21,7 +11,15 @@
   - @itwin/presentation-core-interop@1.3.5
   - @itwin/presentation-shared@1.2.4
   - @itwin/unified-selection-react@1.0.2
->>>>>>> 54ccb6dc
+
+## 5.12.14-alpha.0
+
+### Patch Changes
+
+- [#1110](https://github.com/iTwin/presentation/pull/1110): Bump dependencies.
+- Updated dependencies:
+  - @itwin/presentation-shared@2.0.0-alpha.3
+  - @itwin/unified-selection@1.6.2-alpha.0
 
 ## 5.12.13
 
