/*---------------------------------------------------------------------------------------------
 * Copyright (c) Bentley Systems, Incorporated. All rights reserved.
 * See LICENSE.md in the project root for license terms and full copyright notice.
 *--------------------------------------------------------------------------------------------*/

import * as chai from "chai";
import chaiAsPromised from "chai-as-promised";
import chaiJestSnapshot from "chai-jest-snapshot";
import chaiSubset from "chai-subset";
import globalJsdom from "global-jsdom";
import * as jsdom from "jsdom";
import path from "path";
import ResizeObserver from "resize-observer-polyfill";
import sinonChai from "sinon-chai";

// setup chai
chai.use(chaiAsPromised);
chai.use(chaiJestSnapshot);
chai.use(sinonChai);
chai.use(chaiSubset);

// get rid of various xhr errors in the console
<<<<<<< HEAD
jsdomGlobal(undefined, {
=======
globalJsdom(undefined, {
>>>>>>> e1aba0d0
  virtualConsole: new jsdom.VirtualConsole().sendTo(console, { omitJSDOMErrors: true }),
});
global.ResizeObserver = ResizeObserver;

before(function () {
  chaiJestSnapshot.resetSnapshotRegistry();
  getGlobalThis().IS_REACT_ACT_ENVIRONMENT = true;
});

after(function () {
  delete require.cache[__filename];
  delete getGlobalThis().IS_REACT_ACT_ENVIRONMENT;
});

beforeEach(function () {
  const currentTest = (this as unknown as Mocha.Context).currentTest!;

  // set up snapshot name
  const sourceFilePath = currentTest.file!.replace(`lib${path.sep}cjs${path.sep}test`, `src${path.sep}test`).replace(/\.(jsx?|tsx?)$/, "");
  const snapPath = `${sourceFilePath}.snap`;
  chaiJestSnapshot.setFilename(snapPath);
  chaiJestSnapshot.setTestName(currentTest.fullTitle());
});

function getGlobalThis(): typeof globalThis & { IS_REACT_ACT_ENVIRONMENT?: boolean } {
  /* istanbul ignore else */
  if (typeof globalThis !== "undefined") {
    return globalThis;
  }
  /* istanbul ignore next */
  if (typeof self !== "undefined") {
    return self;
  }
  /* istanbul ignore next */
  if (typeof window !== "undefined") {
    return window;
  }
  /* istanbul ignore next */
  if (typeof global !== "undefined") {
    return global;
  }
  /* istanbul ignore next */
  throw new Error("unable to locate global object");
}<|MERGE_RESOLUTION|>--- conflicted
+++ resolved
@@ -20,11 +20,7 @@
 chai.use(chaiSubset);
 
 // get rid of various xhr errors in the console
-<<<<<<< HEAD
-jsdomGlobal(undefined, {
-=======
 globalJsdom(undefined, {
->>>>>>> e1aba0d0
   virtualConsole: new jsdom.VirtualConsole().sendTo(console, { omitJSDOMErrors: true }),
 });
 global.ResizeObserver = ResizeObserver;
