--- conflicted
+++ resolved
@@ -12,20 +12,8 @@
   StructValue,
   PropertyValueFormat as UiPropertyValueFormat,
 } from "@itwin/appui-abstract";
-<<<<<<< HEAD
-import {
-  ArrayPropertyValueConstraints,
-  EnumerationInfo,
-  NumericPropertyValueConstraints,
-  PropertyValueFormat,
-  StringPropertyValueConstraints,
-  traverseContentItem,
-} from "@itwin/presentation-common";
-import { WithConstraints } from "../../presentation-components/common/ContentBuilder.js";
-=======
 import { EnumerationInfo, PropertyValueFormat, traverseContentItem } from "@itwin/presentation-common";
 import { PropertyValueConstraints, WithConstraints } from "../../presentation-components/common/ContentBuilder.js";
->>>>>>> 466a1282
 import { PropertyRecordsBuilder } from "../../presentation-components/common/PropertyRecordsBuilder.js";
 import { NumericEditorName } from "../../presentation-components/properties/editors/NumericPropertyEditor.js";
 import { QuantityEditorName } from "../../presentation-components/properties/editors/QuantityPropertyEditor.js";
@@ -82,11 +70,7 @@
   });
 
   it("sets constraints props for `string` type", () => {
-<<<<<<< HEAD
-    const constraints: StringPropertyValueConstraints = {
-=======
     const constraints: PropertyValueConstraints = {
->>>>>>> 466a1282
       minimumLength: 1,
       maximumLength: 15,
     };
@@ -112,11 +96,7 @@
   });
 
   it("sets constraints props for numeric type", () => {
-<<<<<<< HEAD
-    const constraints: NumericPropertyValueConstraints = {
-=======
     const constraints: PropertyValueConstraints = {
->>>>>>> 466a1282
       minimumValue: 1,
       maximumValue: 15,
     };
@@ -142,11 +122,7 @@
   });
 
   it("sets constraints props for `array` type", () => {
-<<<<<<< HEAD
-    const constraints: ArrayPropertyValueConstraints = {
-=======
     const constraints: PropertyValueConstraints = {
->>>>>>> 466a1282
       minOccurs: 1,
       maxOccurs: 15,
     };
