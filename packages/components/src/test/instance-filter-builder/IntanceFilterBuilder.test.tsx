/*---------------------------------------------------------------------------------------------
 * Copyright (c) Bentley Systems, Incorporated. All rights reserved.
 * See LICENSE.md in the project root for license terms and full copyright notice.
 *--------------------------------------------------------------------------------------------*/

import { expect } from "chai";
import sinon from "sinon";
import { PropertyDescription, PropertyValueFormat } from "@itwin/appui-abstract";
import {
  PropertyFilterBuilderActions,
  PropertyFilterBuilderRuleGroup,
  PropertyFilterRuleGroupOperator,
  PropertyFilterRuleOperator,
  UiComponents,
} from "@itwin/components-react";
import { BeEvent, BeUiEvent } from "@itwin/core-bentley";
import { EmptyLocalization } from "@itwin/core-common";
import { FormattingUnitSystemChangedArgs, IModelApp, IModelConnection } from "@itwin/core-frontend";
import { FormatterSpec, ParserSpec } from "@itwin/core-quantity";
import { SchemaContext } from "@itwin/ecschema-metadata";
import { ClassInfo, Descriptor, KoqPropertyValueFormatter, NavigationPropertyInfo } from "@itwin/presentation-common";
import { Presentation } from "@itwin/presentation-frontend";
import { fireEvent, render, waitFor } from "@testing-library/react";
import { renderHook } from "@testing-library/react-hooks";
import { SchemaMetadataContextProvider } from "../../presentation-components/common/SchemaMetadataContext";
import { ECClassInfo, getIModelMetadataProvider } from "../../presentation-components/instance-filter-builder/ECMetadataProvider";
import {
  InstanceFilterBuilder,
  useFilterBuilderNavigationPropertyEditorContext,
  usePresentationInstanceFilteringProps,
} from "../../presentation-components/instance-filter-builder/InstanceFilterBuilder";
import { INSTANCE_FILTER_FIELD_SEPARATOR } from "../../presentation-components/instance-filter-builder/Utils";
import { createTestECClassInfo, stubRaf } from "../_helpers/Common";
import {
  createTestCategoryDescription,
  createTestContentDescriptor,
  createTestPropertiesContentField,
  createTestSimpleContentField,
} from "../_helpers/Content";

describe("InstanceFilterBuilder", () => {
  stubRaf();
  const classInfos: ClassInfo[] = [
    { id: "0x1", name: "Schema:Class1", label: "Class1" },
    { id: "0x2", name: "Schema:Class2", label: "Class2" },
  ];

  beforeEach(async () => {
    const localization = new EmptyLocalization();
    sinon.stub(IModelApp, "initialized").get(() => true);
    sinon.stub(IModelApp, "localization").get(() => localization);

    sinon.stub(Presentation, "localization").get(() => localization);
    sinon.stub(UiComponents, "translate").callsFake((key) => key as string);
  });

  afterEach(async () => {
    sinon.restore();
  });

<<<<<<< HEAD
  const testImodel = {} as IModelConnection;
  const testDescriptor = {} as Descriptor;
  const testActions = {
    setRuleProperty: () => {},
    setRuleOperator: () => {},
    setRuleValue: () => {},
  } as unknown as PropertyFilterBuilderActions;
  const testRootGroup = {
    operator: PropertyFilterRuleGroupOperator.Or,
    id: "0",
    items: [],
  } as PropertyFilterBuilderRuleGroup;

  it("invokes 'onClassSelected' when non selected class is clicked", () => {
    const spy = sinon.spy();
    const { container, getByTestId } = render(
      <InstanceFilterBuilder
        classes={classInfos}
        selectedClasses={[]}
        properties={[]}
        onClassDeselected={() => {}}
        onClassSelected={spy}
        onClearClasses={() => {}}
        actions={testActions}
        rootGroup={testRootGroup}
        imodel={testImodel}
        descriptor={testDescriptor}
      />,
=======
  it("invokes 'onSelectedClassesChanged' when class is selected", async () => {
    const spy = sinon.spy();
    const { getByRole, getAllByRole } = render(
      <InstanceFilterBuilder classes={classInfos} selectedClasses={[]} properties={[]} onSelectedClassesChanged={spy} onFilterChanged={() => {}} />,
>>>>>>> 2cc53866
    );

    const selector = getAllByRole("combobox")[0];
    fireEvent.click(selector);

    const option = await waitFor(() => getByRole("option", { name: classInfos[0].label }));
    fireEvent.click(option);

    expect(spy).to.be.calledOnceWith([classInfos[0].id]);
  });

  it("invokes 'onSelectedClassesChanged' when class is deselected", async () => {
    const spy = sinon.spy();
    const { getByRole, getAllByRole } = render(
      <InstanceFilterBuilder
        classes={classInfos}
        selectedClasses={[classInfos[0]]}
        properties={[]}
<<<<<<< HEAD
        onClassDeselected={spy}
        onClassSelected={() => {}}
        onClearClasses={() => {}}
        actions={testActions}
        rootGroup={testRootGroup}
        imodel={testImodel}
        descriptor={testDescriptor}
      />,
    );

    fireEvent.mouseDown(getByTestId("multi-tag-select-dropdownIndicator"));

    const option = container.querySelector(".iui-menu-item");
    expect(option).to.not.be.null;

    fireEvent.click(option!);
    expect(spy).to.be.calledOnceWith(classInfos[0]);
  });

  it("invokes 'onClassDeselected' when remove tag button is clicked", () => {
    const spy = sinon.spy();
    const { container } = render(
      <InstanceFilterBuilder
        classes={classInfos}
        selectedClasses={[classInfos[0]]}
        properties={[]}
        onClassDeselected={spy}
        onClassSelected={() => {}}
        onClearClasses={() => {}}
        actions={testActions}
        rootGroup={testRootGroup}
        imodel={testImodel}
        descriptor={testDescriptor}
      />,
    );

    const removeTagButton = container.querySelector(".iui-select-tag .iui-button");
    expect(removeTagButton).to.not.be.null;

    fireEvent.click(removeTagButton!);
    expect(spy).to.be.calledOnceWith(classInfos[0]);
  });

  it("invokes 'onClearClasses' when clear indicator is clicked", () => {
    const spy = sinon.spy();
    const { getByTestId } = render(
      <InstanceFilterBuilder
        classes={classInfos}
        selectedClasses={[classInfos[0]]}
        properties={[]}
        onClassDeselected={() => {}}
        onClassSelected={() => {}}
        onClearClasses={spy}
        actions={testActions}
        rootGroup={testRootGroup}
        imodel={testImodel}
        descriptor={testDescriptor}
      />,
    );

    fireEvent.mouseDown(getByTestId("multi-tag-select-clearIndicator"));
    expect(spy).to.be.calledOnce;
=======
        onSelectedClassesChanged={spy}
        onFilterChanged={() => {}}
      />,
    );

    const selector = getAllByRole("combobox")[0];
    fireEvent.click(selector);

    const option = await waitFor(() => getByRole("option", { name: classInfos[0].label }));
    fireEvent.click(option);

    expect(spy).to.be.calledOnceWith([]);
>>>>>>> 2cc53866
  });

  describe("UniqueValuesRenderer", () => {
    const property: PropertyDescription = {
      displayLabel: "Test Prop",
      name: "testProp",
      typename: "double",
    };

    it("renders <UniquePropertyValuesSelector /> when operator is `IsEqual`", async () => {
      const rootGroup: PropertyFilterBuilderRuleGroup = {
        id: "root-id",
        operator: PropertyFilterRuleGroupOperator.And,
        items: [
          {
            id: "item-id",
            groupId: "root-id",
            property,
            operator: PropertyFilterRuleOperator.IsEqual,
          },
        ],
      };

      const { queryByText } = render(
        <InstanceFilterBuilder
          classes={classInfos}
          selectedClasses={[]}
          properties={[property]}
          onClassDeselected={() => {}}
          onClassSelected={() => {}}
          onClearClasses={() => {}}
          actions={testActions}
          rootGroup={rootGroup}
          imodel={testImodel}
          descriptor={testDescriptor}
        />,
      );
      await waitFor(() => expect(queryByText("unique-values-property-editor.select-values")).to.not.be.null);
    });

    it("renders <UniquePropertyValuesSelector /> when operator is `IsNotEqual`", async () => {
      const rootGroup: PropertyFilterBuilderRuleGroup = {
        id: "root-id",
        operator: PropertyFilterRuleGroupOperator.And,
        items: [
          {
            id: "item-id",
            groupId: "root-id",
            property,
            operator: PropertyFilterRuleOperator.IsNotEqual,
          },
        ],
      };

      const { queryByText } = render(
        <InstanceFilterBuilder
          classes={classInfos}
          selectedClasses={[]}
          properties={[property]}
          onClassDeselected={() => {}}
          onClassSelected={() => {}}
          onClearClasses={() => {}}
          actions={testActions}
          rootGroup={rootGroup}
          imodel={testImodel}
          descriptor={testDescriptor}
        />,
      );
      await waitFor(() => expect(queryByText("unique-values-property-editor.select-values")).to.not.be.null);
    });
  });

  describe("quantity values", () => {
    const property: PropertyDescription = {
      displayLabel: "Test Prop",
      name: "testProp",
      typename: "double",
      quantityType: "koqName",
    };

    const rootGroup: PropertyFilterBuilderRuleGroup = {
      id: "root-id",
      operator: PropertyFilterRuleGroupOperator.And,
      items: [
        {
          id: "item-id",
          groupId: "root-id",
          property,
          operator: PropertyFilterRuleOperator.Less,
          value: { valueFormat: PropertyValueFormat.Primitive, value: 2.5, displayValue: "2.5" },
        },
      ],
    };

    beforeEach(() => {
      const formatterSpec = {
        applyFormatting: (raw: number) => `${raw} unit`,
      };
      sinon.stub(KoqPropertyValueFormatter.prototype, "getFormatterSpec").resolves(formatterSpec as FormatterSpec);

      const parserSpec = {
        parseToQuantityValue: (value: string) => ({ ok: true, value: Number(value) }),
      };
      sinon.stub(KoqPropertyValueFormatter.prototype, "getParserSpec").resolves(parserSpec as ParserSpec);

      sinon.stub(IModelApp, "quantityFormatter").get(() => ({
        onActiveFormattingUnitSystemChanged: new BeUiEvent<FormattingUnitSystemChangedArgs>(),
      }));
    });

    it("does not render quantity input if there is no schema metadata context", async () => {
      const { queryByDisplayValue } = render(
        <InstanceFilterBuilder
          classes={classInfos}
          selectedClasses={[]}
          properties={[property]}
          onClassDeselected={() => {}}
          onClassSelected={() => {}}
          onClearClasses={() => {}}
          actions={testActions}
          rootGroup={rootGroup}
          imodel={testImodel}
          descriptor={testDescriptor}
        />,
      );

      await waitFor(() => {
        expect(queryByDisplayValue(property.displayLabel)).to.not.be.null;
        expect(queryByDisplayValue("2.5")).to.not.be.null;
      });
    });

    it("renders quantity input", async () => {
      const imodel = {} as IModelConnection;
      const getSchemaContext = () => ({} as SchemaContext);
      const { queryByDisplayValue } = render(
        <SchemaMetadataContextProvider imodel={imodel} schemaContextProvider={getSchemaContext}>
          <InstanceFilterBuilder
            classes={classInfos}
            selectedClasses={[]}
            properties={[property]}
            onClassDeselected={() => {}}
            onClassSelected={() => {}}
            onClearClasses={() => {}}
            actions={testActions}
            rootGroup={rootGroup}
            imodel={testImodel}
            descriptor={testDescriptor}
          />
        </SchemaMetadataContextProvider>,
      );

      await waitFor(() => {
        expect(queryByDisplayValue(property.displayLabel)).to.not.be.null;
        expect(queryByDisplayValue("2.5 unit")).to.not.be.null;
      });
    });
  });
});

describe("usePresentationInstanceFilteringProps", () => {
  interface HookProps {
    descriptor: Descriptor;
    imodel: IModelConnection;
  }

  const category = createTestCategoryDescription({ name: "root", label: "Root" });
  const baseClass = createTestECClassInfo({ id: "0x1", label: "Base", name: "schema:base" });
  const concreteClass1 = createTestECClassInfo({ id: "0x2", label: "Concrete1", name: "schema:concrete1" });
  const concreteClass2 = createTestECClassInfo({ id: "0x4", label: "Concrete2", name: "schema:concrete2" });
  const derivedClass = createTestECClassInfo({ id: "0x5", label: "Derived", name: "schema:derived" });
  const basePropertiesField = createTestPropertiesContentField({
    properties: [{ property: { classInfo: baseClass, name: "baseProp", type: "string" } }],
    name: "baseField",
    label: "BaseField",
    category,
  });
  const concretePropertiesField1 = createTestPropertiesContentField({
    properties: [{ property: { classInfo: concreteClass1, name: "concreteProp1", type: "string" } }],
    name: "concreteField1",
    label: "ConcreteField1",
    category,
  });
  const concretePropertiesField2 = createTestPropertiesContentField({
    properties: [{ property: { classInfo: concreteClass2, name: "concreteProp2", type: "string" } }],
    name: "concreteField2",
    label: "ConcreteField2",
    category,
  });
  const derivedPropertiesField = createTestPropertiesContentField({
    properties: [{ property: { classInfo: derivedClass, name: "derivedProp", type: "string" } }],
    name: "derivedField",
    label: "DerivedField",
    category,
  });
  const descriptor = createTestContentDescriptor({
    selectClasses: [
      { selectClassInfo: concreteClass1, isSelectPolymorphic: false },
      { selectClassInfo: concreteClass2, isSelectPolymorphic: false },
    ],
    categories: [category],
    fields: [basePropertiesField, concretePropertiesField1, concretePropertiesField2, derivedPropertiesField],
  });

  const onCloseEvent = new BeEvent<() => void>();
  const imodelStub = {
    key: "test_imodel",
    onClose: onCloseEvent,
  };
  let initialProps: HookProps;

  beforeEach(() => {
    const imodel = imodelStub as unknown as IModelConnection;

    initialProps = {
      descriptor,
      imodel,
    };

    // stub metadataProvider for test imodel
    const metadataProvider = getIModelMetadataProvider(imodel);
    sinon.stub(metadataProvider, "getECClassInfo").callsFake(async (id) => {
      switch (id) {
        case baseClass.id:
          return new ECClassInfo(baseClass.id, baseClass.name, baseClass.label, new Set(), new Set([concreteClass1.id, concreteClass2.id, derivedClass.id]));
        case concreteClass1.id:
          return new ECClassInfo(concreteClass1.id, concreteClass1.name, concreteClass1.label, new Set([baseClass.id]), new Set([derivedClass.id]));
        case concreteClass2.id:
          return new ECClassInfo(concreteClass2.id, concreteClass2.name, concreteClass2.label, new Set([baseClass.id]), new Set());
        case derivedClass.id:
          return new ECClassInfo(derivedClass.id, derivedClass.name, derivedClass.label, new Set([baseClass.id, concreteClass1.id]), new Set());
      }
      return undefined;
    });
  });

  afterEach(() => {
    onCloseEvent.raiseEvent();
    sinon.restore();
  });

  it("initializes class list from descriptor", () => {
    const { result } = renderHook((props: HookProps) => usePresentationInstanceFilteringProps(props.descriptor, props.imodel), { initialProps });

    expect(result.current.classes).to.have.lengthOf(2).and.to.containSubset([concreteClass1, concreteClass2]);
  });

  it("does not duplicate classes when descriptor contains multiple similar select classes", () => {
    initialProps.descriptor = createTestContentDescriptor({
      selectClasses: [
        // in practice these would be different by additional attributes like path to input class
        { selectClassInfo: concreteClass1, isSelectPolymorphic: false },
        { selectClassInfo: concreteClass1, isSelectPolymorphic: false },
      ],
      categories: [category],
      fields: [basePropertiesField],
    });
    const { result } = renderHook((props: HookProps) => usePresentationInstanceFilteringProps(props.descriptor, props.imodel), { initialProps });

    expect(result.current.classes).to.have.lengthOf(1).and.to.containSubset([concreteClass1]);
  });

  it("updates selected classes when 'onSelectedClassesChange' is called", async () => {
    const { result } = renderHook((props: HookProps) => usePresentationInstanceFilteringProps(props.descriptor, props.imodel), { initialProps });

    result.current.onSelectedClassesChanged([concreteClass1.id]);
    await waitFor(() => expect(result.current.selectedClasses).to.have.lengthOf(1).and.to.containSubset([concreteClass1]));
  });

  it("clears selected classes when new descriptor is provided", async () => {
    const { result, rerender } = renderHook((props: HookProps) => usePresentationInstanceFilteringProps(props.descriptor, props.imodel), { initialProps });

    result.current.onSelectedClassesChanged([concreteClass1.id]);
    await waitFor(() => expect(result.current.selectedClasses).to.have.lengthOf(1).and.to.containSubset([concreteClass1]));

    const newDescriptor = createTestContentDescriptor({
      selectClasses: [{ selectClassInfo: concreteClass1, isSelectPolymorphic: false }],
      categories: [category],
      fields: [basePropertiesField],
    });
    // rerender with new descriptor
    rerender({ descriptor: newDescriptor, imodel: initialProps.imodel });
    expect(result.current.selectedClasses).to.be.empty;
  });

  describe("properties filtering", () => {
    it("returns properties only of selected class", async () => {
      const { result } = renderHook((props: HookProps) => usePresentationInstanceFilteringProps(props.descriptor, props.imodel), { initialProps });

      result.current.onSelectedClassesChanged([concreteClass2.id]);
      await waitFor(() => expect(result.current.properties).to.have.lengthOf(2));
    });

    it("return all properties when selected class contains all available properties", async () => {
      const testDescriptor = createTestContentDescriptor({
        selectClasses: [{ selectClassInfo: concreteClass1, isSelectPolymorphic: false }],
        categories: [category],
        fields: [basePropertiesField, concretePropertiesField1],
      });
      const { result } = renderHook((props: HookProps) => usePresentationInstanceFilteringProps(props.descriptor, props.imodel), {
        initialProps: { ...initialProps, descriptor: testDescriptor },
      });

      await waitFor(() => expect(result.current.properties).to.have.lengthOf(2));

      result.current.onSelectedClassesChanged([concreteClass1.id]);
      await waitFor(() => expect(result.current.properties).to.have.lengthOf(2));
    });

    it("selects classes that have selected property", async () => {
      const { result } = renderHook((props: HookProps) => usePresentationInstanceFilteringProps(props.descriptor, props.imodel), { initialProps });

      const property = result.current.properties.find((prop) => prop.displayLabel === concretePropertiesField2.label) as PropertyDescription;
      result.current.onRulePropertySelected(property);
      await waitFor(() => expect(result.current.selectedClasses).to.have.lengthOf(1).and.containSubset([concreteClass2]));
    });

    it("selects all derived classes that have selected property", async () => {
      const { result } = renderHook((props: HookProps) => usePresentationInstanceFilteringProps(props.descriptor, props.imodel), { initialProps });

      const property = result.current.properties.find((prop) => prop.displayLabel === basePropertiesField.label) as PropertyDescription;
      result.current.onRulePropertySelected(property);
      await waitFor(() => expect(result.current.selectedClasses).to.have.lengthOf(2).and.containSubset([concreteClass1, concreteClass2]));
    });

    it("does not change selected classes when selected property class is already selected", async () => {
      const { result } = renderHook((props: HookProps) => usePresentationInstanceFilteringProps(props.descriptor, props.imodel), { initialProps });

      result.current.onSelectedClassesChanged([concreteClass2.id]);
      await waitFor(() => expect(result.current.selectedClasses).to.have.lengthOf(1).and.containSubset([concreteClass2]));

      const property = result.current.properties.find((prop) => prop.displayLabel === concretePropertiesField2.label) as PropertyDescription;
      result.current.onRulePropertySelected(property);
      expect(result.current.selectedClasses).to.have.lengthOf(1).and.containSubset([concreteClass2]);
    });

    it("does not change selected classes when 'onPropertySelected' is invoked with invalid property", () => {
      const { result } = renderHook((props: HookProps) => usePresentationInstanceFilteringProps(props.descriptor, props.imodel), { initialProps });

      result.current.onRulePropertySelected({ name: "invalidProp", displayLabel: "InvalidProp", typename: "string" });
      expect(result.current.selectedClasses).to.be.empty;
    });
  });
});

describe("useFilterBuilderNavigationPropertyEditorContext", () => {
  interface Props {
    imodel: IModelConnection;
    descriptor: Descriptor;
  }
  const testImodel = {} as IModelConnection;

  it("returns navigation property info", async () => {
    const navigationPropertyInfo: NavigationPropertyInfo = {
      classInfo: { id: "2", label: "Prop Class", name: "TestSchema:PropClass" },
      targetClassInfo: { id: "3", label: "Target Class", name: "TestSchema:TargetClass" },
      isForwardRelationship: true,
      isTargetPolymorphic: true,
    };
    const fieldName = "field_name";
    const testDescriptor = createTestContentDescriptor({
      fields: [
        createTestPropertiesContentField({
          name: fieldName,
          properties: [
            {
              property: {
                classInfo: { id: "1", label: "Field Class", name: "TestSchema:FieldClass" },
                name: "nav_prop",
                type: "navigation",
                navigationPropertyInfo,
              },
            },
          ],
        }),
      ],
    });
    const propertyDescription: PropertyDescription = {
      displayLabel: "TestProp",
      name: `test_category${INSTANCE_FILTER_FIELD_SEPARATOR}${fieldName}`,
      typename: "navigation",
    };

    const { result } = renderHook(({ imodel, descriptor }: Props) => useFilterBuilderNavigationPropertyEditorContext(imodel, descriptor), {
      initialProps: { imodel: testImodel, descriptor: testDescriptor },
    });

    const info = await result.current.getNavigationPropertyInfo(propertyDescription);
    expect(info).to.be.deep.eq(navigationPropertyInfo);
  });

  it("returns `undefined` for non properties field", async () => {
    const fieldName = "field_name";
    const testDescriptor = createTestContentDescriptor({
      fields: [createTestSimpleContentField({ name: fieldName })],
    });
    const propertyDescription: PropertyDescription = {
      displayLabel: "TestProp",
      name: `test_category${INSTANCE_FILTER_FIELD_SEPARATOR}${fieldName}`,
      typename: "navigation",
    };

    const { result } = renderHook(({ imodel, descriptor }: Props) => useFilterBuilderNavigationPropertyEditorContext(imodel, descriptor), {
      initialProps: { imodel: testImodel, descriptor: testDescriptor },
    });

    const info = await result.current.getNavigationPropertyInfo(propertyDescription);
    expect(info).to.be.undefined;
  });
});<|MERGE_RESOLUTION|>--- conflicted
+++ resolved
@@ -6,13 +6,7 @@
 import { expect } from "chai";
 import sinon from "sinon";
 import { PropertyDescription, PropertyValueFormat } from "@itwin/appui-abstract";
-import {
-  PropertyFilterBuilderActions,
-  PropertyFilterBuilderRuleGroup,
-  PropertyFilterRuleGroupOperator,
-  PropertyFilterRuleOperator,
-  UiComponents,
-} from "@itwin/components-react";
+import { PropertyFilterBuilderRuleGroup, PropertyFilterRuleGroupOperator, PropertyFilterRuleOperator, UiComponents } from "@itwin/components-react";
 import { BeEvent, BeUiEvent } from "@itwin/core-bentley";
 import { EmptyLocalization } from "@itwin/core-common";
 import { FormattingUnitSystemChangedArgs, IModelApp, IModelConnection } from "@itwin/core-frontend";
@@ -58,7 +52,6 @@
     sinon.restore();
   });
 
-<<<<<<< HEAD
   const testImodel = {} as IModelConnection;
   const testDescriptor = {} as Descriptor;
   const testActions = {
@@ -72,27 +65,10 @@
     items: [],
   } as PropertyFilterBuilderRuleGroup;
 
-  it("invokes 'onClassSelected' when non selected class is clicked", () => {
-    const spy = sinon.spy();
-    const { container, getByTestId } = render(
-      <InstanceFilterBuilder
-        classes={classInfos}
-        selectedClasses={[]}
-        properties={[]}
-        onClassDeselected={() => {}}
-        onClassSelected={spy}
-        onClearClasses={() => {}}
-        actions={testActions}
-        rootGroup={testRootGroup}
-        imodel={testImodel}
-        descriptor={testDescriptor}
-      />,
-=======
   it("invokes 'onSelectedClassesChanged' when class is selected", async () => {
     const spy = sinon.spy();
     const { getByRole, getAllByRole } = render(
       <InstanceFilterBuilder classes={classInfos} selectedClasses={[]} properties={[]} onSelectedClassesChanged={spy} onFilterChanged={() => {}} />,
->>>>>>> 2cc53866
     );
 
     const selector = getAllByRole("combobox")[0];
@@ -111,10 +87,7 @@
         classes={classInfos}
         selectedClasses={[classInfos[0]]}
         properties={[]}
-<<<<<<< HEAD
-        onClassDeselected={spy}
-        onClassSelected={() => {}}
-        onClearClasses={() => {}}
+        onSelectedClassesChanged={spy}
         actions={testActions}
         rootGroup={testRootGroup}
         imodel={testImodel}
@@ -122,64 +95,6 @@
       />,
     );
 
-    fireEvent.mouseDown(getByTestId("multi-tag-select-dropdownIndicator"));
-
-    const option = container.querySelector(".iui-menu-item");
-    expect(option).to.not.be.null;
-
-    fireEvent.click(option!);
-    expect(spy).to.be.calledOnceWith(classInfos[0]);
-  });
-
-  it("invokes 'onClassDeselected' when remove tag button is clicked", () => {
-    const spy = sinon.spy();
-    const { container } = render(
-      <InstanceFilterBuilder
-        classes={classInfos}
-        selectedClasses={[classInfos[0]]}
-        properties={[]}
-        onClassDeselected={spy}
-        onClassSelected={() => {}}
-        onClearClasses={() => {}}
-        actions={testActions}
-        rootGroup={testRootGroup}
-        imodel={testImodel}
-        descriptor={testDescriptor}
-      />,
-    );
-
-    const removeTagButton = container.querySelector(".iui-select-tag .iui-button");
-    expect(removeTagButton).to.not.be.null;
-
-    fireEvent.click(removeTagButton!);
-    expect(spy).to.be.calledOnceWith(classInfos[0]);
-  });
-
-  it("invokes 'onClearClasses' when clear indicator is clicked", () => {
-    const spy = sinon.spy();
-    const { getByTestId } = render(
-      <InstanceFilterBuilder
-        classes={classInfos}
-        selectedClasses={[classInfos[0]]}
-        properties={[]}
-        onClassDeselected={() => {}}
-        onClassSelected={() => {}}
-        onClearClasses={spy}
-        actions={testActions}
-        rootGroup={testRootGroup}
-        imodel={testImodel}
-        descriptor={testDescriptor}
-      />,
-    );
-
-    fireEvent.mouseDown(getByTestId("multi-tag-select-clearIndicator"));
-    expect(spy).to.be.calledOnce;
-=======
-        onSelectedClassesChanged={spy}
-        onFilterChanged={() => {}}
-      />,
-    );
-
     const selector = getAllByRole("combobox")[0];
     fireEvent.click(selector);
 
@@ -187,7 +102,6 @@
     fireEvent.click(option);
 
     expect(spy).to.be.calledOnceWith([]);
->>>>>>> 2cc53866
   });
 
   describe("UniqueValuesRenderer", () => {
@@ -216,9 +130,7 @@
           classes={classInfos}
           selectedClasses={[]}
           properties={[property]}
-          onClassDeselected={() => {}}
-          onClassSelected={() => {}}
-          onClearClasses={() => {}}
+          onSelectedClassesChanged={() => {}}
           actions={testActions}
           rootGroup={rootGroup}
           imodel={testImodel}
@@ -247,9 +159,7 @@
           classes={classInfos}
           selectedClasses={[]}
           properties={[property]}
-          onClassDeselected={() => {}}
-          onClassSelected={() => {}}
-          onClearClasses={() => {}}
+          onSelectedClassesChanged={() => {}}
           actions={testActions}
           rootGroup={rootGroup}
           imodel={testImodel}
@@ -304,9 +214,7 @@
           classes={classInfos}
           selectedClasses={[]}
           properties={[property]}
-          onClassDeselected={() => {}}
-          onClassSelected={() => {}}
-          onClearClasses={() => {}}
+          onSelectedClassesChanged={() => {}}
           actions={testActions}
           rootGroup={rootGroup}
           imodel={testImodel}
@@ -329,9 +237,7 @@
             classes={classInfos}
             selectedClasses={[]}
             properties={[property]}
-            onClassDeselected={() => {}}
-            onClassSelected={() => {}}
-            onClearClasses={() => {}}
+            onSelectedClassesChanged={() => {}}
             actions={testActions}
             rootGroup={rootGroup}
             imodel={testImodel}
