/*---------------------------------------------------------------------------------------------
 * Copyright (c) Bentley Systems, Incorporated. All rights reserved.
 * See LICENSE.md in the project root for license terms and full copyright notice.
 *--------------------------------------------------------------------------------------------*/

import { expect } from "chai";
import sinon from "sinon";
<<<<<<< HEAD
import * as moq from "typemoq";
import { PropertyValueFormat as AbstractPropertyValueFormat, PrimitiveValue } from "@itwin/appui-abstract";
=======
>>>>>>> e1aba0d0
import { getPropertyFilterOperatorLabel, PropertyFilterRuleOperator, UiComponents } from "@itwin/components-react";
import { BeEvent } from "@itwin/core-bentley";
import { EmptyLocalization } from "@itwin/core-common";
import { IModelApp, IModelConnection } from "@itwin/core-frontend";
import { Descriptor } from "@itwin/presentation-common";
import { Presentation } from "@itwin/presentation-frontend";
<<<<<<< HEAD
import { waitFor } from "@testing-library/react";
import { ECClassInfo, getIModelMetadataProvider } from "../../presentation-components/instance-filter-builder/ECMetadataProvider";
import { PresentationInstanceFilter, PresentationInstanceFilterInfo } from "../../presentation-components/instance-filter-builder/PresentationFilterBuilder";
import { PresentationInstanceFilterDialog } from "../../presentation-components/instance-filter-builder/PresentationInstanceFilterDialog";
import { createTestECClassInfo, render, stubDOMMatrix, stubRaf } from "../_helpers/Common";
=======
import { ECClassInfo, getIModelMetadataProvider } from "../../presentation-components/instance-filter-builder/ECMetadataProvider";
import { PresentationInstanceFilterInfo } from "../../presentation-components/instance-filter-builder/PresentationInstanceFilterBuilder";
import { PresentationInstanceFilterDialog } from "../../presentation-components/instance-filter-builder/PresentationInstanceFilterDialog";
import { createTestECClassInfo, stubDOMMatrix, stubRaf } from "../_helpers/Common";
>>>>>>> e1aba0d0
import { createTestCategoryDescription, createTestContentDescriptor, createTestPropertiesContentField } from "../_helpers/Content";
import { fireEvent, render, waitFor } from "../TestUtils";

describe("PresentationInstanceFilterDialog", () => {
  stubRaf();
  stubDOMMatrix();
<<<<<<< HEAD

=======
>>>>>>> e1aba0d0
  const category = createTestCategoryDescription({ name: "root", label: "Root" });
  const classInfo = createTestECClassInfo();
  const stringField = createTestPropertiesContentField({
    properties: [{ property: { classInfo, name: "stringProps", type: "string" } }],
    name: "stringField",
    label: "String Field",
    category,
  });
  const descriptor = createTestContentDescriptor({
    selectClasses: [{ selectClassInfo: classInfo, isSelectPolymorphic: false }],
    categories: [category],
    fields: [stringField],
  });
  const initialFilter: PresentationInstanceFilterInfo = {
    filter: {
      field: stringField,
      operator: PropertyFilterRuleOperator.IsNull,
      value: undefined,
    },
    usedClasses: [classInfo],
  };

  const onCloseEvent = new BeEvent<() => void>();
  const imodel = {
    key: "test_imodel",
    onClose: onCloseEvent,
  } as IModelConnection;

  before(() => {
    HTMLElement.prototype.scrollIntoView = () => {};

    const localization = new EmptyLocalization();
    sinon.stub(IModelApp, "initialized").get(() => true);
    sinon.stub(IModelApp, "localization").get(() => localization);
<<<<<<< HEAD

=======
>>>>>>> e1aba0d0
    sinon.stub(Presentation, "localization").get(() => localization);
    sinon.stub(UiComponents, "translate").callsFake((key) => key as string);

    const metadataProvider = getIModelMetadataProvider(imodel);
    sinon.stub(metadataProvider, "getECClassInfo").callsFake(async () => {
      return new ECClassInfo(classInfo.id, classInfo.name, classInfo.label, new Set(), new Set());
    });
  });

  after(() => {
    onCloseEvent.raiseEvent();
<<<<<<< HEAD
    imodelMock.reset();
=======
>>>>>>> e1aba0d0
    sinon.restore();
    delete (HTMLElement.prototype as any).scrollIntoView;
  });

  it("invokes 'onApply' with string property filter rule", async () => {
    const spy = sinon.spy();
<<<<<<< HEAD
    const { container, getByText, queryByDisplayValue, user } = render(
      <PresentationInstanceFilterDialog imodel={imodelMock.object} descriptor={descriptor} onClose={() => {}} onApply={spy} isOpen={true} />,
=======
    const { container, getByText, getByDisplayValue } = render(
      <PresentationInstanceFilterDialog imodel={imodel} descriptor={descriptor} onClose={() => {}} onApply={spy} isOpen={true} />,
>>>>>>> e1aba0d0
    );

    // open property selector
    const propertySelector = await getRulePropertySelector(container);
    await user.click(propertySelector);
    // select property
    await user.click(getByText(stringField.label));

    // enter value
    const inputContainer = await waitForElement<HTMLInputElement>(container, ".rule-value input");
    await user.type(inputContainer, "test value");
    await waitFor(() => expect(queryByDisplayValue("test value")).to.not.be.null);

    await user.tab();

    const applyButton = await getApplyButton(container);
    await user.click(applyButton);

    expect(spy).to.be.calledOnceWith({
      filter: {
        field: stringField,
        operator: PropertyFilterRuleOperator.Like,
        value: {
          valueFormat: AbstractPropertyValueFormat.Primitive,
          value: "test value",
          displayValue: "test value",
        } as PrimitiveValue,
      },
      usedClasses: [classInfo],
    });
  });

<<<<<<< HEAD
  it("does not invoke `onApply` when filter is invalid", async () => {
    const spy = sinon.spy();
    const { container, getByText, user } = render(
      <PresentationInstanceFilterDialog imodel={imodelMock.object} descriptor={descriptor} onClose={() => {}} onApply={spy} isOpen={true} />,
    );

    // open property selector
    const propertySelector = await getRulePropertySelector(container);
    await user.click(propertySelector);
    // select property
    await user.click(getByText(stringField.label));

    const applyButton = await getApplyButton(container);
    await user.click(applyButton);

    expect(spy).to.not.be.called;
  });

  it("throws error when filter is missing presentation metadata", async () => {
    sinon.stub(PresentationInstanceFilter, "fromComponentsPropertyFilter").throws(new Error("Some Error"));
    const spy = sinon.spy();
    const { container, getByText, queryByText, user } = render(
      <PresentationInstanceFilterDialog imodel={imodelMock.object} descriptor={descriptor} onClose={() => {}} onApply={spy} isOpen={true} />,
    );

    // open property selector
    const propertySelector = await getRulePropertySelector(container);
    await user.click(propertySelector);
    // select property
    await user.click(getByText(stringField.label));

    // open operator selector
    const operatorSelector = await getRuleOperatorSelector(container);
    await user.click(operatorSelector);
    // select operator
    await user.click(getByText(getPropertyFilterOperatorLabel(PropertyFilterRuleOperator.IsNotNull)));

    // wait until operator is selected
    const applyButton = await getApplyButton(container);
    await user.click(applyButton);

    await waitFor(() => expect(queryByText("general.error")).to.not.be.null);
  });

  it("renders custom title", () => {
=======
  it("renders custom title", async () => {
>>>>>>> e1aba0d0
    const spy = sinon.spy();
    const title = "custom title";

    const { queryByText } = render(
      <PresentationInstanceFilterDialog
        imodel={imodel}
        descriptor={descriptor}
        onClose={() => {}}
        title={<div>{title}</div>}
        onApply={spy}
        isOpen={true}
        initialFilter={initialFilter}
      />,
    );

    await waitFor(() => expect(queryByText(title)).to.not.be.null);
  });

  it("renders results count", async () => {
    const { queryByText } = render(
      <PresentationInstanceFilterDialog
        imodel={imodel}
        descriptor={descriptor}
        onClose={() => {}}
        onApply={() => {}}
        isOpen={true}
        initialFilter={initialFilter}
        filterResultsCountRenderer={() => <div>Test Results</div>}
      />,
    );

    await waitFor(() => expect(queryByText("Test Results")).to.not.be.null);
  });

  it("renders error boundary if error is thrown", async () => {
    const descriptorGetter = async () => {
      throw new Error("Cannot load descriptor");
    };

    const { queryByText } = render(
      <PresentationInstanceFilterDialog imodel={imodelMock.object} descriptor={descriptorGetter} onClose={() => {}} onApply={() => {}} isOpen={true} />,
    );

    await waitFor(() => expect(queryByText("general.error")).to.not.be.null);
  });

  it("renders with lazy-loaded descriptor", async () => {
    const spy = sinon.spy();
    const descriptorGetter = async () => descriptor;

    const { container } = render(
      <PresentationInstanceFilterDialog imodel={imodel} descriptor={descriptorGetter} onClose={() => {}} onApply={spy} isOpen={true} />,
    );

    await getRulePropertySelector(container);
  });

  it("renders spinner while loading descriptor", async () => {
    const spy = sinon.spy();
    // simulate long loading descriptor
    const descriptorGetter = async () => undefined as unknown as Descriptor;

    const { container } = render(
      <PresentationInstanceFilterDialog imodel={imodel} descriptor={descriptorGetter} onClose={() => {}} onApply={spy} isOpen={true} />,
    );

    await waitFor(() => {
      const progressIndicator = container.querySelector<HTMLInputElement>(".presentation-instance-filter-dialog-progress");
      expect(progressIndicator).to.not.be.null;
    });
  });

  async function waitForElement<T extends HTMLElement>(container: HTMLElement, selector: string, condition?: (e: T | null) => void): Promise<T> {
    return waitFor(() => {
      const element = container.querySelector<T>(selector);
      if (condition) {
        condition(element);
      } else {
        expect(element, `Failed to find element. Selector: "${selector}"`).to.not.be.null;
      }
      return element as T;
    });
  }

  async function getRulePropertySelector(container: HTMLElement) {
    return waitForElement<HTMLInputElement>(container, ".rule-property input");
  }

  async function getRuleOperatorSelector(container: HTMLElement) {
    return waitForElement<HTMLDivElement>(container, `.rule-operator [role="combobox"]`);
  }

  async function getApplyButton(container: HTMLElement, enabled: boolean = false) {
    return waitForElement<HTMLButtonElement>(container, ".presentation-instance-filter-dialog-apply-button", (e) => {
      expect(e).to.not.be.null;
      expect(e?.disabled ?? false).to.be.eq(enabled);
    });
  }
});<|MERGE_RESOLUTION|>--- conflicted
+++ resolved
@@ -5,39 +5,23 @@
 
 import { expect } from "chai";
 import sinon from "sinon";
-<<<<<<< HEAD
-import * as moq from "typemoq";
 import { PropertyValueFormat as AbstractPropertyValueFormat, PrimitiveValue } from "@itwin/appui-abstract";
-=======
->>>>>>> e1aba0d0
 import { getPropertyFilterOperatorLabel, PropertyFilterRuleOperator, UiComponents } from "@itwin/components-react";
 import { BeEvent } from "@itwin/core-bentley";
 import { EmptyLocalization } from "@itwin/core-common";
 import { IModelApp, IModelConnection } from "@itwin/core-frontend";
 import { Descriptor } from "@itwin/presentation-common";
 import { Presentation } from "@itwin/presentation-frontend";
-<<<<<<< HEAD
-import { waitFor } from "@testing-library/react";
 import { ECClassInfo, getIModelMetadataProvider } from "../../presentation-components/instance-filter-builder/ECMetadataProvider";
 import { PresentationInstanceFilter, PresentationInstanceFilterInfo } from "../../presentation-components/instance-filter-builder/PresentationFilterBuilder";
 import { PresentationInstanceFilterDialog } from "../../presentation-components/instance-filter-builder/PresentationInstanceFilterDialog";
-import { createTestECClassInfo, render, stubDOMMatrix, stubRaf } from "../_helpers/Common";
-=======
-import { ECClassInfo, getIModelMetadataProvider } from "../../presentation-components/instance-filter-builder/ECMetadataProvider";
-import { PresentationInstanceFilterInfo } from "../../presentation-components/instance-filter-builder/PresentationInstanceFilterBuilder";
-import { PresentationInstanceFilterDialog } from "../../presentation-components/instance-filter-builder/PresentationInstanceFilterDialog";
 import { createTestECClassInfo, stubDOMMatrix, stubRaf } from "../_helpers/Common";
->>>>>>> e1aba0d0
 import { createTestCategoryDescription, createTestContentDescriptor, createTestPropertiesContentField } from "../_helpers/Content";
-import { fireEvent, render, waitFor } from "../TestUtils";
+import { render, waitFor } from "../TestUtils";
 
 describe("PresentationInstanceFilterDialog", () => {
   stubRaf();
   stubDOMMatrix();
-<<<<<<< HEAD
-
-=======
->>>>>>> e1aba0d0
   const category = createTestCategoryDescription({ name: "root", label: "Root" });
   const classInfo = createTestECClassInfo();
   const stringField = createTestPropertiesContentField({
@@ -72,10 +56,6 @@
     const localization = new EmptyLocalization();
     sinon.stub(IModelApp, "initialized").get(() => true);
     sinon.stub(IModelApp, "localization").get(() => localization);
-<<<<<<< HEAD
-
-=======
->>>>>>> e1aba0d0
     sinon.stub(Presentation, "localization").get(() => localization);
     sinon.stub(UiComponents, "translate").callsFake((key) => key as string);
 
@@ -87,23 +67,14 @@
 
   after(() => {
     onCloseEvent.raiseEvent();
-<<<<<<< HEAD
-    imodelMock.reset();
-=======
->>>>>>> e1aba0d0
     sinon.restore();
     delete (HTMLElement.prototype as any).scrollIntoView;
   });
 
   it("invokes 'onApply' with string property filter rule", async () => {
     const spy = sinon.spy();
-<<<<<<< HEAD
     const { container, getByText, queryByDisplayValue, user } = render(
-      <PresentationInstanceFilterDialog imodel={imodelMock.object} descriptor={descriptor} onClose={() => {}} onApply={spy} isOpen={true} />,
-=======
-    const { container, getByText, getByDisplayValue } = render(
       <PresentationInstanceFilterDialog imodel={imodel} descriptor={descriptor} onClose={() => {}} onApply={spy} isOpen={true} />,
->>>>>>> e1aba0d0
     );
 
     // open property selector
@@ -136,11 +107,10 @@
     });
   });
 
-<<<<<<< HEAD
   it("does not invoke `onApply` when filter is invalid", async () => {
     const spy = sinon.spy();
     const { container, getByText, user } = render(
-      <PresentationInstanceFilterDialog imodel={imodelMock.object} descriptor={descriptor} onClose={() => {}} onApply={spy} isOpen={true} />,
+      <PresentationInstanceFilterDialog imodel={imodel} descriptor={descriptor} onClose={() => {}} onApply={spy} isOpen={true} />,
     );
 
     // open property selector
@@ -156,10 +126,10 @@
   });
 
   it("throws error when filter is missing presentation metadata", async () => {
-    sinon.stub(PresentationInstanceFilter, "fromComponentsPropertyFilter").throws(new Error("Some Error"));
+    const fromComponentsPropertyFilterStub = sinon.stub(PresentationInstanceFilter, "fromComponentsPropertyFilter").throws(new Error("Some Error"));
     const spy = sinon.spy();
     const { container, getByText, queryByText, user } = render(
-      <PresentationInstanceFilterDialog imodel={imodelMock.object} descriptor={descriptor} onClose={() => {}} onApply={spy} isOpen={true} />,
+      <PresentationInstanceFilterDialog imodel={imodel} descriptor={descriptor} onClose={() => {}} onApply={spy} isOpen={true} />,
     );
 
     // open property selector
@@ -179,12 +149,10 @@
     await user.click(applyButton);
 
     await waitFor(() => expect(queryByText("general.error")).to.not.be.null);
-  });
-
-  it("renders custom title", () => {
-=======
+    fromComponentsPropertyFilterStub.restore();
+  });
+
   it("renders custom title", async () => {
->>>>>>> e1aba0d0
     const spy = sinon.spy();
     const title = "custom title";
 
@@ -225,7 +193,7 @@
     };
 
     const { queryByText } = render(
-      <PresentationInstanceFilterDialog imodel={imodelMock.object} descriptor={descriptorGetter} onClose={() => {}} onApply={() => {}} isOpen={true} />,
+      <PresentationInstanceFilterDialog imodel={imodel} descriptor={descriptorGetter} onClose={() => {}} onApply={() => {}} isOpen={true} />,
     );
 
     await waitFor(() => expect(queryByText("general.error")).to.not.be.null);
