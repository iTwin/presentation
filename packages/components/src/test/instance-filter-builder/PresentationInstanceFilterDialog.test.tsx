--- conflicted
+++ resolved
@@ -206,13 +206,7 @@
 
   it("does not invoke `onApply` when there two empty rules", async () => {
     const spy = sinon.spy();
-<<<<<<< HEAD
-    const { container, user, getByTestId } = render(<PresentationInstanceFilterDialog imodel={imodel} descriptor={descriptor} onApply={spy} isOpen={true} />, {
-      addThemeProvider: true,
-    });
-=======
     const { container, user, getByText } = render(<PresentationInstanceFilterDialog imodel={imodel} descriptor={descriptor} onApply={spy} isOpen={true} />);
->>>>>>> 5b5d1801
 
     await user.click(getByText(/filterBuilder.add/));
 
