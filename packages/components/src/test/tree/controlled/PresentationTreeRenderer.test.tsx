/*---------------------------------------------------------------------------------------------
 * Copyright (c) Bentley Systems, Incorporated. All rights reserved.
 * See LICENSE.md in the project root for license terms and full copyright notice.
 *--------------------------------------------------------------------------------------------*/

import { expect } from "chai";
import { EMPTY, Subject } from "rxjs";
import sinon from "sinon";
import { StandardTypeNames } from "@itwin/appui-abstract";
import {
  AbstractTreeNodeLoaderWithProvider,
  computeVisibleNodes,
  ITreeNodeLoader,
  MutableTreeModel,
  PropertyFilterRuleOperator,
  TreeActions,
  TreeModelSource,
  TreeNodeLoadResult,
  UiComponents,
} from "@itwin/components-react";
import { EmptyLocalization } from "@itwin/core-common";
import { IModelApp, IModelConnection } from "@itwin/core-frontend";
<<<<<<< HEAD
import { PresentationError, PresentationStatus, PropertyValueFormat } from "@itwin/presentation-common";
import { Presentation, PresentationManager } from "@itwin/presentation-frontend";
import { waitFor } from "@testing-library/react";
import { translate } from "../../../presentation-components/common/Utils";
import { PresentationInstanceFilterInfo } from "../../../presentation-components/instance-filter-builder/PresentationFilterBuilder";
import { PresentationTreeRenderer } from "../../../presentation-components/tree/controlled/PresentationTreeRenderer";
import { PresentationTreeDataProvider } from "../../../presentation-components/tree/DataProvider";
import { IPresentationTreeDataProvider } from "../../../presentation-components/tree/IPresentationTreeDataProvider";
import { PresentationTreeNodeItem } from "../../../presentation-components/tree/PresentationTreeNodeItem";
import { createTestPropertyInfo, render, stubDOMMatrix, stubRaf } from "../../_helpers/Common";
import { createTestContentDescriptor, createTestPropertiesContentField } from "../../_helpers/Content";
import { createTreeModelNodeInput } from "./Helpers";
=======
import { PropertyValueFormat } from "@itwin/presentation-common";
import { Presentation } from "@itwin/presentation-frontend";
import { PresentationTreeRenderer, PresentationTreeRendererProps } from "../../../presentation-components/tree/controlled/PresentationTreeRenderer";
import { createTestPropertyInfo, stubDOMMatrix, stubRaf } from "../../_helpers/Common";
import { createTestContentDescriptor, createTestPropertiesContentField } from "../../_helpers/Content";
import { fireEvent, render, RenderResult, waitFor } from "../../TestUtils";
import { createTreeModelNode, createTreeNodeItem } from "./Helpers";
>>>>>>> e1aba0d0

describe("PresentationTreeRenderer", () => {
  stubRaf();
  stubDOMMatrix();

  const baseTreeProps = {
    imodel: {} as IModelConnection,
    treeActions: {} as TreeActions,
    dataProvider: {} as IPresentationTreeDataProvider,
    height: 100,
    width: 100,
    nodeHeight: () => 20,
  };

  const dataProviderStub = {
    imodel: {} as IModelConnection,
    rulesetId: "test-ruleset",
    createRequestOptions: () => ({}),
  };

  const nodeLoaderStub = {
    loadNode: sinon.stub<Parameters<ITreeNodeLoader["loadNode"]>, ReturnType<ITreeNodeLoader["loadNode"]>>(),
    modelSource: {},
    dataProvider: dataProviderStub,
  };

  const presentationManager = {
    getNodesCount: sinon.stub<Parameters<PresentationManager["getNodesCount"]>, ReturnType<PresentationManager["getNodesCount"]>>(),
  };

  before(async () => {
    const localization = new EmptyLocalization();
    sinon.stub(IModelApp, "localization").get(() => localization);
<<<<<<< HEAD
    sinon.stub(Presentation, "presentation").get(() => presentationManager);
    sinon.stub(Presentation, "localization").get(() => localization);

    // need to initialize for immer patches to be enabled.
=======
    sinon.stub(Presentation, "localization").get(() => localization);
>>>>>>> e1aba0d0
    await UiComponents.initialize(localization);
    HTMLElement.prototype.scrollIntoView = () => {};

    nodeLoaderStub.loadNode.returns(EMPTY);
    presentationManager.getNodesCount.resolves(15);
  });

<<<<<<< HEAD
  afterEach(() => {
    nodeLoaderStub.loadNode.reset();
    presentationManager.getNodesCount.reset();
    sinon.restore();
    UiComponents.terminate();
    delete (HTMLElement.prototype as any).scrollIntoView;
=======
  after(() => {
    UiComponents.terminate();
    sinon.restore();
    delete (HTMLElement.prototype as any).scrollIntoView;
  });

  afterEach(() => {
    treeActionsMock.reset();
    visibleNodesMock.reset();
    nodeLoaderMock.reset();
    modelSourceMock.reset();
>>>>>>> e1aba0d0
  });

  const property = createTestPropertyInfo({ name: "TestProperty", type: StandardTypeNames.Bool });
  const propertyField = createTestPropertiesContentField({
    properties: [{ property }],
    name: property.name,
    label: property.name,
    type: { typeName: StandardTypeNames.Bool, valueFormat: PropertyValueFormat.Primitive },
  });
  const initialFilter: PresentationInstanceFilterInfo = {
    filter: { field: propertyField, operator: PropertyFilterRuleOperator.IsFalse },
    usedClasses: [],
  };

  function setupTreeModel(setup: (model: MutableTreeModel) => void) {
    const model = new MutableTreeModel();
    setup(model);
    const modelSource = new TreeModelSource(model);
    const visibleNodes = computeVisibleNodes(model);
    nodeLoaderStub.modelSource = modelSource;
    return { modelSource, visibleNodes, nodeLoader: nodeLoaderStub as unknown as AbstractTreeNodeLoaderWithProvider<PresentationTreeDataProvider> };
  }

  it("renders default tree node", async () => {
    const { visibleNodes, nodeLoader } = setupTreeModel((model) => {
      const input = createTreeModelNodeInput({ id: "A" });
      // use non presentation tree node item
      (input as any).item = { id: "A", label: input.label };
      model.setChildren(undefined, [input], 0);
    });

    const { queryByText, container } = render(<PresentationTreeRenderer {...baseTreeProps} visibleNodes={visibleNodes} nodeLoader={nodeLoader} />);

    await waitFor(() => expect(queryByText("A")).to.not.be.null);
    expect(container.querySelector(".presentation-components-node")).to.be.null;
  });

  it("renders filter builder dialog when node filter button is clicked", async () => {
    const { visibleNodes, nodeLoader } = setupTreeModel((model) => {
      model.setChildren(
        undefined,
        [createTreeModelNodeInput({ id: "A", item: { filtering: { descriptor: createTestContentDescriptor({ fields: [] }), ancestorFilters: [] } } })],
        0,
      );
    });

    const { queryByText, container, baseElement, user } = render(
      <PresentationTreeRenderer {...baseTreeProps} visibleNodes={visibleNodes} nodeLoader={nodeLoader} />,
    );

    await waitFor(() => expect(queryByText("A")).to.not.be.null);
    expect(container.querySelector(".presentation-components-node")).to.not.be.null;

    const filterButton = container.querySelector(".presentation-components-node-action-buttons button");
    expect(filterButton).to.not.be.null;
    await user.click(filterButton!);

    // wait for dialog to be visible
    await waitFor(() => {
      expect(baseElement.querySelector(".presentation-instance-filter-dialog")).to.not.be.null;
    });

    const closeButton = baseElement.querySelector(".presentation-instance-filter-dialog-close-button");
    expect(closeButton).to.not.be.null;
    await user.click(closeButton!);

    const dialog = baseElement.querySelector(".presentation-instance-filter-dialog");
    expect(dialog).to.be.null;
  });

  it("does not render filter dialog when tree model does not find a matching node", async () => {
    const { visibleNodes, nodeLoader } = setupTreeModel((model) => {
      model.setChildren(
        undefined,
        [createTreeModelNodeInput({ id: "A", item: { filtering: { descriptor: createTestContentDescriptor({ fields: [] }), ancestorFilters: [] } } })],
        0,
      );
    });

    // stub getNode method to make it return undefined when onFilterClick() is called.
    sinon.stub(nodeLoader.modelSource.getModel(), "getNode").returns(undefined);

    const { queryByText, baseElement, user, container } = render(
      <PresentationTreeRenderer {...baseTreeProps} visibleNodes={visibleNodes} nodeLoader={nodeLoader} />,
    );

    await waitFor(() => expect(queryByText("A")).to.not.be.null);

    const filterButton = container.querySelector(".presentation-components-node-action-buttons button");
    expect(filterButton).to.not.be.null;
    await user.click(filterButton!);

    // assert that dialog is not loaded
    await waitFor(() => {
      expect(baseElement.querySelector(".presentation-instance-filter-dialog")).to.be.null;
    });
  });

  it("applies filter and closes dialog", async () => {
    const { visibleNodes, modelSource, nodeLoader } = setupTreeModel((model) => {
      model.setChildren(
        undefined,
        [
          createTreeModelNodeInput({
            id: "A",
            item: { filtering: { descriptor: createTestContentDescriptor({ fields: [propertyField] }), ancestorFilters: [] } },
          }),
        ],
        0,
      );
    });

    const result = render(<PresentationTreeRenderer {...baseTreeProps} visibleNodes={visibleNodes} nodeLoader={nodeLoader} />);

    const { queryByText } = result;
    await waitFor(() => expect(queryByText("A")).to.not.be.null);

    await applyFilter(result, propertyField.label);

    const nodeItem = modelSource.getModel().getNode("A")?.item as PresentationTreeNodeItem;
    expect(nodeItem.filtering?.active).to.not.be.undefined;
  });

  it("sets `node.isLoading` to true when filter is applied", async () => {
    const subject = new Subject<TreeNodeLoadResult>();
    nodeLoaderStub.loadNode.reset();
    nodeLoaderStub.loadNode.callsFake(() => subject);

    const { visibleNodes, modelSource, nodeLoader } = setupTreeModel((model) => {
      model.setChildren(
        undefined,
        [
          createTreeModelNodeInput({
            id: "A",
            item: { filtering: { descriptor: createTestContentDescriptor({ fields: [propertyField] }), ancestorFilters: [] } },
          }),
        ],
        0,
      );
    });

    const result = render(<PresentationTreeRenderer {...baseTreeProps} visibleNodes={visibleNodes} nodeLoader={nodeLoader} />);

    const { queryByText } = result;
    await waitFor(() => expect(queryByText("A")).to.not.be.null);

    await applyFilter(result, propertyField.label);

    await waitFor(() => expect(nodeLoaderStub.loadNode).to.be.calledOnce);
    expect(modelSource.getModel().getNode("A")?.isLoading).to.be.true;
    subject.complete();
  });

  it("renders results count when filtering dialog has valid filter", async () => {
    const { visibleNodes, nodeLoader } = setupTreeModel((model) => {
      model.setChildren(
        undefined,
        [
          createTreeModelNodeInput({
            id: "A",
            item: { filtering: { descriptor: createTestContentDescriptor({ fields: [propertyField] }), active: initialFilter, ancestorFilters: [] } },
          }),
        ],
        0,
      );
    });

    const result = render(<PresentationTreeRenderer {...baseTreeProps} visibleNodes={visibleNodes} nodeLoader={nodeLoader} />);

    const { queryByText } = result;
    await waitFor(() => expect(queryByText("A")).to.not.be.null);

    await openFilterDialog(result);

    await waitFor(() => expect(queryByText(/15$/i)).to.not.be.null);
    expect(presentationManager.getNodesCount).to.be.calledOnce;
  });

  it("renders information message if results set too large error is thrown", async () => {
    presentationManager.getNodesCount.reset();
    presentationManager.getNodesCount.callsFake(async () => {
      throw new PresentationError(PresentationStatus.ResultSetTooLarge, "Results set too large");
    });
    const limit = 5;

    dataProviderStub.createRequestOptions = () => {
      return {
        sizeLimit: limit,
      };
    };

    const { visibleNodes, nodeLoader } = setupTreeModel((model) => {
      model.setChildren(
        undefined,
        [
          createTreeModelNodeInput({
            id: "A",
            item: { filtering: { descriptor: createTestContentDescriptor({ fields: [propertyField] }), active: initialFilter, ancestorFilters: [] } },
          }),
        ],
        0,
      );
    });

    const result = render(<PresentationTreeRenderer {...baseTreeProps} visibleNodes={visibleNodes} nodeLoader={nodeLoader} />);

    const { queryByText } = result;
    await waitFor(() => expect(queryByText("A")).to.not.be.null);

    await openFilterDialog(result);

    await waitFor(() => expect(presentationManager.getNodesCount).to.be.calledOnce);
    expect(queryByText(translate("tree.filter-dialog.result-limit-exceeded"), { exact: false })).to.not.be.null;
  });

  it("does not render result if unknown error is encountered", async () => {
    presentationManager.getNodesCount.reset();
    presentationManager.getNodesCount.callsFake(async () => {
      throw new Error("Test Error");
    });

    const { visibleNodes, nodeLoader } = setupTreeModel((model) => {
      model.setChildren(
        undefined,
        [
          createTreeModelNodeInput({
            id: "A",
            item: { filtering: { descriptor: createTestContentDescriptor({ fields: [propertyField] }), active: initialFilter, ancestorFilters: [] } },
          }),
        ],
        0,
      );
    });

    const result = render(<PresentationTreeRenderer {...baseTreeProps} visibleNodes={visibleNodes} nodeLoader={nodeLoader} />);

    const { queryByText } = result;
    await waitFor(() => expect(queryByText("A")).to.not.be.null);

    await openFilterDialog(result);

    await waitFor(() => expect(presentationManager.getNodesCount).to.be.calledOnce);
    expect(queryByText(/tree.filter-dialog/i)).to.be.null;
  });
});

async function openFilterDialog({ getByRole, baseElement, user }: ReturnType<typeof render>) {
  const filterButton = getByRole("button", { name: "tree.filter-hierarchy-level" });
  await user.click(filterButton);

  // wait for dialog to be visible
  await waitFor(() => {
    expect(baseElement.querySelector(".presentation-instance-filter-dialog")).to.not.be.null;
  });
}

async function applyFilter(result: ReturnType<typeof render>, propertyLabel: string) {
  await openFilterDialog(result);
  const { baseElement, getByText, user } = result;

  // select property in filter builder dialog
  // open property selector
  const propertySelector = baseElement.querySelector<HTMLInputElement>(".rule-property input");
  expect(propertySelector).to.not.be.null;
  await user.click(propertySelector!);
  // select property
  await user.click(getByText(propertyLabel));

  // wait until apply button is enabled
  const applyButton = await waitFor(() => {
    const button = baseElement.querySelector<HTMLInputElement>(".presentation-instance-filter-dialog-apply-button");
    expect(button?.disabled).to.be.false;
    return button;
  });
  await user.click(applyButton!);

  // wait until dialog closes
  await waitFor(() => {
    expect(baseElement.querySelector(".presentation-instance-filter-dialog")).to.be.null;
  });
}<|MERGE_RESOLUTION|>--- conflicted
+++ resolved
@@ -20,28 +20,18 @@
 } from "@itwin/components-react";
 import { EmptyLocalization } from "@itwin/core-common";
 import { IModelApp, IModelConnection } from "@itwin/core-frontend";
-<<<<<<< HEAD
 import { PresentationError, PresentationStatus, PropertyValueFormat } from "@itwin/presentation-common";
 import { Presentation, PresentationManager } from "@itwin/presentation-frontend";
-import { waitFor } from "@testing-library/react";
 import { translate } from "../../../presentation-components/common/Utils";
 import { PresentationInstanceFilterInfo } from "../../../presentation-components/instance-filter-builder/PresentationFilterBuilder";
 import { PresentationTreeRenderer } from "../../../presentation-components/tree/controlled/PresentationTreeRenderer";
 import { PresentationTreeDataProvider } from "../../../presentation-components/tree/DataProvider";
 import { IPresentationTreeDataProvider } from "../../../presentation-components/tree/IPresentationTreeDataProvider";
 import { PresentationTreeNodeItem } from "../../../presentation-components/tree/PresentationTreeNodeItem";
-import { createTestPropertyInfo, render, stubDOMMatrix, stubRaf } from "../../_helpers/Common";
-import { createTestContentDescriptor, createTestPropertiesContentField } from "../../_helpers/Content";
-import { createTreeModelNodeInput } from "./Helpers";
-=======
-import { PropertyValueFormat } from "@itwin/presentation-common";
-import { Presentation } from "@itwin/presentation-frontend";
-import { PresentationTreeRenderer, PresentationTreeRendererProps } from "../../../presentation-components/tree/controlled/PresentationTreeRenderer";
 import { createTestPropertyInfo, stubDOMMatrix, stubRaf } from "../../_helpers/Common";
 import { createTestContentDescriptor, createTestPropertiesContentField } from "../../_helpers/Content";
-import { fireEvent, render, RenderResult, waitFor } from "../../TestUtils";
-import { createTreeModelNode, createTreeNodeItem } from "./Helpers";
->>>>>>> e1aba0d0
+import { render, waitFor } from "../../TestUtils";
+import { createTreeModelNodeInput } from "./Helpers";
 
 describe("PresentationTreeRenderer", () => {
   stubRaf();
@@ -75,41 +65,28 @@
   before(async () => {
     const localization = new EmptyLocalization();
     sinon.stub(IModelApp, "localization").get(() => localization);
-<<<<<<< HEAD
     sinon.stub(Presentation, "presentation").get(() => presentationManager);
     sinon.stub(Presentation, "localization").get(() => localization);
 
     // need to initialize for immer patches to be enabled.
-=======
-    sinon.stub(Presentation, "localization").get(() => localization);
->>>>>>> e1aba0d0
     await UiComponents.initialize(localization);
     HTMLElement.prototype.scrollIntoView = () => {};
-
+  });
+
+  after(() => {
+    sinon.restore();
+    UiComponents.terminate();
+    delete (HTMLElement.prototype as any).scrollIntoView;
+  });
+
+  beforeEach(() => {
     nodeLoaderStub.loadNode.returns(EMPTY);
     presentationManager.getNodesCount.resolves(15);
   });
 
-<<<<<<< HEAD
   afterEach(() => {
     nodeLoaderStub.loadNode.reset();
     presentationManager.getNodesCount.reset();
-    sinon.restore();
-    UiComponents.terminate();
-    delete (HTMLElement.prototype as any).scrollIntoView;
-=======
-  after(() => {
-    UiComponents.terminate();
-    sinon.restore();
-    delete (HTMLElement.prototype as any).scrollIntoView;
-  });
-
-  afterEach(() => {
-    treeActionsMock.reset();
-    visibleNodesMock.reset();
-    nodeLoaderMock.reset();
-    modelSourceMock.reset();
->>>>>>> e1aba0d0
   });
 
   const property = createTestPropertyInfo({ name: "TestProperty", type: StandardTypeNames.Bool });
