--- conflicted
+++ resolved
@@ -172,11 +172,6 @@
       });
 
       unmount();
-<<<<<<< HEAD
-      // eslint-disable-next-line @typescript-eslint/no-deprecated
-=======
-
->>>>>>> 466a1282
       expect(selectionHandler.dispose).to.be.called;
     });
   });
