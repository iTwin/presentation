/*---------------------------------------------------------------------------------------------
 * Copyright (c) Bentley Systems, Incorporated. All rights reserved.
 * See LICENSE.md in the project root for license terms and full copyright notice.
 *--------------------------------------------------------------------------------------------*/

import { expect } from "chai";
import sinon from "sinon";
import { PropertyDescription, PropertyValue, PropertyValueFormat } from "@itwin/appui-abstract";
import { EmptyLocalization } from "@itwin/core-common";
import { IModelApp, IModelConnection } from "@itwin/core-frontend";
import {
  combineFieldNames,
  ContentInstancesOfSpecificClassesSpecification,
  ContentRule,
  KeySet,
  MultiSchemaClassesSpecification,
  RelatedClassInfo,
  Ruleset,
} from "@itwin/presentation-common";
import { Presentation } from "@itwin/presentation-frontend";
import { waitFor } from "@testing-library/react";
import { translate } from "../../presentation-components/common/Utils";
import { UniquePropertyValuesSelector } from "../../presentation-components/properties/UniquePropertyValuesSelector";
import { createTestECClassInfo, createTestPropertyInfo, createTestRelatedClassInfo, createTestRelationshipPath, render } from "../_helpers/Common";
import {
  createTestCategoryDescription,
  createTestContentDescriptor,
  createTestNestedContentField,
  createTestPropertiesContentField,
} from "../_helpers/Content";
import { createTestECInstancesNodeKey } from "../_helpers/Hierarchy";

describe("UniquePropertyValuesSelector", () => {
  beforeEach(async () => {
    const localization = new EmptyLocalization();
    sinon.stub(IModelApp, "initialized").get(() => true);
    sinon.stub(IModelApp, "localization").get(() => localization);
    await Presentation.initialize();
  });

  afterEach(async () => {
    Presentation.terminate();
    sinon.restore();
  });

  const category = createTestCategoryDescription({ name: "root", label: "Root" });
  const classInfo = createTestECClassInfo();

  const propertiesField = createTestPropertiesContentField({
    properties: [{ property: { classInfo, name: "prop1", type: "string" } }],
    name: "propertyName",
    label: "propertiesField",
    category,
  });

  const descriptor = createTestContentDescriptor({
    selectClasses: [{ selectClassInfo: classInfo, isSelectPolymorphic: false }],
    categories: [category],
    fields: [propertiesField],
  });

  const propertyDescription = {
    name: "#propertyName",
    displayLabel: "propertiesField",
    typename: "number",
    editor: undefined,
  };

  const convertToPropertyValue = (displayValue: string[], groupedRawValues: string[][]): PropertyValue => {
    return {
      valueFormat: PropertyValueFormat.Primitive,
      displayValue: JSON.stringify(displayValue),
      value: JSON.stringify(groupedRawValues),
    };
  };

  const testImodel = {} as IModelConnection;

  it("invokes `onChange` when item from the menu is selected and then deselected", async () => {
    const spy = sinon.spy();

    sinon.stub(Presentation.presentation, "getPagedDistinctValues").resolves({
      total: 2,
      items: [
        { displayValue: "TestValue1", groupedRawValues: ["TestValue1"] },
        { displayValue: "TestValue2", groupedRawValues: ["TestValue2"] },
      ],
    });

    const { queryByTestId, queryByText, user } = render(
      <UniquePropertyValuesSelector property={propertyDescription} onChange={spy} imodel={testImodel} descriptor={descriptor} />,
    );

    // open menu
    const selector = await waitFor(() => queryByText("unique-values-property-editor.select-values"));
    await user.click(selector!);

    // click on menu item
    const menuItem = await waitFor(() => queryByText("TestValue1"));
    await user.click(menuItem!);
    expect(spy).to.be.calledWith({
      valueFormat: PropertyValueFormat.Primitive,
      displayValue: JSON.stringify(["TestValue1"]),
      value: JSON.stringify([["TestValue1"]]),
    });

    // open menu again
    await user.click(selector!);

    // click on `clear` button
    const clearIndicator = await waitFor(() => queryByTestId("multi-tag-select-clearIndicator"));
    await user.click(clearIndicator!);
    await waitFor(() =>
      expect(spy).to.be.calledWith({
        valueFormat: PropertyValueFormat.Primitive,
        displayValue: undefined,
        value: undefined,
      }),
    );
  });

  it("menu shows `No options` message when there is no `fieldDescriptor`", async () => {
    sinon.stub(Presentation.presentation, "getPagedDistinctValues").resolves({
      total: 2,
      items: [
        { displayValue: "TestValue1", groupedRawValues: ["TestValue1"] },
        { displayValue: "TestValue2", groupedRawValues: ["TestValue2"] },
      ],
    });
    const description: PropertyDescription = {
      name: "",
      displayLabel: "",
      typename: "",
      editor: undefined,
    };
    const { queryByText, user } = render(
      <UniquePropertyValuesSelector property={description} onChange={() => {}} imodel={testImodel} descriptor={descriptor} />,
    );

    const selector = await waitFor(() => queryByText("unique-values-property-editor.select-values"));
    await user.click(selector!);

    expect(queryByText("No options")).to.not.be.null;
  });

  it("sets provided value", () => {
    const displayValue = ["TestValue"];
    const groupedRawValues = [["TestValue"]];
    const value = convertToPropertyValue(displayValue, groupedRawValues);

    const { queryByText } = render(
      <UniquePropertyValuesSelector property={propertyDescription} onChange={() => {}} imodel={testImodel} descriptor={descriptor} value={value} />,
    );

    expect(queryByText(displayValue[0])).to.not.be.null;
  });

  it("selects multiple provided values", () => {
    const displayValue = ["TestValue1", "TestValue2"];
    const groupedRawValues = [["TestValue1"], ["TestValue2"]];
    const value = convertToPropertyValue(displayValue, groupedRawValues);

    const { queryByText } = render(
      <UniquePropertyValuesSelector property={propertyDescription} onChange={() => {}} imodel={testImodel} descriptor={descriptor} value={value} />,
    );

    expect(queryByText(displayValue[0])).to.not.be.null;
    expect(queryByText(displayValue[1])).to.not.be.null;
  });

  it("does not set value when provided value is invalid", () => {
    const { queryByText } = render(
      <UniquePropertyValuesSelector
        property={propertyDescription}
        onChange={() => {}}
        imodel={testImodel}
        descriptor={descriptor}
        value={{ valueFormat: PropertyValueFormat.Primitive, displayValue: "a", value: "a" }}
      />,
    );
    expect(queryByText("unique-values-property-editor.select-values")).to.not.be.null;
  });

  it("sets empty value text if provided value is an empty string", async () => {
    const { container } = render(
      <UniquePropertyValuesSelector
        property={propertyDescription}
        onChange={() => {}}
        imodel={testImodel}
        descriptor={descriptor}
        value={{ valueFormat: PropertyValueFormat.Primitive, displayValue: '[""]', value: '[[""]]' }}
      />,
    );
    await waitFor(() => expect(container.querySelector(".iui-tag-label")?.innerHTML).to.include(translate("unique-values-property-editor.empty-value")));
  });

  it("loads two rows and selects one of them `isOptionSelected`", async () => {
    sinon.stub(Presentation.presentation, "getPagedDistinctValues").resolves({
      total: 2,
      items: [
        { displayValue: "TestValue1", groupedRawValues: ["TestValue1"] },
        { displayValue: "TestValue2", groupedRawValues: ["TestValue2"] },
      ],
    });

    const { queryByText, container, user } = render(
      <UniquePropertyValuesSelector property={propertyDescription} onChange={() => {}} imodel={testImodel} descriptor={descriptor} />,
    );

    // open menu
    const selector = await waitFor(() => queryByText("unique-values-property-editor.select-values"));
    await user.click(selector!);
    await waitFor(() => expect(container.querySelectorAll(".iui-menu-item.iui-active").length).to.be.equal(0));

    // trigger the addition to selected elements.
    const option = container.querySelector(".iui-menu-item");
    await user.click(option!);
    await waitFor(() => expect(container.querySelectorAll(".iui-menu-item.iui-active").length).to.be.equal(0));

    // click on menu item to make it marked as active
    const menuItem = await waitFor(() => queryByText("TestValue1"));
    await user.click(menuItem!);

    await waitFor(() => expect(container.querySelectorAll(".iui-menu-item.iui-active").length).to.be.equal(1));
  });

  it("does not load a row with undefined values", async () => {
    sinon.stub(Presentation.presentation, "getPagedDistinctValues").resolves({
      total: 1,
      items: [{ displayValue: undefined, groupedRawValues: [undefined] }],
    });

    const { queryByText, container, user } = render(
      <UniquePropertyValuesSelector property={propertyDescription} onChange={() => {}} imodel={testImodel} descriptor={descriptor} />,
    );

    // open menu
    const selector = await waitFor(() => queryByText("unique-values-property-editor.select-values"));
    await user.click(selector!);

    // assert that no row is loaded in the dropdown.
    await waitFor(() => expect(container.querySelectorAll(".iui-menu-item").length).to.be.equal(0));
  });

  it("does not load a row with a displayLabel but no defined groupedRawValues", async () => {
    sinon.stub(Presentation.presentation, "getPagedDistinctValues").resolves({
      total: 1,
      items: [{ displayValue: "TestValue", groupedRawValues: [undefined] }],
    });

    const { queryByText, container, user } = render(
      <UniquePropertyValuesSelector property={propertyDescription} onChange={() => {}} imodel={testImodel} descriptor={descriptor} />,
    );

    // open menu
    const selector = await waitFor(() => queryByText("unique-values-property-editor.select-values"));
    await user.click(selector!);

    // assert that no row is loaded in the dropdown.
    await waitFor(() => expect(container.querySelectorAll(".iui-menu-item").length).to.be.equal(0));
  });

  it("loads row with empty string as displayValue and sets it to an 'Empty Value' string", async () => {
    sinon.stub(Presentation.presentation, "getPagedDistinctValues").resolves({
      total: 1,
      items: [{ displayValue: "", groupedRawValues: [""] }],
    });

    const { queryByText, container, user } = render(
      <UniquePropertyValuesSelector property={propertyDescription} onChange={() => {}} imodel={testImodel} descriptor={descriptor} />,
    );

    // open menu
    const selector = await waitFor(() => queryByText("unique-values-property-editor.select-values"));
    await user.click(selector!);

    // assert that the row is loaded
    await waitFor(() => expect(container.querySelectorAll(".iui-menu-item").length).to.be.equal(1));
  });

  it("loads row even if one of the groupedRawValues is undefined ", async () => {
    sinon.stub(Presentation.presentation, "getPagedDistinctValues").resolves({
      total: 1,
      items: [{ displayValue: "TestValue", groupedRawValues: [undefined, ""] }],
    });

    const { queryByText, container, user } = render(
      <UniquePropertyValuesSelector property={propertyDescription} onChange={() => {}} imodel={testImodel} descriptor={descriptor} />,
    );

    // open menu
    const selector = await waitFor(() => queryByText("unique-values-property-editor.select-values"));
    await user.click(selector!);

    // assert that the row is loaded
    await waitFor(() => expect(container.querySelectorAll(".iui-menu-item").length).to.be.equal(1));
  });

<<<<<<< HEAD
  describe("Ruleset creation", () => {
=======
  describe("Date formatting", () => {
    it(`displays date in valid format when typename is 'shortDate'`, async () => {
      sinon.stub(Presentation.presentation, "getPagedDistinctValues").resolves({
        total: 1,
        items: [{ displayValue: "1410-07-15", groupedRawValues: [""] }],
      });
      const datePropertyDescription = {
        name: "#propertyName",
        displayLabel: "property",
        typename: "shortDate",
        editor: undefined,
      };

      const { queryByText, getByText, user } = render(
        <UniquePropertyValuesSelector property={datePropertyDescription} onChange={() => {}} imodel={testImodel} descriptor={descriptor} />,
      );

      // open menu
      const selector = await waitFor(() => getByText("unique-values-property-editor.select-values"));
      await user.click(selector);

      // assert that row is displayed correctly
      await waitFor(() => {
        expect(queryByText(new Date("1410-07-15").toLocaleDateString())).to.not.be.null;
      });
    });

    it(`displays empty value string when typename is 'dateTime' but date is set as empty string`, async () => {
      sinon.stub(Presentation.presentation, "getPagedDistinctValues").resolves({
        total: 1,
        items: [{ displayValue: "", groupedRawValues: [""] }],
      });
      const datePropertyDescription = {
        name: "#propertyName",
        displayLabel: "property",
        typename: "dateTime",
        editor: undefined,
      };

      const { queryByText, getByText, user } = render(
        <UniquePropertyValuesSelector property={datePropertyDescription} onChange={() => {}} imodel={testImodel} descriptor={descriptor} />,
      );

      // open menu
      const selector = await waitFor(() => getByText("unique-values-property-editor.select-values"));
      await user.click(selector);

      // assert that row is displayed correctly
      await waitFor(() => {
        expect(queryByText(translate("unique-values-property-editor.empty-value"))).to.not.be.null;
      });
    });

    it(`displays date in valid format when typename is 'dateTime'`, async () => {
      sinon.stub(Presentation.presentation, "getPagedDistinctValues").resolves({
        total: 1,
        items: [{ displayValue: "1410-07-15T12:34:00Z", groupedRawValues: [""] }],
      });
      const datePropertyDescription = {
        name: "#propertyName",
        displayLabel: "property",
        typename: "dateTime",
        editor: undefined,
      };

      const { queryByText, getByText, user } = render(
        <UniquePropertyValuesSelector property={datePropertyDescription} onChange={() => {}} imodel={testImodel} descriptor={descriptor} />,
      );

      // open menu
      const selector = await waitFor(() => getByText("unique-values-property-editor.select-values"));
      await user.click(selector);

      await waitFor(() => {
        expect(queryByText(new Date("1410-07-15T12:34:00Z").toLocaleString())).to.not.be.null;
      });
    });
  });

  describe("Ruleset Creation", () => {
>>>>>>> a1057ff8
    const getSchemaAndClassNameFromRuleset = (ruleset: Ruleset) => {
      expect(ruleset.rules.length).to.be.equal(1);
      const contentRule = ruleset.rules[0] as ContentRule;

      expect(contentRule.specifications.length).to.be.equal(1);
      const specifications = contentRule.specifications[0] as ContentInstancesOfSpecificClassesSpecification;
      const schemaAndClassNames = specifications.classes as MultiSchemaClassesSpecification;

      expect(schemaAndClassNames.classNames.length).to.be.equal(1);
      const className = schemaAndClassNames.classNames[0];
      const schemaName = schemaAndClassNames.schemaName;

      return [schemaName, className];
    };

    it("calls 'getPagedDistinctValues' with a ruleset that is supplied by the descriptor", async () => {
      const testProperty = {
        name: "#testField",
        displayLabel: "propertiesField",
        typename: "number",
      };
      const descriptorInputKeys = createTestECInstancesNodeKey();
      const testDescriptor = createTestContentDescriptor({
        fields: [createTestPropertiesContentField({ name: "testField", properties: [] })],
        ruleset: { id: "TestRuleset", rules: [] },
      });

      const spy = sinon.spy(Presentation.presentation, "getPagedDistinctValues");

      const { queryByText, user } = render(
        <UniquePropertyValuesSelector
          property={testProperty}
          onChange={() => {}}
          imodel={testImodel}
          descriptor={testDescriptor}
          descriptorInputKeys={[descriptorInputKeys]}
        />,
      );

      // trigger loadTargets function
      const selector = await waitFor(() => queryByText("unique-values-property-editor.select-values"));
      await user.click(selector!);

      const getPagedDistinctValuesCallArguments = spy.firstCall.args[0];
      const ruleset = getPagedDistinctValuesCallArguments.rulesetOrId as Ruleset;
      const expectedKeySet = new KeySet([descriptorInputKeys]);

      expect(ruleset.id).to.be.equal(testDescriptor.ruleset?.id);
      expect(getPagedDistinctValuesCallArguments.keys.nodeKeys).to.be.deep.equal(expectedKeySet.nodeKeys);
    });

    it("calls 'getPagedDistinctValues' with ruleset that is created from a 'NestedContentField'", async () => {
      const testProperty = {
        name: `#${combineFieldNames("testField", "parentField")}`,
        displayLabel: "propertiesField",
        typename: "number",
      };

      const relationshipPath = createTestRelationshipPath();
      const lastStepOfRelationshipPath: RelatedClassInfo = createTestRelatedClassInfo({
        targetClassInfo: createTestECClassInfo({ name: "testSchema:testClass" }),
      });
      relationshipPath.push(lastStepOfRelationshipPath);

      // create the field that is checked and set its parent's pathToPrimaryClass
      const testField = createTestPropertiesContentField({ name: "testField", properties: [] });
      const parentField = createTestNestedContentField({ name: "parentField", nestedFields: [testField], pathToPrimaryClass: relationshipPath });

      const testDescriptor = createTestContentDescriptor({
        fields: [parentField],
      });

      const spy = sinon.spy(Presentation.presentation, "getPagedDistinctValues");

      const { queryByText, user } = render(
        <UniquePropertyValuesSelector property={testProperty} onChange={() => {}} imodel={testImodel} descriptor={testDescriptor} />,
      );

      // trigger loadTargets function
      const selector = await waitFor(() => queryByText("unique-values-property-editor.select-values"));
      await user.click(selector!);

      const [expectedSchemaName, expectedClassName] = lastStepOfRelationshipPath.targetClassInfo.name.split(":");
      const [actualSchemaName, actualClassName] = getSchemaAndClassNameFromRuleset(spy.firstCall.args[0].rulesetOrId as Ruleset);

      expect(actualSchemaName).to.be.equal(expectedSchemaName);
      expect(actualClassName).to.be.equal(expectedClassName);
    });

    it("calls 'getPagedDistinctValues' with ruleset that is created from a 'NestedContentField' with multiple layers of nesting", async () => {
      const testProperty = {
        name: `#${combineFieldNames("testField", `${combineFieldNames("parentField", "grandParentField")}`)}`,
        displayLabel: "propertiesField",
        typename: "number",
      };

      const relationshipPath = createTestRelationshipPath();
      const lastStepOfRelationshipPath: RelatedClassInfo = createTestRelatedClassInfo({
        targetClassInfo: createTestECClassInfo({ name: "testSchema:testClass" }),
      });
      relationshipPath.push(lastStepOfRelationshipPath);

      // create the field that is checked and set its 'grandparent' to contain the pathToPrimaryClass
      const testField = createTestPropertiesContentField({ name: "testField", properties: [] });
      const parentTestField = createTestNestedContentField({ name: "parentField", nestedFields: [testField] });
      const grandParentField = createTestNestedContentField({
        name: "grandParentField",
        nestedFields: [parentTestField],
        pathToPrimaryClass: relationshipPath,
      });

      const testDescriptor = createTestContentDescriptor({
        fields: [grandParentField],
      });

      const spy = sinon.spy(Presentation.presentation, "getPagedDistinctValues");

      const { queryByText, user } = render(
        <UniquePropertyValuesSelector property={testProperty} onChange={() => {}} imodel={testImodel} descriptor={testDescriptor} />,
      );

      // trigger loadTargets function
      const selector = await waitFor(() => queryByText("unique-values-property-editor.select-values"));
      await user.click(selector!);

      const [expectedSchemaName, expectedClassName] = lastStepOfRelationshipPath.targetClassInfo.name.split(":");
      const [actualSchemaName, actualClassName] = getSchemaAndClassNameFromRuleset(spy.firstCall.args[0].rulesetOrId as Ruleset);

      expect(actualSchemaName).to.be.equal(expectedSchemaName);
      expect(actualClassName).to.be.equal(expectedClassName);
    });

    it("calls 'getPagedDistinctValues' with ruleset that is created from a 'PropertiesField'", async () => {
      const testProperty = {
        name: "#testField",
        displayLabel: "testField",
        typename: "number",
      };

      const testClassInfo = createTestECClassInfo({ name: "testSchema:testClass" });
      const testField = createTestPropertiesContentField({
        name: "testField",
        properties: [{ property: createTestPropertyInfo({ classInfo: testClassInfo }) }],
      });

      const testDescriptor = createTestContentDescriptor({
        fields: [testField],
      });

      const spy = sinon.spy(Presentation.presentation, "getPagedDistinctValues");

      const { queryByText, user } = render(
        <UniquePropertyValuesSelector property={testProperty} onChange={() => {}} imodel={testImodel} descriptor={testDescriptor} />,
      );

      // trigger loadTargets function
      const selector = await waitFor(() => queryByText("unique-values-property-editor.select-values"));
      await user.click(selector!);

      const [expectedSchemaName, expectedClassName] = testClassInfo.name.split(":");
      const [actualSchemaName, actualClassName] = getSchemaAndClassNameFromRuleset(spy.firstCall.args[0].rulesetOrId as Ruleset);

      expect(actualSchemaName).to.be.equal(expectedSchemaName);
      expect(actualClassName).to.be.equal(expectedClassName);
    });

    it("does not create ruleset when field is a 'NestedContentField' with no parent, thus 'getPagedDistinctValues' is not called", async () => {
      const testProperty = {
        name: "#testField",
        displayLabel: "testField",
        typename: "number",
      };

      const testDescriptor = createTestContentDescriptor({
        fields: [createTestNestedContentField({ name: "testField", nestedFields: [] })],
      });

      const spy = sinon.spy(Presentation.presentation, "getPagedDistinctValues");

      const { queryByText, user } = render(
        <UniquePropertyValuesSelector property={testProperty} onChange={() => {}} imodel={testImodel} descriptor={testDescriptor} />,
      );

      // trigger loadTargets function
      const selector = await waitFor(() => queryByText("unique-values-property-editor.select-values"));
      await user.click(selector!);

      expect(spy).to.not.be.called;
    });
  });
});<|MERGE_RESOLUTION|>--- conflicted
+++ resolved
@@ -296,9 +296,6 @@
     await waitFor(() => expect(container.querySelectorAll(".iui-menu-item").length).to.be.equal(1));
   });
 
-<<<<<<< HEAD
-  describe("Ruleset creation", () => {
-=======
   describe("Date formatting", () => {
     it(`displays date in valid format when typename is 'shortDate'`, async () => {
       sinon.stub(Presentation.presentation, "getPagedDistinctValues").resolves({
@@ -379,7 +376,6 @@
   });
 
   describe("Ruleset Creation", () => {
->>>>>>> a1057ff8
     const getSchemaAndClassNameFromRuleset = (ruleset: Ruleset) => {
       expect(ruleset.rules.length).to.be.equal(1);
       const contentRule = ruleset.rules[0] as ContentRule;
