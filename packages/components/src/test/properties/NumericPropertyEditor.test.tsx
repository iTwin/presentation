/*---------------------------------------------------------------------------------------------
 * Copyright (c) Bentley Systems, Incorporated. All rights reserved.
 * See LICENSE.md in the project root for license terms and full copyright notice.
 *--------------------------------------------------------------------------------------------*/

import { expect } from "chai";
import sinon from "sinon";
import { PrimitiveValue, PropertyDescription, PropertyRecord, PropertyValueFormat, StandardTypeNames } from "@itwin/appui-abstract";
import { EditorContainer } from "@itwin/components-react";
<<<<<<< HEAD
import { waitFor } from "@testing-library/react";
=======
import { fireEvent, render, waitFor } from "@testing-library/react";
import userEvent from "@testing-library/user-event";
>>>>>>> 2cc53866
import { NumericPropertyEditor } from "../../presentation-components/properties/NumericPropertyEditor";
import { render } from "../_helpers/Common";

export const createRecord = (initialValue?: number) => {
  const value: PrimitiveValue = {
    valueFormat: PropertyValueFormat.Primitive,
    value: initialValue,
    displayValue: initialValue?.toString(),
  };
  const descr: PropertyDescription = {
    typename: StandardTypeNames.Double,
    name: "test_prop",
    displayLabel: "TestProp",
  };
  const record = new PropertyRecord(value, descr);
  record.property.typename = "number:presentation-numeric-editor";
  return record;
};

describe("<NumericPropertyEditorBase />", () => {
  afterEach(async () => {
    sinon.restore();
  });

  it("renders editor for `presentation-numeric-editor` type", async () => {
    const record = createRecord();
    const { getByTestId } = render(<EditorContainer propertyRecord={record} onCancel={() => {}} onCommit={() => {}} />);
    await waitFor(() => expect(getByTestId("numeric-input")).to.not.be.null);
  });

<<<<<<< HEAD
  it("invokes `onCommit` when input changes", async () => {
=======
  it("Invokes `onCommit` with correct parameters only when input container gets blurred", async () => {
    const user = userEvent.setup();
>>>>>>> 2cc53866
    const record = createRecord();
    const spy = sinon.spy();
    const { getByTestId, queryByDisplayValue, user } = render(<EditorContainer propertyRecord={record} onCancel={() => {}} onCommit={spy} />);

    const inputContainer = await waitFor(() => getByTestId("numeric-input"));

    await user.type(inputContainer, "1");
    expect(spy).to.not.be.called;

    fireEvent.blur(inputContainer);

    await waitFor(() => expect(queryByDisplayValue("1")).to.not.be.null);
    expect(spy).to.be.calledOnceWith({ propertyRecord: record, newValue: { valueFormat: 0, value: 1, displayValue: "1" } });
  });
});

describe("<NumericPropertyEditor />", () => {
  it("renders input when property record is provided", async () => {
    const record = createRecord();
    const { getByTestId } = render(<NumericPropertyEditor propertyRecord={record} />);
    expect(getByTestId("numeric-input")).to.not.be.null;
  });

  it("renders nothing when property record is not provided", async () => {
    const { container } = render(<NumericPropertyEditor />);
    expect(container.firstChild).to.be.null;
  });
});<|MERGE_RESOLUTION|>--- conflicted
+++ resolved
@@ -7,12 +7,7 @@
 import sinon from "sinon";
 import { PrimitiveValue, PropertyDescription, PropertyRecord, PropertyValueFormat, StandardTypeNames } from "@itwin/appui-abstract";
 import { EditorContainer } from "@itwin/components-react";
-<<<<<<< HEAD
 import { waitFor } from "@testing-library/react";
-=======
-import { fireEvent, render, waitFor } from "@testing-library/react";
-import userEvent from "@testing-library/user-event";
->>>>>>> 2cc53866
 import { NumericPropertyEditor } from "../../presentation-components/properties/NumericPropertyEditor";
 import { render } from "../_helpers/Common";
 
@@ -43,12 +38,7 @@
     await waitFor(() => expect(getByTestId("numeric-input")).to.not.be.null);
   });
 
-<<<<<<< HEAD
-  it("invokes `onCommit` when input changes", async () => {
-=======
   it("Invokes `onCommit` with correct parameters only when input container gets blurred", async () => {
-    const user = userEvent.setup();
->>>>>>> 2cc53866
     const record = createRecord();
     const spy = sinon.spy();
     const { getByTestId, queryByDisplayValue, user } = render(<EditorContainer propertyRecord={record} onCancel={() => {}} onCommit={spy} />);
@@ -58,7 +48,7 @@
     await user.type(inputContainer, "1");
     expect(spy).to.not.be.called;
 
-    fireEvent.blur(inputContainer);
+    await user.tab();
 
     await waitFor(() => expect(queryByDisplayValue("1")).to.not.be.null);
     expect(spy).to.be.calledOnceWith({ propertyRecord: record, newValue: { valueFormat: 0, value: 1, displayValue: "1" } });
