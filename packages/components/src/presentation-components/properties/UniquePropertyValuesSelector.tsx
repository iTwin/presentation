/*---------------------------------------------------------------------------------------------
 * Copyright (c) Bentley Systems, Incorporated. All rights reserved.
 * See LICENSE.md in the project root for license terms and full copyright notice.
 *--------------------------------------------------------------------------------------------*/

import { useCallback, useEffect, useState } from "react";
import { ActionMeta, MultiValue, Options } from "react-select";
import { PropertyDescription, PropertyValue, PropertyValueFormat } from "@itwin/appui-abstract";
import { IModelConnection } from "@itwin/core-frontend";
<<<<<<< HEAD
import { ContentSpecificationTypes, Descriptor, DisplayValueGroup, Field, FieldDescriptor, Keys, KeySet, Ruleset, RuleTypes } from "@itwin/presentation-common";
=======
import {
  ContentSpecificationTypes,
  Descriptor,
  DisplayValue,
  DisplayValueGroup,
  Field,
  FieldDescriptor,
  KeySet,
  Ruleset,
  RuleTypes,
} from "@itwin/presentation-common";
>>>>>>> a1057ff8
import { Presentation } from "@itwin/presentation-frontend";
import { deserializeDisplayValueGroupArray, findField, serializeDisplayValueGroupArray, translate } from "../common/Utils";
import { AsyncMultiTagSelect } from "../instance-filter-builder/MultiTagSelect";
import { getInstanceFilterFieldName } from "../instance-filter-builder/Utils";

/** @internal */
export const UNIQUE_PROPERTY_VALUES_BATCH_SIZE = 100;

/** @internal */
export interface UniquePropertyValuesSelectorProps {
  /** Currently entered value. */
  value?: PropertyValue;
  /** Property used in rule to which this value will be compared to. */
  property: PropertyDescription;
  /** Callback that is invoked when value changes. */
  onChange: (value: PropertyValue) => void;
  /** Current IModel */
  imodel: IModelConnection;
  /** Current descriptor */
  descriptor: Descriptor;
  /** Keys that are currently selected for filtering */
  descriptorInputKeys?: Keys;
}

/** @internal */
export function UniquePropertyValuesSelector(props: UniquePropertyValuesSelectorProps) {
  const { imodel, descriptor, property, onChange, value, descriptorInputKeys } = props;
  const [selectedValues, setSelectedValues] = useState<DisplayValueGroup[] | undefined>(() => getUniqueValueFromProperty(value));
  const [field, setField] = useState<Field | undefined>(() => findField(descriptor, getInstanceFilterFieldName(property)));
  useEffect(() => {
    setField(findField(descriptor, getInstanceFilterFieldName(property)));
  }, [descriptor, property]);

  useEffect(() => {
    setSelectedValues(getUniqueValueFromProperty(value));
  }, [value]);

  const onValueChange = (newValue: MultiValue<DisplayValueGroup>, _: ActionMeta<DisplayValueGroup>) => {
    setSelectedValues(newValue.map((item) => item));
    if (newValue.length === 0) {
      onChange({
        valueFormat: PropertyValueFormat.Primitive,
        displayValue: undefined,
        value: undefined,
      });
    } else {
      const { displayValues, groupedRawValues } = serializeDisplayValueGroupArray([...newValue]);
      onChange({
        valueFormat: PropertyValueFormat.Primitive,
        displayValue: displayValues,
        value: groupedRawValues,
      });
    }
  };

  const isOptionSelected = (option: DisplayValueGroup, _: Options<DisplayValueGroup>): boolean =>
    selectedValues?.map((selectedValue) => selectedValue.displayValue).includes(option.displayValue) ?? false;

  const ruleset = useUniquePropertyValuesRuleset(descriptor.ruleset, field);
  const loadTargets = useUniquePropertyValuesLoader({ imodel, ruleset, fieldDescriptor: field?.getFieldDescriptor() }, descriptorInputKeys);

  return (
    <AsyncMultiTagSelect
      value={selectedValues ?? null}
      loadOptions={async (_, options) => loadTargets(options.length)}
      placeholder={translate("unique-values-property-editor.select-values")}
      onChange={onValueChange}
      isOptionSelected={isOptionSelected}
      cacheUniqs={[property]}
      hideSelectedOptions={false}
      isSearchable={false}
      closeMenuOnSelect={false}
      getOptionLabel={(option) => formatOptionLabel(option.displayValue, property.typename)}
      getOptionValue={(option) => option.displayValue!.toString()}
    />
  );
}

function formatOptionLabel(displayValue: DisplayValue, type: string): string {
  const label = displayValue!.toString();
  if (label === "") {
    return translate("unique-values-property-editor.empty-value");
  }

  switch (type) {
    case "dateTime":
      return new Date(label).toLocaleString();
    case "shortDate":
      return new Date(label).toLocaleDateString();
    default:
      return label;
  }
}

function getUniqueValueFromProperty(property: PropertyValue | undefined): DisplayValueGroup[] | undefined {
  if (property && property.valueFormat === PropertyValueFormat.Primitive && typeof property.value === "string" && property.displayValue) {
    const { displayValue, value } = property;
    const { displayValues, groupedRawValues } = deserializeDisplayValueGroupArray(displayValue, value);
    if (displayValues === undefined || groupedRawValues === undefined) {
      return undefined;
    }
    const uniqueValues: DisplayValueGroup[] = [];
    for (let i = 0; i < displayValues.length; i++) {
      uniqueValues.push({ displayValue: displayValues[i], groupedRawValues: groupedRawValues[i] });
    }
    return uniqueValues;
  }
  return undefined;
}

function useUniquePropertyValuesRuleset(descriptorRuleset?: Ruleset, field?: Field) {
  const [ruleset, setRuleset] = useState<Ruleset>();
  useEffect(() => {
    if (descriptorRuleset) {
      setRuleset(descriptorRuleset);
      return;
    }

    const baseClassInfo = getBaseClassInfo(field);
    if (baseClassInfo === undefined) {
      setRuleset(undefined);
      return;
    }
    const [schemaName, className] = baseClassInfo.name.split(":");
    setRuleset({
      id: "unique-property-values",
      rules: [
        {
          ruleType: RuleTypes.Content,
          specifications: [
            {
              specType: ContentSpecificationTypes.ContentInstancesOfSpecificClasses,
              classes: { schemaName, classNames: [className], arePolymorphic: true },
            },
          ],
        },
      ],
    });
  }, [field, descriptorRuleset]);

  return ruleset;
}

function getBaseClassInfo(field?: Field) {
  if (field?.parent === undefined && field?.isPropertiesField()) {
    return field.properties[0].property.classInfo;
  }

  let rootParentField = field?.parent;
  while (rootParentField?.parent !== undefined) {
    rootParentField = rootParentField.parent;
  }
  const lastStepToPrimaryClass = rootParentField?.pathToPrimaryClass.slice(-1).pop();

  return lastStepToPrimaryClass?.targetClassInfo;
}

interface UseUniquePropertyValuesLoaderProps {
  imodel: IModelConnection;
  ruleset?: Ruleset;
  fieldDescriptor?: FieldDescriptor;
}

function useUniquePropertyValuesLoader({ imodel, ruleset, fieldDescriptor }: UseUniquePropertyValuesLoaderProps, descriptorInputKeys?: Keys) {
  const loadTargets = useCallback(
    async (loadedOptionsCount: number) => {
      if (!ruleset || !fieldDescriptor) {
        return { options: [], hasMore: false };
      }

      const content = await Presentation.presentation.getPagedDistinctValues({
        imodel,
        descriptor: {},
        fieldDescriptor,
        rulesetOrId: ruleset,
        paging: { start: loadedOptionsCount, size: UNIQUE_PROPERTY_VALUES_BATCH_SIZE },
        keys: new KeySet(descriptorInputKeys),
      });

      const filteredOptions = [];
      for (const option of content.items) {
        if (option.displayValue === undefined) {
          continue;
        }
        const groupedValues = option.groupedRawValues.filter((value) => value !== undefined);
        if (groupedValues.length !== 0) {
          filteredOptions.push({ displayValue: option.displayValue, groupedRawValues: groupedValues });
        }
      }

      return {
        options: filteredOptions,
        hasMore: content.items.length === UNIQUE_PROPERTY_VALUES_BATCH_SIZE,
      };
    },
    [imodel, ruleset, fieldDescriptor, descriptorInputKeys],
  );

  return loadTargets;
}<|MERGE_RESOLUTION|>--- conflicted
+++ resolved
@@ -7,9 +7,6 @@
 import { ActionMeta, MultiValue, Options } from "react-select";
 import { PropertyDescription, PropertyValue, PropertyValueFormat } from "@itwin/appui-abstract";
 import { IModelConnection } from "@itwin/core-frontend";
-<<<<<<< HEAD
-import { ContentSpecificationTypes, Descriptor, DisplayValueGroup, Field, FieldDescriptor, Keys, KeySet, Ruleset, RuleTypes } from "@itwin/presentation-common";
-=======
 import {
   ContentSpecificationTypes,
   Descriptor,
@@ -17,11 +14,11 @@
   DisplayValueGroup,
   Field,
   FieldDescriptor,
+  Keys,
   KeySet,
   Ruleset,
   RuleTypes,
 } from "@itwin/presentation-common";
->>>>>>> a1057ff8
 import { Presentation } from "@itwin/presentation-frontend";
 import { deserializeDisplayValueGroupArray, findField, serializeDisplayValueGroupArray, translate } from "../common/Utils";
 import { AsyncMultiTagSelect } from "../instance-filter-builder/MultiTagSelect";
