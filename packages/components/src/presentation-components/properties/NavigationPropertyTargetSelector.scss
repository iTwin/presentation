--- conflicted
+++ resolved
@@ -1,24 +1,12 @@
-<<<<<<< HEAD
-.presentation-navigation-property-select-input > input {
-  width: 100%;
-  height: 100%;
-  text-overflow: ellipsis;
-  overflow: hidden;
-  padding: 0;
-=======
 .presentation-navigation-property-select-input {
-  > input,
-  > input:focus-visible {
+  input {
     width: 100%;
     height: 100%;
-    border: none;
     text-overflow: ellipsis;
     overflow: hidden;
-    outline: none;
     padding: 0;
   }
-  > input::placeholder {
+  input::placeholder {
     opacity: 1; // it is used to override mozilla firefox style for placeholder.
   }
->>>>>>> 065db516
 }