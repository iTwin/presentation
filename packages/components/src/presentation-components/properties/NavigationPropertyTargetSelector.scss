// Copyright (c) Bentley Systems, Incorporated. All rights reserved.
// See LICENSE.md in the project root for license terms and full copyright notice.
<<<<<<< HEAD
.presentation-navigation-property-select-input {
  input {
    width: 100%;
    height: 100%;
    text-overflow: ellipsis;
    overflow: hidden;
    padding: 0;
  }
  input::placeholder {
    opacity: 1; // it is used to override mozilla firefox style for placeholder.
  }
=======

.presentation-navigation-property-select-control {
  vertical-align: baseline;
  display: grid;
  align-items: center;
  position: relative;

  .presentation-navigation-property-select-input {
    grid-area: 1 / -1 / auto / auto;
    padding-right: var(--iui-component-height);

    > input,
    > input:focus-visible {
      width: 100%;
      height: 100%;
      border: none;
      text-overflow: ellipsis;
      overflow: hidden;
      outline: none;
      padding: 0;
    }
  }

  .presentation-navigation-property-select-input-icon {
    grid-area: 1 / -1 / auto / auto;
    height: calc(100% - 4px);
    border-radius: var(--iui-border-radius-1);
    padding-inline: calc(var(--iui-size-xs) + 1px);
    margin: 0 var(--iui-size-xs) 0 0;
    box-sizing: content-box;
    cursor: pointer;
    align-items: center;
    justify-self: end;
    display: flex;
    position: relative;

    svg {
      fill: var(--iui-color-icon);
      transition: transform var(--iui-duration-1) ease-out;
    }

    &.open {
      svg {
        transform: rotate(180deg);
      }
    }
  }
}

.presentation-navigation-property-select-dropdown {
  background-color: var(--iui-color-background);
  border: 1px solid var(--iui-color-border-subtle);
  box-shadow: var(--iui-shadow-1);
  color: var(--iui-color-text);
  border-radius: var(--iui-border-radius-1);
  max-height: calc((var(--iui-component-height) - 1px) * 8.5);
  overflow: overlay;
>>>>>>> 2cc53866
}<|MERGE_RESOLUTION|>--- conflicted
+++ resolved
@@ -1,18 +1,5 @@
 // Copyright (c) Bentley Systems, Incorporated. All rights reserved.
 // See LICENSE.md in the project root for license terms and full copyright notice.
-<<<<<<< HEAD
-.presentation-navigation-property-select-input {
-  input {
-    width: 100%;
-    height: 100%;
-    text-overflow: ellipsis;
-    overflow: hidden;
-    padding: 0;
-  }
-  input::placeholder {
-    opacity: 1; // it is used to override mozilla firefox style for placeholder.
-  }
-=======
 
 .presentation-navigation-property-select-control {
   vertical-align: baseline;
@@ -60,6 +47,9 @@
       }
     }
   }
+  input::placeholder {
+    opacity: 1; // it is used to override mozilla firefox style for placeholder.
+  }
 }
 
 .presentation-navigation-property-select-dropdown {
@@ -70,5 +60,4 @@
   border-radius: var(--iui-border-radius-1);
   max-height: calc((var(--iui-component-height) - 1px) * 8.5);
   overflow: overlay;
->>>>>>> 2cc53866
 }