/*---------------------------------------------------------------------------------------------
 * Copyright (c) Bentley Systems, Incorporated. All rights reserved.
 * See LICENSE.md in the project root for license terms and full copyright notice.
 *--------------------------------------------------------------------------------------------*/
/** @packageDocumentation
 * @module Internal
 */

import { useEffect, useMemo, useState } from "react";
import { EMPTY, from, map, mergeMap, toArray } from "rxjs";
import { PropertyDescription } from "@itwin/appui-abstract";
import { IModelConnection } from "@itwin/core-frontend";
import { SelectOption } from "@itwin/itwinui-react";
import {
  ContentFlags,
  ContentSpecificationTypes,
  InstanceKey,
  Item,
  KeySet,
  LabelDefinition,
  NavigationPropertyInfo,
  Ruleset,
  RuleTypes,
} from "@itwin/presentation-common";
import { Presentation } from "@itwin/presentation-frontend";
import { FILTER_WARNING_OPTION, VALUE_BATCH_SIZE } from "./ItemsLoader";

/** @internal */
export interface NavigationPropertyTarget {
  label: LabelDefinition;
  key: InstanceKey;
}

interface NavigationPropertyValuesLoaderState {
  options: NavigationPropertyTarget[];
  isLoading: boolean;
}

/** @internal */
export interface NavigationPropertyTargetsResult {
  options: NavigationPropertyTarget[];
  hasMore: boolean;
}

/** @internal */
export interface UseNavigationPropertyTargetsLoaderProps {
  imodel: IModelConnection;
  ruleset?: Ruleset;
  filterText?: string;
  initialSelectedTarget?: string;
}

/** @internal */
export function useNavigationPropertyTargetsLoader(props: UseNavigationPropertyTargetsLoaderProps) {
  const { imodel, ruleset, filterText, initialSelectedTarget } = props;

<<<<<<< HEAD
      const requestProps = {
        imodel,
        rulesetOrId: ruleset,
        keys: new KeySet(),
        descriptor: {
          contentFlags: ContentFlags.ShowLabels | ContentFlags.NoFields,
          fieldsFilterExpression: filter ? `/DisplayLabel/ ~ \"%${filter}%\"` : undefined,
        },
        paging: { start: loadedOptionsCount, size: NAVIGATION_PROPERTY_TARGETS_BATCH_SIZE },
      };
      const items = await new Promise<Item[]>((resolve, reject) => {
        (Presentation.presentation.getContentIterator
          ? from(Presentation.presentation.getContentIterator(requestProps)).pipe(
              mergeMap((result) => (result ? result.items : EMPTY)),
              toArray(),
            )
          : // eslint-disable-next-line @typescript-eslint/no-deprecated
            from(Presentation.presentation.getContent(requestProps)).pipe(map((content) => (content ? content.contentSet : [])))
        ).subscribe({
          next: resolve,
          error: reject,
        });
      });
=======
  const [itemsLoader, setItemsLoader] = useState<NavigationPropertyItemsLoader | undefined>();
>>>>>>> 7a5b2a02

  const [state, setLoadedOptions] = useState<NavigationPropertyValuesLoaderState>({
    options: [],
    isLoading: false,
  });

  // Get initial loader and values
  useEffect(() => {
    setLoadedOptions({ options: [], isLoading: false });
    if (!ruleset) {
      return;
    }

    const loader = new NavigationPropertyItemsLoader(
      () => {
        setLoadedOptions((prev) => ({ ...prev, isLoading: true }));
      },
      (newItems) => {
        setLoadedOptions((prev) => ({
          options: [...prev.options, ...newItems],
          isLoading: false,
        }));
      },
      async (filter?: string) => getItems(imodel, ruleset, filter),
    );

    void loader.loadItems(initialSelectedTarget ?? "");
    setItemsLoader(loader);
    return () => {
      loader.dispose();
    };
  }, [imodel, initialSelectedTarget, ruleset]);

  // On filter text change, check if more items need to be loaded
  useEffect(() => {
    if (!itemsLoader) {
      return;
    }

    const timeout = setTimeout(() => {
      void itemsLoader.loadItems(filterText);
    }, 250);

    return () => {
      clearTimeout(timeout);
    };
  }, [itemsLoader, filterText]);

  return {
    selectOptions: useMemo<SelectOption<string>[]>(() => {
      const options: SelectOption<string>[] = state.options.map((option) => {
        return {
          label: option.label.displayValue,
          value: option.label.displayValue,
        };
      });

      if (options.length >= VALUE_BATCH_SIZE) {
        options.push(FILTER_WARNING_OPTION);
      }
      return options;
    }, [state.options]),
    loadedOptions: state.options,
    isLoading: state.isLoading,
  };
}

/** @internal */
export function useNavigationPropertyTargetsRuleset(
  getNavigationPropertyInfo: (property: PropertyDescription) => Promise<NavigationPropertyInfo | undefined>,
  property: PropertyDescription,
) {
  const [ruleset, setRuleset] = useState<Ruleset>();

  useEffect(() => {
    let disposed = false;
    void (async () => {
      const propertyInfo = await getNavigationPropertyInfo(property);
      if (!disposed && propertyInfo) {
        setRuleset(createNavigationPropertyTargetsRuleset(propertyInfo));
      }
    })();
    return () => {
      disposed = true;
    };
  }, [property, getNavigationPropertyInfo]);

  return ruleset;
}

function createNavigationPropertyTargetsRuleset(propertyInfo: NavigationPropertyInfo): Ruleset {
  const [schemaName, className] = propertyInfo.targetClassInfo.name.split(":");
  return {
    id: `navigation-property-targets`,
    rules: [
      {
        ruleType: RuleTypes.Content,
        specifications: [
          {
            specType: ContentSpecificationTypes.ContentInstancesOfSpecificClasses,
            classes: { schemaName, classNames: [className], arePolymorphic: propertyInfo.isTargetPolymorphic },
          },
        ],
      },
    ],
  };
}

async function getItems(imodel: IModelConnection, ruleset: Ruleset, filter?: string) {
  const requestProps = {
    imodel,
    rulesetOrId: ruleset,
    keys: new KeySet(),
    descriptor: {
      contentFlags: ContentFlags.ShowLabels | ContentFlags.NoFields,
      fieldsFilterExpression: filter ? `/DisplayLabel/ ~ \"%${filter}%\"` : undefined,
    },
    paging: { size: VALUE_BATCH_SIZE },
  };
  const items = await new Promise<Item[]>((resolve, reject) => {
    (Presentation.presentation.getContentIterator
      ? from(Presentation.presentation.getContentIterator(requestProps)).pipe(
          mergeMap((result) => (result ? result.items : EMPTY)),
          toArray(),
        )
      : // eslint-disable-next-line deprecation/deprecation
        from(Presentation.presentation.getContent(requestProps)).pipe(map((content) => (content ? content.contentSet : [])))
    ).subscribe({
      next: resolve,
      error: reject,
    });
  });

  const results: NavigationPropertyTarget[] = items.map((item) => ({
    label: item.label,
    key: item.primaryKeys[0],
  }));
  return results;
}

/** @internal */
export class NavigationPropertyItemsLoader {
  private _loadedItems: NavigationPropertyTarget[] = [];
  private _isLoading = false;
  private _disposed = false;

  constructor(
    private _beforeLoad: () => void,
    private _onItemsLoaded: (newItems: NavigationPropertyTarget[]) => void,
    private _loadItems: (filterText?: string) => Promise<NavigationPropertyTarget[]>,
  ) {}

  public dispose() {
    this._disposed = true;
  }

  public async loadItems(filterText?: string) {
    if (this._isLoading || filterText === undefined || (filterText === "" && this._loadedItems.length >= VALUE_BATCH_SIZE)) {
      return;
    }

    const filteredItems = this._loadedItems.filter((option) => option.label.displayValue.toLowerCase().includes(filterText.toLowerCase()));
    if (filteredItems.length >= VALUE_BATCH_SIZE) {
      return;
    }

    this._isLoading = true;
    this._beforeLoad();

    const options = await this._loadItems(filterText);

    if (this._disposed) {
      return;
    }

    const uniqueOptions = options.filter((option) => {
      return !this._loadedItems.some((loadedItem) => {
        return loadedItem.key.id === option.key.id && loadedItem.label.displayValue === option.label.displayValue;
      });
    });

    this._loadedItems.push(...uniqueOptions);
    this._onItemsLoaded(uniqueOptions);
    this._isLoading = false;
  }
}<|MERGE_RESOLUTION|>--- conflicted
+++ resolved
@@ -54,33 +54,7 @@
 export function useNavigationPropertyTargetsLoader(props: UseNavigationPropertyTargetsLoaderProps) {
   const { imodel, ruleset, filterText, initialSelectedTarget } = props;
 
-<<<<<<< HEAD
-      const requestProps = {
-        imodel,
-        rulesetOrId: ruleset,
-        keys: new KeySet(),
-        descriptor: {
-          contentFlags: ContentFlags.ShowLabels | ContentFlags.NoFields,
-          fieldsFilterExpression: filter ? `/DisplayLabel/ ~ \"%${filter}%\"` : undefined,
-        },
-        paging: { start: loadedOptionsCount, size: NAVIGATION_PROPERTY_TARGETS_BATCH_SIZE },
-      };
-      const items = await new Promise<Item[]>((resolve, reject) => {
-        (Presentation.presentation.getContentIterator
-          ? from(Presentation.presentation.getContentIterator(requestProps)).pipe(
-              mergeMap((result) => (result ? result.items : EMPTY)),
-              toArray(),
-            )
-          : // eslint-disable-next-line @typescript-eslint/no-deprecated
-            from(Presentation.presentation.getContent(requestProps)).pipe(map((content) => (content ? content.contentSet : [])))
-        ).subscribe({
-          next: resolve,
-          error: reject,
-        });
-      });
-=======
   const [itemsLoader, setItemsLoader] = useState<NavigationPropertyItemsLoader | undefined>();
->>>>>>> 7a5b2a02
 
   const [state, setLoadedOptions] = useState<NavigationPropertyValuesLoaderState>({
     options: [],
@@ -206,7 +180,7 @@
           mergeMap((result) => (result ? result.items : EMPTY)),
           toArray(),
         )
-      : // eslint-disable-next-line deprecation/deprecation
+      : // eslint-disable-next-line @typescript-eslint/no-deprecated
         from(Presentation.presentation.getContent(requestProps)).pipe(map((content) => (content ? content.contentSet : [])))
     ).subscribe({
       next: resolve,
