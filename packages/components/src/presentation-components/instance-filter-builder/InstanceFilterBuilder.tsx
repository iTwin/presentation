--- conflicted
+++ resolved
@@ -21,17 +21,16 @@
 } from "@itwin/components-react";
 import { assert } from "@itwin/core-bentley";
 import { IModelConnection } from "@itwin/core-frontend";
-import { ComboBox, SelectOption } from "@itwin/itwinui-react";
+import { ComboBox, Input, SelectOption } from "@itwin/itwinui-react";
 import { ClassInfo, Descriptor } from "@itwin/presentation-common";
+import { useSchemaMetadataContext } from "../common/SchemaMetadataContext";
 import { translate } from "../common/Utils";
 import { navigationPropertyEditorContext, NavigationPropertyEditorContextProps } from "../properties/NavigationPropertyEditor";
+import { UniquePropertyValuesSelector } from "../properties/UniquePropertyValuesSelector";
+import { useQuantityValueInput, UseQuantityValueInputProps } from "../properties/UseQuantityValueInput";
 import { getIModelMetadataProvider } from "./ECMetadataProvider";
 import { PresentationInstanceFilterProperty } from "./PresentationInstanceFilterProperty";
 import { createInstanceFilterPropertyInfos, getInstanceFilterFieldName, InstanceFilterPropertyInfo } from "./Utils";
-import { UniquePropertyValuesSelector } from "../properties/UniquePropertyValuesSelector";
-import { useSchemaMetadataContext } from "../common/SchemaMetadataContext";
-import { Input } from "@itwin/itwinui-react";
-import { useQuantityValueInput, UseQuantityValueInputProps } from "../properties/UseQuantityValueInput";
 
 /**
  * Props for [[InstanceFilterBuilder]] component.
@@ -42,23 +41,12 @@
   selectedClasses: ClassInfo[];
   /** List of all available classes. */
   classes: ClassInfo[];
-<<<<<<< HEAD
-  /** Callback that is invoked when class is selected. */
-  onClassSelected: (selectedClass: ClassInfo) => void;
-  /** Callback that is invoked when class is de-selected. */
-  onClassDeselected: (selectedClass: ClassInfo) => void;
-  /** Callback that is invoked when all selected classes are cleared. */
-  onClearClasses: () => void;
+  /** Callback that is invoked when selected classes changes. */
+  onSelectedClassesChanged: (classIds: string[]) => void;
   /** iModel connection that will be used for getting [[navigationPropertyEditorContext]] */
   imodel: IModelConnection;
   /** [Descriptor]($presentation-common) that will be used for getting [[navigationPropertyEditorContext]]. */
   descriptor: Descriptor;
-=======
-  /** Callback that is invoked when filter is changed. */
-  onFilterChanged: (filter?: PropertyFilter) => void;
-  /** Callback that is invoked when selected classes changes. */
-  onSelectedClassesChanged: (classIds: string[]) => void;
->>>>>>> 2cc53866
 }
 
 /**
@@ -67,13 +55,9 @@
  * @internal
  */
 export function InstanceFilterBuilder(props: InstanceFilterBuilderProps) {
-<<<<<<< HEAD
-  const { selectedClasses, classes, onClassSelected, onClassDeselected, onClearClasses, imodel, descriptor, ...restProps } = props;
+  const { selectedClasses, classes, onSelectedClassesChanged, imodel, descriptor, ...restProps } = props;
 
   const navigationPropertyEditorContextValue = useFilterBuilderNavigationPropertyEditorContext(imodel, descriptor);
-=======
-  const { selectedClasses, classes, onSelectedClassesChanged, ...restProps } = props;
->>>>>>> 2cc53866
 
   const options = useMemo(() => classes.map(createOption), [classes]);
   const selectedOptions = useMemo(() => selectedClasses.map((classInfo) => classInfo.id), [selectedClasses]);
