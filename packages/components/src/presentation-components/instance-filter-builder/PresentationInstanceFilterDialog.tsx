--- conflicted
+++ resolved
@@ -49,13 +49,10 @@
   filterResultCountRenderer?: (filter?: PresentationInstanceFilterInfo) => React.ReactNode;
   /** Dialog title. */
   title?: React.ReactNode;
-<<<<<<< HEAD
   /** Initial filter that will be show when component is mounted. */
   initialFilter?: PresentationInstanceFilterInfo;
-=======
   /** Should unique values renderer be enabled */
   enableUniqueValuesRenderer?: boolean;
->>>>>>> 065db516
 }
 
 /**
@@ -113,7 +110,7 @@
 }
 
 function PresentationInstanceFilterDialogContent(props: PresedntationInstanceFilterDialogContentProps) {
-  const { onApply, initialFilter, descriptor, imodel, ruleGroupDepthLimit, filterResultCountRenderer, onClose } = props;
+  const { onApply, initialFilter, descriptor, imodel, ruleGroupDepthLimit, filterResultCountRenderer, onClose, enableUniqueValuesRenderer } = props;
   const [initialPropertyFilter] = useState(() => (initialFilter ? convertPresentationFilterToPropertyFilter(descriptor, initialFilter.filter) : undefined));
 
   const { rootGroup, actions, buildFilter } = usePropertyFilterBuilder({
@@ -147,6 +144,7 @@
       <Dialog.Content className="presentation-instance-filter-content">
         <InstanceFilterBuilder
           {...filteringProps}
+          enableUniqueValuesRenderer={enableUniqueValuesRenderer}
           rootGroup={rootGroup}
           actions={actions}
           ruleGroupDepthLimit={ruleGroupDepthLimit}
