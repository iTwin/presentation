/*---------------------------------------------------------------------------------------------
 * Copyright (c) Bentley Systems, Incorporated. All rights reserved.
 * See LICENSE.md in the project root for license terms and full copyright notice.
 *--------------------------------------------------------------------------------------------*/
/** @packageDocumentation
 * @module Tree
 */

import { DelayLoadedTreeNodeItem, ImmediatelyLoadedTreeNodeItem, TreeNodeItem } from "@itwin/components-react";
import { Descriptor, NodeKey } from "@itwin/presentation-common";
import { PresentationInstanceFilterInfo } from "../instance-filter-builder/Types";

/**
 * Describes descriptor used for hierarchy level filtering. It can be lazy loaded.
 * @beta
 */
export type HierarchyLevelFilteringDescriptor = Descriptor | (() => Promise<Descriptor>);

/**
 * Data structure that describes information for tree item hierarchy level filtering.
 * @beta
 */
export interface PresentationTreeNodeItemFilteringInfo {
  /**
   * Descriptor that describes instances of this tree node item hierarchy level. It can be used to create instance
   * filter using [[PresentationInstanceFilterBuilder]].
   *
   * If it is set to `undefined` hierarchy level under this node is not filterable.
   */
<<<<<<< HEAD
  descriptor: HierarchyLevelFilteringDescriptor;
  /** Currently active filter for this item hierarchy. */
=======
  descriptor: Descriptor | (() => Promise<Descriptor>);
  /**
   * List of filters applied on ancestor nodes. Some nodes might need to apply ancestor filter to get correct children.
   * For example, grouping node under filtered hierarchy level.
   */
  ancestorFilters: PresentationInstanceFilterInfo[];
  /**
   * Currently active filter.
   */
>>>>>>> 0827b55d
  active?: PresentationInstanceFilterInfo;
}

/**
 * Data structure that describes tree node item created by [[PresentationTreeDataProvider]].
 * @beta
 */
export interface PresentationTreeNodeItem extends DelayLoadedTreeNodeItem {
  /** Node key of the node from which this item was created. */
  key: NodeKey;
  /** Information for this item hierarchy level filtering. */
  filtering?: PresentationTreeNodeItemFilteringInfo;
}

/**
 * Data structure that describes tree node item created by [[PresentationTreeDataProvider]]
 * which is used to carry information message.
 * @beta
 */
export interface PresentationInfoTreeNodeItem extends ImmediatelyLoadedTreeNodeItem {
  /** Message that his tree item is carrying. */
  message: string;
  /** Selection is disabled for this type of tree item. */
  isSelectionDisabled: true;
  /** This type of tree item cannot have children. */
  children: undefined;
}

/**
 * Describes tree node item that supports hierarchy level filtering.
 * @beta
 */
export type FilterablePresentationTreeNodeItem = PresentationTreeNodeItem & {
  filtering: PresentationTreeNodeItemFilteringInfo;
};

/**
 * Function that checks if supplied [TreeNodeItem]($components-react) is [[PresentationTreeNodeItem]].
 * @beta
 */
export function isPresentationTreeNodeItem(item: TreeNodeItem): item is PresentationTreeNodeItem {
  return (item as PresentationTreeNodeItem).key !== undefined;
}

/**
 * Function that checks if supplied [TreeNodeItem]($components-react) is [[PresentationInfoTreeNodeItem]].
 * @beta
 */
export function isPresentationInfoTreeNodeItem(item: TreeNodeItem): item is PresentationInfoTreeNodeItem {
  return (item as PresentationInfoTreeNodeItem).message !== undefined;
}

/**
 * Function that check if supplied [[PresentationTreeNodeItem]] is [[FilterablePresentationTreeNodeItem]].
 * @beta
 */
export function isFilterablePresentationTreeNodeItem(item: PresentationTreeNodeItem): item is FilterablePresentationTreeNodeItem {
  return item.filtering !== undefined;
}<|MERGE_RESOLUTION|>--- conflicted
+++ resolved
@@ -27,11 +27,7 @@
    *
    * If it is set to `undefined` hierarchy level under this node is not filterable.
    */
-<<<<<<< HEAD
   descriptor: HierarchyLevelFilteringDescriptor;
-  /** Currently active filter for this item hierarchy. */
-=======
-  descriptor: Descriptor | (() => Promise<Descriptor>);
   /**
    * List of filters applied on ancestor nodes. Some nodes might need to apply ancestor filter to get correct children.
    * For example, grouping node under filtered hierarchy level.
@@ -40,7 +36,6 @@
   /**
    * Currently active filter.
    */
->>>>>>> 0827b55d
   active?: PresentationInstanceFilterInfo;
 }
 
