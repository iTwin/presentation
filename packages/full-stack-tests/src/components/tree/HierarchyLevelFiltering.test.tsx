/*---------------------------------------------------------------------------------------------
 * Copyright (c) Bentley Systems, Incorporated. All rights reserved.
 * See LICENSE.md in the project root for license terms and full copyright notice.
 *--------------------------------------------------------------------------------------------*/

import { expect } from "chai";
import { useState } from "react";
import sinon from "sinon";
import { SelectionMode, TreeRendererProps, UiComponents } from "@itwin/components-react";
import { IModelApp, IModelConnection } from "@itwin/core-frontend";
import { Ruleset } from "@itwin/presentation-common";
import { PresentationTree, PresentationTreeRenderer, usePresentationTreeState } from "@itwin/presentation-components";
import { buildTestIModel } from "@itwin/presentation-testing";
import { fireEvent, getByRole, getByText, render, waitFor } from "@testing-library/react";
import userEvent from "@testing-library/user-event";
import { insertPhysicalElement, insertPhysicalModelWithPartition, insertSpatialCategory } from "../../IModelUtils";
import { initialize, terminate } from "../../IntegrationTests";
import { getNodeByLabel, toggleExpandNode } from "../TreeUtils";

/* eslint-disable @typescript-eslint/naming-convention */

describe("Learning snippets", () => {
  describe("Tree", () => {
    stubGlobals();

    before(async () => {
      await initialize();
      await UiComponents.initialize(IModelApp.localization);
      HTMLElement.prototype.scrollIntoView = () => {};
    });

    after(async () => {
      delete (HTMLElement.prototype as any).scrollIntoView;
      await terminate();
    });

    it("renders tree with hierarchy level filtering", async function () {
      // __PUBLISH_EXTRACT_START__ Presentation.Components.HierarchyLevelFiltering
      function MyTree(props: { imodel: IModelConnection }) {
        const state = usePresentationTreeState({ imodel: props.imodel, ruleset, pagingSize: 10 });

        // width and height should generally we computed using ResizeObserver API or one of its derivatives
        const [width] = useState(400);
        const [height] = useState(600);

        if (!state) {
          return null;
        }

        // create presentation-specific tree renderer that enables hierarchy
        // level filtering
<<<<<<< HEAD
        const treeRenderer = (treeRendererProps: TreeRendererProps) => <PresentationTreeRenderer {...treeRendererProps} nodeLoader={nodeLoader} />;
=======
        const treeRenderer = (treeRendererProps: TreeRendererProps) => (
          <PresentationTreeRenderer {...treeRendererProps} imodel={props.imodel} modelSource={state.nodeLoader.modelSource} />
        );
>>>>>>> e1aba0d0

        return (
          <PresentationTree
            width={width}
            height={height}
            state={state}
            selectionMode={SelectionMode.Extended}
            // supply the tree renderer we created above
            treeRenderer={treeRenderer}
          />
        );
      }
      // __PUBLISH_EXTRACT_END__

      // set up imodel for the test
      // eslint-disable-next-line deprecation/deprecation
      const imodel = await buildTestIModel(this, async (builder) => {
        const categoryKey = insertSpatialCategory({ builder, codeValue: "My Category" });
        const modelKey = insertPhysicalModelWithPartition({ builder, codeValue: "My Model" });
        insertPhysicalElement({ builder, userLabel: "My Element 1", modelId: modelKey.id, categoryId: categoryKey.id });
        insertPhysicalElement({ builder, userLabel: "My Element 2", modelId: modelKey.id, categoryId: categoryKey.id });
      });

      // render the component
      const user = userEvent.setup();
      const { container, baseElement } = render(<MyTree imodel={imodel} />);
      await waitFor(() => getByRole(container, "tree"));

      // find & expand the model node
      const modelNode = await waitFor(() => getNodeByLabel(container, "My Model"));
      toggleExpandNode(modelNode);
      // expect 2 element nodes
      await waitFor(() => getNodeByLabel(container, "My Element 1"));
      await waitFor(() => getNodeByLabel(container, "My Element 2"));

      // open the filtering dialog
      const filteringButton = modelNode.querySelector(".presentation-components-node-action-buttons button")!;
      fireEvent.click(filteringButton);
      const filteringDialog = await waitFor(() => getByRole(baseElement, "dialog"));

      // open property selector and select the "User Label" property
      const propertySelector = await waitFor(() => {
        const input = filteringDialog.querySelector<HTMLInputElement>(".rule-property .iui-input")!;
        expect(input).to.not.be.null;
        return input;
      });
      fireEvent.focus(propertySelector);
      fireEvent.click(getByText(baseElement, "User Label"));
      await waitFor(() => expect(propertySelector.value).to.eq("User Label"));

      // focus value input box
      const propertyValueBox = filteringDialog.querySelector<HTMLInputElement>(".rule-value .iui-input")!;
      expect(propertyValueBox).to.not.be.null;
      fireEvent.focus(propertyValueBox);
      await user.type(propertyValueBox, "My Element 2");
      fireEvent.blur(propertyValueBox);
      await waitFor(() => {
        // wait for the "apply" button to become enabled
        const disabledButton = filteringDialog.querySelector(".presentation-instance-filter-dialog-apply-button[disabled]");
        if (disabledButton) {
          throw new Error(`The "Apply" button is disabled`);
        }
      });

      // do filter
      const applyFilterButton = filteringDialog.querySelector(".presentation-instance-filter-dialog-apply-button")!;
      expect(applyFilterButton).to.not.be.null;
      fireEvent.click(applyFilterButton);

      // expect 1 element node
      await waitFor(() => getNodeByLabel(container, "My Element 2"));
      expect(() => getNodeByLabel(container, "My Element 1")).to.throw();
    });
  });
});

const ruleset: Ruleset = {
  id: "elements-grouped-by-models",
  rules: [
    {
      ruleType: "RootNodes",
      specifications: [
        {
          specType: "InstanceNodesOfSpecificClasses",
          classes: { schemaName: "BisCore", classNames: ["PhysicalModel"], arePolymorphic: true },
          groupByClass: false,
          groupByLabel: false,
        },
      ],
    },
    {
      ruleType: "ChildNodes",
      condition: `ParentNode.IsOfClass("Model", "BisCore")`,
      specifications: [
        {
          specType: "RelatedInstanceNodes",
          relationshipPaths: [
            {
              relationship: { schemaName: "BisCore", className: "ModelContainsElements" },
              direction: "Forward",
            },
          ],
          groupByClass: false,
          groupByLabel: false,
        },
      ],
    },
  ],
};

/**
 * Stubs global 'requestAnimationFrame' and 'cancelAnimationFrame' functions and 'DOMMatrix' interface.
 * 'requestAnimationFrame' and 'cancelAnimationFrame' is needed for tests using the 'react-select' component.
 * 'DOMMatrix' is needed for tests using draggable 'Dialog'.
 */
function stubGlobals() {
  const raf = global.requestAnimationFrame;
  const caf = global.cancelAnimationFrame;
  const domMatrix = global.DOMMatrix;

  before(() => {
    Object.defineProperty(global, "requestAnimationFrame", {
      writable: true,
      value: (cb: FrameRequestCallback) => {
        return setTimeout(cb, 0);
      },
    });
    Object.defineProperty(global, "cancelAnimationFrame", {
      writable: true,
      value: (handle: number) => {
        clearTimeout(handle);
      },
    });
    Object.defineProperty(global, "DOMMatrix", {
      writable: true,
      value: sinon.fake(() => ({ m41: 0, m42: 0 })),
    });
  });

  after(() => {
    Object.defineProperty(global, "requestAnimationFrame", {
      writable: true,
      value: raf,
    });
    Object.defineProperty(global, "cancelAnimationFrame", {
      writable: true,
      value: caf,
    });
    Object.defineProperty(global, "DOMMatrix", {
      writable: true,
      value: domMatrix,
    });
  });
}<|MERGE_RESOLUTION|>--- conflicted
+++ resolved
@@ -49,13 +49,7 @@
 
         // create presentation-specific tree renderer that enables hierarchy
         // level filtering
-<<<<<<< HEAD
-        const treeRenderer = (treeRendererProps: TreeRendererProps) => <PresentationTreeRenderer {...treeRendererProps} nodeLoader={nodeLoader} />;
-=======
-        const treeRenderer = (treeRendererProps: TreeRendererProps) => (
-          <PresentationTreeRenderer {...treeRendererProps} imodel={props.imodel} modelSource={state.nodeLoader.modelSource} />
-        );
->>>>>>> e1aba0d0
+        const treeRenderer = (treeRendererProps: TreeRendererProps) => <PresentationTreeRenderer {...treeRendererProps} nodeLoader={state.nodeLoader} />;
 
         return (
           <PresentationTree
