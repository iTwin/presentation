/*---------------------------------------------------------------------------------------------
 * Copyright (c) Bentley Systems, Incorporated. All rights reserved.
 * See LICENSE.md in the project root for license terms and full copyright notice.
 *--------------------------------------------------------------------------------------------*/

import { expect } from "chai";
import sinon from "sinon";
import { BeUiEvent } from "@itwin/core-bentley";
import { IModelApp, IModelConnection, SelectedViewportChangedArgs, SpatialViewState, ViewManager, ViewState } from "@itwin/core-frontend";
import { Point3d, Vector3d } from "@itwin/core-geometry";
import { UiIModelComponents, ViewportComponent } from "@itwin/imodel-components-react";
import { InstanceKey, KeySet } from "@itwin/presentation-common";
import { viewWithUnifiedSelection } from "@itwin/presentation-components";
import { Presentation } from "@itwin/presentation-frontend";
import { buildTestIModel } from "@itwin/presentation-testing";
import { render, waitFor } from "@testing-library/react";
import { insertPhysicalElement, insertPhysicalModelWithPartition, insertSpatialCategory } from "../../IModelUtils";
import { initialize, terminate } from "../../IntegrationTests";

/* eslint-disable @typescript-eslint/naming-convention */

describe("Learning snippets", async () => {
  describe("Viewport", () => {
    before(async () => {
      await initialize();
      await UiIModelComponents.initialize();
    });

    after(async () => {
      await terminate();
      sinon.restore();
    });

    it("renders unified selection viewport", async function () {
      // __PUBLISH_EXTRACT_START__ Presentation.Components.UnifiedSelection.Viewport
      // use `viewWithUnifiedSelection` HOC to create an enhanced `ViewportComponent` that synchronizes with unified selection
      const UnifiedSelectionViewport = viewWithUnifiedSelection(ViewportComponent);
      // besides the above line, the component may be used just like the general `ViewportComponent` from `@itwin/imodel-components-react`
      function MyViewport(props: { imodel: IModelConnection; initialViewState: ViewState }) {
        return <UnifiedSelectionViewport imodel={imodel} viewState={props.initialViewState} />;
      }
      // __PUBLISH_EXTRACT_END__

      // set up imodel for the test
      const elementKeys: InstanceKey[] = [];
      // eslint-disable-next-line deprecation/deprecation
      const imodel = await buildTestIModel(this, async (builder) => {
<<<<<<< HEAD
        const categoryKey = insertSpatialCategory({ builder, label: "My Category" });
        const modelKey = insertPhysicalModelWithPartition({ builder, label: "My Model" });
        elementKeys.push(insertPhysicalElement({ builder, userLabel: "My Assembly Element", modelId: modelKey.id, categoryId: categoryKey.id })),
          elementKeys.push(
            insertPhysicalElement({ builder, userLabel: "My Child Element 1", modelId: modelKey.id, categoryId: categoryKey.id, parentId: elementKeys[0].id }),
            insertPhysicalElement({ builder, userLabel: "My Child Element 2", modelId: modelKey.id, categoryId: categoryKey.id, parentId: elementKeys[0].id }),
=======
        const categoryKey = insertSpatialCategory({ builder, fullClassNameSeparator: ":", label: "My Category" });
        const modelKey = insertPhysicalModelWithPartition({ builder, fullClassNameSeparator: ":", label: "My Model" });
        elementKeys.push(
          insertPhysicalElement({ builder, fullClassNameSeparator: ":", userLabel: "My Assembly Element", modelId: modelKey.id, categoryId: categoryKey.id }),
        ),
          elementKeys.push(
            insertPhysicalElement({
              builder,
              fullClassNameSeparator: ":",
              userLabel: "My Child Element 1",
              modelId: modelKey.id,
              categoryId: categoryKey.id,
              parentId: elementKeys[0].id,
            }),
            insertPhysicalElement({
              builder,
              fullClassNameSeparator: ":",
              userLabel: "My Child Element 2",
              modelId: modelKey.id,
              categoryId: categoryKey.id,
              parentId: elementKeys[0].id,
            }),
>>>>>>> 2cc53866
          );
      });

      // we're not rendering on a screen, so need to stub some stuff
      setupViewportStubs();

      // render the component
      const { getByTestId } = render(
        <MyViewport imodel={imodel} initialViewState={SpatialViewState.createBlank(imodel, Point3d.createZero(), Vector3d.create(400, 400))} />,
      );
      await waitFor(() => getByTestId("viewport-component"));

      // test Unified Selection -> Hilited elements synchronization
      Presentation.selection.replaceSelection("", imodel, new KeySet([elementKeys[0]]));
      await waitFor(() => {
        expect(imodel.hilited.models.isEmpty).to.be.true;
        expect(imodel.hilited.subcategories.isEmpty).to.be.true;
        expect(imodel.hilited.elements.toId64Array())
          .to.have.lengthOf(3)
          .and.to.include.members(elementKeys.map((k) => k.id));
        expect([...imodel.selectionSet.elements])
          .to.have.lengthOf(3)
          .and.to.include.members(elementKeys.map((k) => k.id));
      });

      Presentation.selection.clearSelection("", imodel);
      await waitFor(() => {
        expect(imodel.hilited.models.isEmpty).to.be.true;
        expect(imodel.hilited.subcategories.isEmpty).to.be.true;
        expect(imodel.hilited.elements.isEmpty).to.be.true;
        expect(imodel.selectionSet.size).to.eq(0);
      });

      // test Viewport elements selection => Unified Selection synchronization
      imodel.selectionSet.replace(elementKeys[2].id);
      await waitFor(() => {
        const selection = Presentation.selection.getSelection(imodel);
        expect(selection)
          .to.satisfy((sel: KeySet) => sel.size === 1)
          .and.satisfy((sel: KeySet) => sel.has(elementKeys[2]));
      });

      imodel.selectionSet.emptyAll();
      await waitFor(() => {
        const selection = Presentation.selection.getSelection(imodel);
        expect(selection.isEmpty).to.be.true;
      });
    });
  });
});

function setupViewportStubs() {
  // `ViewportComponent` calls some of the `ViewManager` functions (gets it through `IModelApp.viewManager`)
  const viewManager = sinon.createStubInstance(ViewManager, {
    addViewport: sinon.stub(),
    dropViewport: sinon.stub(),
  });
  (viewManager as any).onSelectedViewportChanged = new BeUiEvent<SelectedViewportChangedArgs>();
  sinon.stub(IModelApp, "viewManager").get(() => viewManager as unknown as ViewManager);

  // `ScreenViewport` requires a size and JSDom doesn't set that up
  sinon.stub(HTMLElement.prototype, "clientWidth").get(() => 400);
  sinon.stub(HTMLElement.prototype, "clientHeight").get(() => 400);
}<|MERGE_RESOLUTION|>--- conflicted
+++ resolved
@@ -45,14 +45,6 @@
       const elementKeys: InstanceKey[] = [];
       // eslint-disable-next-line deprecation/deprecation
       const imodel = await buildTestIModel(this, async (builder) => {
-<<<<<<< HEAD
-        const categoryKey = insertSpatialCategory({ builder, label: "My Category" });
-        const modelKey = insertPhysicalModelWithPartition({ builder, label: "My Model" });
-        elementKeys.push(insertPhysicalElement({ builder, userLabel: "My Assembly Element", modelId: modelKey.id, categoryId: categoryKey.id })),
-          elementKeys.push(
-            insertPhysicalElement({ builder, userLabel: "My Child Element 1", modelId: modelKey.id, categoryId: categoryKey.id, parentId: elementKeys[0].id }),
-            insertPhysicalElement({ builder, userLabel: "My Child Element 2", modelId: modelKey.id, categoryId: categoryKey.id, parentId: elementKeys[0].id }),
-=======
         const categoryKey = insertSpatialCategory({ builder, fullClassNameSeparator: ":", label: "My Category" });
         const modelKey = insertPhysicalModelWithPartition({ builder, fullClassNameSeparator: ":", label: "My Model" });
         elementKeys.push(
@@ -75,7 +67,6 @@
               categoryId: categoryKey.id,
               parentId: elementKeys[0].id,
             }),
->>>>>>> 2cc53866
           );
       });
 
