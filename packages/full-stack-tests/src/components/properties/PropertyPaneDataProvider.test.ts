--- conflicted
+++ resolved
@@ -45,11 +45,7 @@
       it("creates empty result when properties requested for 0 instances", async function () {
         // eslint-disable-next-line deprecation/deprecation
         const imodel = await buildTestIModel(this, async (builder) => {
-<<<<<<< HEAD
-          insertSpatialCategory({ builder, label: "My Category" });
-=======
           insertSpatialCategory({ builder, fullClassNameSeparator: ":", label: "My Category" });
->>>>>>> 2cc53866
         });
         await using(createProvider({ imodel, ruleset: DEFAULT_PROPERTY_GRID_RULESET }), async (provider) => {
           provider.keys = new KeySet();
@@ -64,11 +60,6 @@
         let elementKey: InstanceKey;
         // eslint-disable-next-line deprecation/deprecation
         const imodel = await buildTestIModel(this, async (builder) => {
-<<<<<<< HEAD
-          categoryKey = insertSpatialCategory({ builder, label: "My Category" });
-          modelKey = insertPhysicalModelWithPartition({ builder, label: "My Model" });
-          elementKey = insertPhysicalElement({ builder, userLabel: "My Element", modelId: modelKey.id, categoryId: categoryKey.id });
-=======
           categoryKey = insertSpatialCategory({ builder, fullClassNameSeparator: ":", label: "My Category" });
           modelKey = insertPhysicalModelWithPartition({ builder, fullClassNameSeparator: ":", label: "My Model" });
           elementKey = insertPhysicalElement({
@@ -78,7 +69,6 @@
             modelId: modelKey.id,
             categoryId: categoryKey.id,
           });
->>>>>>> 2cc53866
         });
         await using(createProvider({ imodel, ruleset: DEFAULT_PROPERTY_GRID_RULESET }), async (provider) => {
           provider.keys = new KeySet([elementKey]);
@@ -111,11 +101,6 @@
         let elementKey: InstanceKey;
         // eslint-disable-next-line deprecation/deprecation
         const imodel = await buildTestIModel(this, async (builder) => {
-<<<<<<< HEAD
-          categoryKey = insertSpatialCategory({ builder, label: "My Category" });
-          modelKey = insertPhysicalModelWithPartition({ builder, label: "My Model" });
-          elementKey = insertPhysicalElement({ builder, userLabel: "My Element", modelId: modelKey.id, categoryId: categoryKey.id });
-=======
           categoryKey = insertSpatialCategory({ builder, fullClassNameSeparator: ":", label: "My Category" });
           modelKey = insertPhysicalModelWithPartition({ builder, fullClassNameSeparator: ":", label: "My Model" });
           elementKey = insertPhysicalElement({
@@ -125,7 +110,6 @@
             modelId: modelKey.id,
             categoryId: categoryKey.id,
           });
->>>>>>> 2cc53866
         });
         await using(createProvider({ imodel, ruleset: DEFAULT_PROPERTY_GRID_RULESET }), async (provider) => {
           provider.keys = new KeySet([{ className: "BisCore:Element", id: elementKey.id }]);
@@ -156,11 +140,7 @@
         let categoryKey: InstanceKey;
         // eslint-disable-next-line deprecation/deprecation
         const imodel = await buildTestIModel(this, async (builder) => {
-<<<<<<< HEAD
-          categoryKey = insertSpatialCategory({ builder, label: "My Category" });
-=======
-          categoryKey = insertSpatialCategory({ builder, fullClassNameSeparator: ":", label: "My Category" });
->>>>>>> 2cc53866
+          categoryKey = insertSpatialCategory({ builder, fullClassNameSeparator: ":", label: "My Category" });
         });
         await using(createProvider({ imodel, ruleset: DEFAULT_PROPERTY_GRID_RULESET }), async (provider) => {
           sinon.stub(provider as any, "isFieldFavorite").returns(true);
@@ -196,11 +176,7 @@
         let categoryKey: InstanceKey;
         // eslint-disable-next-line deprecation/deprecation
         const imodel = await buildTestIModel(this, async (builder) => {
-<<<<<<< HEAD
-          categoryKey = insertSpatialCategory({ builder, label: "My Category" });
-=======
-          categoryKey = insertSpatialCategory({ builder, fullClassNameSeparator: ":", label: "My Category" });
->>>>>>> 2cc53866
+          categoryKey = insertSpatialCategory({ builder, fullClassNameSeparator: ":", label: "My Category" });
         });
         await using(
           createProvider({
@@ -244,11 +220,7 @@
         let categoryKey: InstanceKey;
         // eslint-disable-next-line deprecation/deprecation
         const imodel = await buildTestIModel(this, async (builder) => {
-<<<<<<< HEAD
-          categoryKey = insertSpatialCategory({ builder, label: "My Category" });
-=======
-          categoryKey = insertSpatialCategory({ builder, fullClassNameSeparator: ":", label: "My Category" });
->>>>>>> 2cc53866
+          categoryKey = insertSpatialCategory({ builder, fullClassNameSeparator: ":", label: "My Category" });
         });
 
         await using(createProvider({ imodel, ruleset: DEFAULT_PROPERTY_GRID_RULESET }), async (provider) => {
@@ -271,14 +243,6 @@
         let externalsSourceAspectKey: InstanceKey;
         // eslint-disable-next-line deprecation/deprecation
         const imodel = await buildTestIModel(this, async (builder) => {
-<<<<<<< HEAD
-          const categoryKey = insertSpatialCategory({ builder, label: "My Category" });
-          const modelKey = insertPhysicalModelWithPartition({ builder, label: "My Model" });
-          elementKey = insertPhysicalElement({ builder, userLabel: "My Element", modelId: modelKey.id, categoryId: categoryKey.id });
-          const repositoryLinkKey = insertRepositoryLink({ builder, repositoryUrl: "Repository URL", repositoryLabel: "Repository Label" });
-          externalsSourceAspectKey = insertExternalSourceAspect({
-            builder,
-=======
           const categoryKey = insertSpatialCategory({ builder, fullClassNameSeparator: ":", label: "My Category" });
           const modelKey = insertPhysicalModelWithPartition({ builder, fullClassNameSeparator: ":", label: "My Model" });
           elementKey = insertPhysicalElement({
@@ -297,7 +261,6 @@
           externalsSourceAspectKey = insertExternalSourceAspect({
             builder,
             fullClassNameSeparator: ":",
->>>>>>> 2cc53866
             elementId: elementKey.id,
             identifier: "My External Source Aspect",
             repositoryId: repositoryLinkKey.id,
@@ -341,11 +304,7 @@
     let categoryKey: InstanceKey;
     // eslint-disable-next-line deprecation/deprecation
     const imodel = await buildTestIModel(this, async (builder) => {
-<<<<<<< HEAD
-      categoryKey = insertSpatialCategory({ builder, label: "My Category" });
-=======
       categoryKey = insertSpatialCategory({ builder, fullClassNameSeparator: ":", label: "My Category" });
->>>>>>> 2cc53866
     });
     const checkDataProvider = async () => {
       await using(new PresentationPropertyDataProvider({ imodel }), async (p) => {
