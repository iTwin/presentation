/*---------------------------------------------------------------------------------------------
 * Copyright (c) Bentley Systems, Incorporated. All rights reserved.
 * See LICENSE.md in the project root for license terms and full copyright notice.
 *--------------------------------------------------------------------------------------------*/

import { PhysicalPartition, Subject } from "@itwin/core-backend";
import { IModel } from "@itwin/core-common";
<<<<<<< HEAD
import { IModelConnection } from "@itwin/core-frontend";
import { SchemaContext } from "@itwin/ecschema-metadata";
import { ECSchemaRpcLocater } from "@itwin/ecschema-rpcinterface-common";
import { createECSqlQueryExecutor, createMetadataProvider } from "@itwin/presentation-core-interop";
import { HierarchyProvider, IHierarchyLevelDefinitionsFactory, NodeSelectClauseFactory } from "@itwin/presentation-hierarchy-builder";
=======
import { IHierarchyLevelDefinitionsFactory, NodeSelectClauseFactory } from "@itwin/presentation-hierarchy-builder";
>>>>>>> 901f2fa6
import { buildIModel, insertPhysicalPartition, insertSubject } from "../../IModelUtils";
import { initialize, terminate } from "../../IntegrationTests";
import { NodeValidators, validateHierarchy } from "../HierarchyValidation";
import { createProvider } from "../Utils";

describe("Stateless hierarchy builder", () => {
  describe("Multi level grouping", () => {
    let selectClauseFactory: NodeSelectClauseFactory;
    let subjectClassName: string;
    let physicalPartitionClassName: string;

    before(async function () {
      await initialize();
      subjectClassName = Subject.classFullName.replace(":", ".");
      physicalPartitionClassName = PhysicalPartition.classFullName.replace(":", ".");
      selectClauseFactory = new NodeSelectClauseFactory();
    });

    after(async () => {
      await terminate();
    });

    it("groups by base class, class and label", async function () {
      const labelGroupName1 = "test1";
      const labelGroupName2 = "test2";
      const { imodel, ...keys } = await buildIModel(this, async (builder) => {
        const childSubject1 = insertSubject({ builder, codeValue: "A1", parentId: IModel.rootSubjectId, userLabel: labelGroupName1 });
        const childSubject2 = insertSubject({ builder, codeValue: "A2", parentId: IModel.rootSubjectId, userLabel: labelGroupName1 });
        const childPartition3 = insertPhysicalPartition({ builder, codeValue: "B3", parentId: IModel.rootSubjectId, userLabel: labelGroupName1 });
        const childPartition4 = insertPhysicalPartition({ builder, codeValue: "B4", parentId: IModel.rootSubjectId, userLabel: labelGroupName2 });
        const childPartition5 = insertPhysicalPartition({ builder, codeValue: "B5", parentId: IModel.rootSubjectId, userLabel: labelGroupName2 });
        return { childSubject1, childSubject2, childPartition3, childPartition4, childPartition5 };
      });

      const customHierarchy: IHierarchyLevelDefinitionsFactory = {
        async defineHierarchyLevel(parentNode) {
          if (!parentNode) {
            return [
              {
                fullClassName: `BisCore.InformationContentElement`,
                query: {
                  ecsql: `
                    SELECT ${await selectClauseFactory.createSelectClause({
                      ecClassId: { selector: `this.ECClassId` },
                      ecInstanceId: { selector: `this.ECInstanceId` },
                      nodeLabel: { selector: `this.UserLabel` },
                      grouping: {
                        byClass: true,
                        byLabel: true,
                        byBaseClasses: {
                          fullClassNames: ["BisCore.InformationContentElement", "BisCore.InformationPartitionElement"],
                        },
                      },
                    })}
                    FROM (
                      SELECT ECClassId, ECInstanceId, UserLabel, Parent
                      FROM ${subjectClassName}
                      UNION ALL
                      SELECT ECClassId, ECInstanceId, UserLabel, Parent
                      FROM ${physicalPartitionClassName}
                    ) AS this
                    WHERE this.Parent.Id = (${IModel.rootSubjectId})
                  `,
                },
              },
            ];
          }
          return [];
        },
      };

      await validateHierarchy({
        provider: createProvider({ imodel, hierarchy: customHierarchy }),
        expect: [
          NodeValidators.createForClassGroupingNode({
<<<<<<< HEAD
            className: physicalPartitionClassName,
            children: [
              NodeValidators.createForInstanceNode({
                instanceKeys: [keys.childPartition3],
                children: false,
=======
            label: "Information Content Element",
            className: "BisCore.InformationContentElement",
            children: [
              NodeValidators.createForClassGroupingNode({
                label: "Information Partition",
                className: "BisCore.InformationPartitionElement",
                children: [
                  NodeValidators.createForClassGroupingNode({
                    className: physicalPartitionClassName,
                    children: [
                      NodeValidators.createForLabelGroupingNode({
                        label: labelGroupName1,
                        children: [
                          NodeValidators.createForInstanceNode({
                            instanceKeys: [keys.childPartition3],
                            children: false,
                          }),
                        ],
                      }),

                      NodeValidators.createForLabelGroupingNode({
                        label: labelGroupName2,
                        children: [
                          NodeValidators.createForInstanceNode({
                            instanceKeys: [keys.childPartition4],
                            children: false,
                          }),
                          NodeValidators.createForInstanceNode({
                            instanceKeys: [keys.childPartition5],
                            children: false,
                          }),
                        ],
                      }),
                    ],
                  }),
                ],
>>>>>>> 901f2fa6
              }),
              NodeValidators.createForLabelGroupingNode({
                label: labelGroupName2,
                children: [
<<<<<<< HEAD
                  NodeValidators.createForInstanceNode({
                    instanceKeys: [keys.childPartition4],
                    children: false,
                  }),
                  NodeValidators.createForInstanceNode({
                    instanceKeys: [keys.childPartition5],
                    children: false,
=======
                  NodeValidators.createForLabelGroupingNode({
                    label: labelGroupName1,
                    children: [
                      NodeValidators.createForInstanceNode({
                        instanceKeys: [keys.childSubject1],
                        children: false,
                      }),
                      NodeValidators.createForInstanceNode({
                        instanceKeys: [keys.childSubject2],
                        children: false,
                      }),
                    ],
>>>>>>> 901f2fa6
                  }),
                ],
              }),
            ],
          }),
          NodeValidators.createForClassGroupingNode({
            className: subjectClassName,
            children: [
              NodeValidators.createForInstanceNode({
                instanceKeys: [keys.childSubject1],
                children: false,
              }),
              NodeValidators.createForInstanceNode({
                instanceKeys: [keys.childSubject2],
                children: false,
              }),
            ],
          }),
        ],
      });
    });
  });
});<|MERGE_RESOLUTION|>--- conflicted
+++ resolved
@@ -5,15 +5,7 @@
 
 import { PhysicalPartition, Subject } from "@itwin/core-backend";
 import { IModel } from "@itwin/core-common";
-<<<<<<< HEAD
-import { IModelConnection } from "@itwin/core-frontend";
-import { SchemaContext } from "@itwin/ecschema-metadata";
-import { ECSchemaRpcLocater } from "@itwin/ecschema-rpcinterface-common";
-import { createECSqlQueryExecutor, createMetadataProvider } from "@itwin/presentation-core-interop";
-import { HierarchyProvider, IHierarchyLevelDefinitionsFactory, NodeSelectClauseFactory } from "@itwin/presentation-hierarchy-builder";
-=======
 import { IHierarchyLevelDefinitionsFactory, NodeSelectClauseFactory } from "@itwin/presentation-hierarchy-builder";
->>>>>>> 901f2fa6
 import { buildIModel, insertPhysicalPartition, insertSubject } from "../../IModelUtils";
 import { initialize, terminate } from "../../IntegrationTests";
 import { NodeValidators, validateHierarchy } from "../HierarchyValidation";
@@ -89,13 +81,6 @@
         provider: createProvider({ imodel, hierarchy: customHierarchy }),
         expect: [
           NodeValidators.createForClassGroupingNode({
-<<<<<<< HEAD
-            className: physicalPartitionClassName,
-            children: [
-              NodeValidators.createForInstanceNode({
-                instanceKeys: [keys.childPartition3],
-                children: false,
-=======
             label: "Information Content Element",
             className: "BisCore.InformationContentElement",
             children: [
@@ -132,20 +117,10 @@
                     ],
                   }),
                 ],
->>>>>>> 901f2fa6
               }),
-              NodeValidators.createForLabelGroupingNode({
-                label: labelGroupName2,
+              NodeValidators.createForClassGroupingNode({
+                className: subjectClassName,
                 children: [
-<<<<<<< HEAD
-                  NodeValidators.createForInstanceNode({
-                    instanceKeys: [keys.childPartition4],
-                    children: false,
-                  }),
-                  NodeValidators.createForInstanceNode({
-                    instanceKeys: [keys.childPartition5],
-                    children: false,
-=======
                   NodeValidators.createForLabelGroupingNode({
                     label: labelGroupName1,
                     children: [
@@ -158,22 +133,8 @@
                         children: false,
                       }),
                     ],
->>>>>>> 901f2fa6
                   }),
                 ],
-              }),
-            ],
-          }),
-          NodeValidators.createForClassGroupingNode({
-            className: subjectClassName,
-            children: [
-              NodeValidators.createForInstanceNode({
-                instanceKeys: [keys.childSubject1],
-                children: false,
-              }),
-              NodeValidators.createForInstanceNode({
-                instanceKeys: [keys.childSubject2],
-                children: false,
               }),
             ],
           }),
