--- conflicted
+++ resolved
@@ -55,11 +55,6 @@
   autoExpand?: boolean;
   /** Additional data that may be assigned to this node. */
   extendedData?: { [key: string]: any };
-<<<<<<< HEAD
-  /** Data that is assigned to the node if hierarchy search is enabled */
-  search?: HierarchyNodeSearchProps;
-=======
->>>>>>> 6a007542
 }
 
 /**
@@ -74,8 +69,8 @@
    * filter when requesting child hierarchy level will have no effect.
    */
   supportsFiltering?: boolean;
-  /** Data that may be assigned to the node if filtering is enabled */
-  filtering?: HierarchyNodeFilteringProps;
+  /** Data that is assigned to the node if hierarchy search is enabled */
+  search?: HierarchyNodeSearchProps;
 }
 
 /**
