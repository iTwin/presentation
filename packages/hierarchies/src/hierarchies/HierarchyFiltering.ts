/*---------------------------------------------------------------------------------------------
 * Copyright (c) Bentley Systems, Incorporated. All rights reserved.
 * See LICENSE.md in the project root for license terms and full copyright notice.
 *--------------------------------------------------------------------------------------------*/

import { HierarchyNode, NonGroupingHierarchyNode } from "./HierarchyNode.js";
import { HierarchyNodeIdentifier, HierarchyNodeIdentifiersPath } from "./HierarchyNodeIdentifier.js";
import { GenericNodeKey, HierarchyNodeKey, InstancesNodeKey } from "./HierarchyNodeKey.js";

/** @public */
<<<<<<< HEAD
export interface FilteringPathAutoExpandOption {
  /**
   * Depth up to which nodes in the hierarchy should be expanded.
=======
export interface FilterTargetGroupingNodeInfo {
  /**
   * Key of the grouping node.
   * @deprecated in 1.6. This option is no longer needed.
   */
  key: GroupingNodeKey;

  /**
   * Depth up to which nodes in the hierarchy should be expanded.
   */
  depth: number;
}

/** @public */
export interface FilteringPathAutoExpandOption {
  /**
   * Depth up to which nodes in the hierarchy should be expanded.
>>>>>>> 35c5ea58
   */
  depth: number;
}

/** @public */
export interface HierarchyFilteringPathOptions {
  /**
   * This option specifies the way `autoExpand` flag should be assigned to nodes in the filtered hierarchy.
   * - If it's `false` or `undefined`, nodes have no 'autoExpand' flag.
   * - If it's `true`, then all nodes up to the filter target will have `autoExpand` flag.
<<<<<<< HEAD
   * - If it's an instance of `FilteringPathAutoExpandOption`, then all nodes up to and including `depth` will have `autoExpand` flag.
   */
  autoExpand?: boolean | FilteringPathAutoExpandOption;
=======
   * - If it's an instance of `FilterTargetGroupingNodeInfo`, then all nodes up to the grouping node that matches this property,
   * will have `autoExpand` flag.
   * - If it's an instance of `FilteringPathAutoExpandOption`, then all nodes up to and including `depth` will have `autoExpand` flag.
   */
  autoExpand?: boolean | FilterTargetGroupingNodeInfo | FilteringPathAutoExpandOption;
>>>>>>> 35c5ea58
}

/**
 * A path of hierarchy node identifiers for filtering the hierarchy with additional options.
 * @public
 */
export type HierarchyFilteringPath = HierarchyNodeIdentifiersPath | { path: HierarchyNodeIdentifiersPath; options?: HierarchyFilteringPathOptions };
/** @public */
// eslint-disable-next-line @typescript-eslint/no-redeclare
export namespace HierarchyFilteringPath {
  /**
   * Normalizes the hierarchy filtering path to the object form.
   * @public
   */
  export function normalize(source: HierarchyFilteringPath): Exclude<HierarchyFilteringPath, HierarchyNodeIdentifiersPath> {
    if (Array.isArray(source)) {
      return { path: source };
    }
    return source;
  }

  /**
   * Merges two given `HierarchyFilteringPathOptions` objects.
   * - if both inputs are `undefined`, `undefined` is returned,
   * - else if one of the inputs is `undefined`, the other one is returned.
   * - else, merge each option individually.
   *
   * For the `autoExpand` attribute, the merge chooses to auto-expand as deep as the deepest input:
   * - if any one of the inputs is `true`, return `true`,
   * - else if both inputs are objects, return the one with the greater `depth` attribute.
   * - else if one input is an object, return it.
   * - else, return `false` or `undefined`.
   *
   * @public
   */
  export function mergeOptions(
    lhs: HierarchyFilteringPathOptions | undefined,
    rhs: HierarchyFilteringPathOptions | undefined,
  ): HierarchyFilteringPathOptions | undefined {
    if (!lhs || !rhs) {
      return lhs ?? rhs;
    }

    return {
      autoExpand: ((): HierarchyFilteringPathOptions["autoExpand"] => {
        if (rhs.autoExpand === true || lhs.autoExpand === true) {
          return true;
        }
        if (typeof lhs.autoExpand === "object") {
          if (typeof rhs.autoExpand === "object" && rhs.autoExpand.depth > lhs.autoExpand.depth) {
            return rhs.autoExpand;
          }
          return lhs.autoExpand;
        }
        return rhs.autoExpand;
      })(),
    };
  }
}

/**
 * An utility that extracts filtering properties from given root level filtering props or
 * the parent node. Returns `undefined` if filtering props are not present.
 * @public
 * @deprecated in 1.3. Use `createHierarchyFilteringHelper` instead.
 */
/* c8 ignore start */
export function extractFilteringProps(
  rootLevelFilteringProps: HierarchyFilteringPath[],
  parentNode: Pick<NonGroupingHierarchyNode, "filtering"> | undefined,
):
  | {
      filteredNodePaths: HierarchyFilteringPath[];
      hasFilterTargetAncestor: boolean;
    }
  | undefined {
  return extractFilteringPropsInternal(rootLevelFilteringProps, parentNode);
}
/* c8 ignore end */

function extractFilteringPropsInternal(
  rootLevelFilteringProps: HierarchyFilteringPath[] | undefined,
  parentNode: Pick<NonGroupingHierarchyNode, "filtering"> | undefined,
):
  | {
      filteredNodePaths: HierarchyFilteringPath[];
      hasFilterTargetAncestor: boolean;
    }
  | undefined {
  if (!parentNode) {
    return rootLevelFilteringProps ? { filteredNodePaths: rootLevelFilteringProps, hasFilterTargetAncestor: false } : undefined;
  }
  return parentNode.filtering?.filteredChildrenIdentifierPaths
    ? {
        filteredNodePaths: parentNode.filtering.filteredChildrenIdentifierPaths,
        hasFilterTargetAncestor: !!parentNode.filtering.hasFilterTargetAncestor || !!parentNode.filtering.isFilterTarget,
      }
    : undefined;
}

/**
 * Creates a set of utilities for making it easier to filter the given hierarchy
 * level.
 *
 * @public
 */
export function createHierarchyFilteringHelper(
  rootLevelFilteringProps: HierarchyFilteringPath[] | undefined,
  parentNode: Pick<NonGroupingHierarchyNode, "filtering"> | undefined,
) {
  const filteringProps = extractFilteringPropsInternal(rootLevelFilteringProps, parentNode);
  const hasFilter = !!filteringProps;
  return {
    /**
     * Returns a flag indicating if the hierarchy level is filtered.
     */
    hasFilter,

    /**
     * Returns a flag indicating whether this hierarchy level has an ancestor node
     * that is a filter target. That generally means that this and all downstream hierarchy
     * levels should be displayed without filter being applied to them, even if filter paths
     * say otherwise.
     */
    hasFilterTargetAncestor: filteringProps?.hasFilterTargetAncestor ?? false,

    /**
     * Returns a list of hierarchy node identifiers that apply specifically for this
     * hierarchy level. Returns `undefined` if filtering is not applied to this level.
     */
    getChildNodeFilteringIdentifiers: () => {
      if (!hasFilter) {
        return undefined;
      }
      return filteringProps.filteredNodePaths
        .map(HierarchyFilteringPath.normalize)
        .filter(({ path }) => path.length > 0)
        .map(({ path }) => path[0]);
    },

    /**
     * When a hierarchy node is created for a filtered hierarchy level, it needs some attributes (e.g. `filtering`
     * and `autoExpand`) to be set based on the filter paths and filtering options. This function calculates
     * these props for a child node based on its key or path matcher.
     *
     * When using `pathMatcher` prop, callers have more flexibility to decide whether the given `HierarchyNodeIdentifier` applies
     * to their node. For example, only some parts of the identifier can be checked for improved performance. Otherwise, the
     * `nodeKey` prop can be used to check the whole identifier.
     */
    createChildNodeProps: (
      props:
        | {
            nodeKey: InstancesNodeKey | GenericNodeKey;
          }
        | {
            pathMatcher: (identifier: HierarchyNodeIdentifier) => boolean;
          },
<<<<<<< HEAD
    ): (Pick<HierarchyNode, "autoExpand" | "filtering"> & { filtering?: { autoExpandDepth?: number } }) | undefined => {
=======
    ): NodeProps | undefined => {
>>>>>>> 35c5ea58
      if (!hasFilter) {
        return undefined;
      }
      const reducer = new MatchingFilteringPathsReducer(filteringProps?.hasFilterTargetAncestor);
      filteringProps.filteredNodePaths.forEach((filteredPath) => {
        const normalizedPath = HierarchyFilteringPath.normalize(filteredPath);
        if (
          "nodeKey" in props &&
          ((HierarchyNodeKey.isGeneric(props.nodeKey) && HierarchyNodeIdentifier.equal(normalizedPath.path[0], props.nodeKey)) ||
            (HierarchyNodeKey.isInstances(props.nodeKey) && props.nodeKey.instanceKeys.some((ik) => HierarchyNodeIdentifier.equal(normalizedPath.path[0], ik))))
        ) {
          reducer.accept(normalizedPath);
        } else if ("pathMatcher" in props && props.pathMatcher(normalizedPath.path[0])) {
          reducer.accept(normalizedPath);
        }
      });
      return reducer.getNodeProps();
    },

    /**
     * Similar to `createChildNodeProps`, but takes an async `pathMatcher` prop.
     */
    createChildNodePropsAsync: (props: {
      pathMatcher: (identifier: HierarchyNodeIdentifier) => boolean | Promise<boolean>;
<<<<<<< HEAD
    }):
      | Promise<(Pick<HierarchyNode, "autoExpand" | "filtering"> & { filtering?: { autoExpandDepth?: number } }) | undefined>
      | (Pick<HierarchyNode, "autoExpand" | "filtering"> & { filtering?: { autoExpandDepth?: number } })
      | undefined => {
=======
    }): Promise<NodeProps | undefined> | NodeProps | undefined => {
>>>>>>> 35c5ea58
      if (!hasFilter) {
        return undefined;
      }
      const reducer = new MatchingFilteringPathsReducer(filteringProps?.hasFilterTargetAncestor);
      const matchedPathPromises = new Array<Promise<NormalizedFilteringPath | undefined>>();
      for (const filteredChildrenNodeIdentifierPath of filteringProps.filteredNodePaths) {
        const normalizedPath = HierarchyFilteringPath.normalize(filteredChildrenNodeIdentifierPath);
        /* c8 ignore next 3 */
        if (normalizedPath.path.length === 0) {
          continue;
        }

        const matchesPossiblyPromise = props.pathMatcher(normalizedPath.path[0]);
        if (matchesPossiblyPromise instanceof Promise) {
          matchedPathPromises.push(matchesPossiblyPromise.then((matches) => (matches ? normalizedPath : undefined)));
          continue;
        }
        if (!matchesPossiblyPromise) {
          continue;
        }

        reducer.accept(normalizedPath);
      }
      if (matchedPathPromises.length === 0) {
        return reducer.getNodeProps();
      }
      return Promise.all(matchedPathPromises)
        .then((matchedPath) => matchedPath.forEach((normalizedPath) => normalizedPath && reducer.accept(normalizedPath)))
        .then(() => reducer.getNodeProps());
    },
  };
}

/** @public */
export type NodeProps = Pick<HierarchyNode, "autoExpand" | "filtering"> & { filtering?: { autoExpandDepth?: number } };

type NormalizedFilteringPath = ReturnType<(typeof HierarchyFilteringPath)["normalize"]>;

class MatchingFilteringPathsReducer {
  private _filteredChildrenIdentifierPaths = new Array<NormalizedFilteringPath>();
  private _isFilterTarget = false;
  private _filterTargetOptions = undefined as HierarchyFilteringPathOptions | undefined;
  private _needsAutoExpand: boolean | { depth: number } = false;

  public constructor(private _hasFilterTargetAncestor: boolean) {}

  public accept({ path, options }: NormalizedFilteringPath) {
    if (path.length === 1) {
      this._isFilterTarget = true;
      this._filterTargetOptions = HierarchyFilteringPath.mergeOptions(this._filterTargetOptions, options);
    } else if (path.length > 1) {
      this._filteredChildrenIdentifierPaths.push({ path: path.slice(1), options });
      if (options?.autoExpand) {
        if (
          !this._needsAutoExpand ||
          (this._needsAutoExpand !== true && (options.autoExpand === true || this._needsAutoExpand.depth < options.autoExpand.depth))
        ) {
          this._needsAutoExpand = options.autoExpand;
        }
      }
    }
  }
<<<<<<< HEAD
  public getNodeProps(): Pick<HierarchyNode, "autoExpand" | "filtering"> & { filtering?: { autoExpandDepth?: number } } {
=======
  public getNodeProps(): NodeProps {
>>>>>>> 35c5ea58
    return {
      ...(this._hasFilterTargetAncestor || this._isFilterTarget || this._filteredChildrenIdentifierPaths.length > 0
        ? {
            filtering: {
              ...(this._hasFilterTargetAncestor ? { hasFilterTargetAncestor: true } : undefined),
              ...(this._isFilterTarget ? { isFilterTarget: true, filterTargetOptions: this._filterTargetOptions } : undefined),
              ...(this._filteredChildrenIdentifierPaths.length > 0 ? { filteredChildrenIdentifierPaths: this._filteredChildrenIdentifierPaths } : undefined),
              ...(this._needsAutoExpand && this._needsAutoExpand !== true ? { autoExpandDepth: this._needsAutoExpand.depth } : undefined),
            },
          }
        : undefined),
      ...(this._needsAutoExpand ? { autoExpand: !!this._needsAutoExpand } : undefined),
    };
  }
}<|MERGE_RESOLUTION|>--- conflicted
+++ resolved
@@ -8,29 +8,9 @@
 import { GenericNodeKey, HierarchyNodeKey, InstancesNodeKey } from "./HierarchyNodeKey.js";
 
 /** @public */
-<<<<<<< HEAD
 export interface FilteringPathAutoExpandOption {
   /**
    * Depth up to which nodes in the hierarchy should be expanded.
-=======
-export interface FilterTargetGroupingNodeInfo {
-  /**
-   * Key of the grouping node.
-   * @deprecated in 1.6. This option is no longer needed.
-   */
-  key: GroupingNodeKey;
-
-  /**
-   * Depth up to which nodes in the hierarchy should be expanded.
-   */
-  depth: number;
-}
-
-/** @public */
-export interface FilteringPathAutoExpandOption {
-  /**
-   * Depth up to which nodes in the hierarchy should be expanded.
->>>>>>> 35c5ea58
    */
   depth: number;
 }
@@ -41,17 +21,9 @@
    * This option specifies the way `autoExpand` flag should be assigned to nodes in the filtered hierarchy.
    * - If it's `false` or `undefined`, nodes have no 'autoExpand' flag.
    * - If it's `true`, then all nodes up to the filter target will have `autoExpand` flag.
-<<<<<<< HEAD
    * - If it's an instance of `FilteringPathAutoExpandOption`, then all nodes up to and including `depth` will have `autoExpand` flag.
    */
   autoExpand?: boolean | FilteringPathAutoExpandOption;
-=======
-   * - If it's an instance of `FilterTargetGroupingNodeInfo`, then all nodes up to the grouping node that matches this property,
-   * will have `autoExpand` flag.
-   * - If it's an instance of `FilteringPathAutoExpandOption`, then all nodes up to and including `depth` will have `autoExpand` flag.
-   */
-  autoExpand?: boolean | FilterTargetGroupingNodeInfo | FilteringPathAutoExpandOption;
->>>>>>> 35c5ea58
 }
 
 /**
@@ -209,11 +181,7 @@
         | {
             pathMatcher: (identifier: HierarchyNodeIdentifier) => boolean;
           },
-<<<<<<< HEAD
-    ): (Pick<HierarchyNode, "autoExpand" | "filtering"> & { filtering?: { autoExpandDepth?: number } }) | undefined => {
-=======
     ): NodeProps | undefined => {
->>>>>>> 35c5ea58
       if (!hasFilter) {
         return undefined;
       }
@@ -238,14 +206,7 @@
      */
     createChildNodePropsAsync: (props: {
       pathMatcher: (identifier: HierarchyNodeIdentifier) => boolean | Promise<boolean>;
-<<<<<<< HEAD
-    }):
-      | Promise<(Pick<HierarchyNode, "autoExpand" | "filtering"> & { filtering?: { autoExpandDepth?: number } }) | undefined>
-      | (Pick<HierarchyNode, "autoExpand" | "filtering"> & { filtering?: { autoExpandDepth?: number } })
-      | undefined => {
-=======
     }): Promise<NodeProps | undefined> | NodeProps | undefined => {
->>>>>>> 35c5ea58
       if (!hasFilter) {
         return undefined;
       }
@@ -308,11 +269,7 @@
       }
     }
   }
-<<<<<<< HEAD
-  public getNodeProps(): Pick<HierarchyNode, "autoExpand" | "filtering"> & { filtering?: { autoExpandDepth?: number } } {
-=======
   public getNodeProps(): NodeProps {
->>>>>>> 35c5ea58
     return {
       ...(this._hasFilterTargetAncestor || this._isFilterTarget || this._filteredChildrenIdentifierPaths.length > 0
         ? {
