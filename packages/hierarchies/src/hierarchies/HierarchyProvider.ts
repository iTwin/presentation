/*---------------------------------------------------------------------------------------------
 * Copyright (c) Bentley Systems, Incorporated. All rights reserved.
 * See LICENSE.md in the project root for license terms and full copyright notice.
 *--------------------------------------------------------------------------------------------*/

import { GenericInstanceFilter } from "@itwin/core-common";
import { Event, InstanceKey, IPrimitiveValueFormatter, Props } from "@itwin/presentation-shared";
import { HierarchyNode, ParentHierarchyNode } from "./HierarchyNode.js";
<<<<<<< HEAD
import { HierarchySearchPath } from "./HierarchySearch.js";
import { safeDispose } from "./internal/Common.js";
import { eachValueFrom } from "./internal/EachValueFrom.js";
import { sortNodesByLabelOperator } from "./internal/operators/Sorting.js";
=======
>>>>>>> 6a007542

/**
 * Props for the `HierarchyProvider.getNodes` call.
 * @public
 */
export interface GetHierarchyNodesProps {
  /** Parent node to get children for. Pass `undefined` to get root nodes. */
  parentNode: ParentHierarchyNode | undefined;

  /** Optional hierarchy level filter. Has no effect if `parentNode` is a `GroupingNode`. */
  instanceFilter?: GenericInstanceFilter;

  /**
   * Optional hierarchy level size limit override. This value is passed to `LimitingECSqlQueryExecutor` used
   * by this provider to override query rows limit per hierarchy level. If not provided, defaults to whatever
   * is used by the limiting query executor.
   *
   * Has no effect if `parentNode` is a `GroupingNode`.
   */
  hierarchyLevelSizeLimit?: number | "unbounded";

  /** When set to `true` ignores the cache and fetches the nodes again. */
  ignoreCache?: boolean;
}

/**
 * Event arguments for `HierarchyProvider.hierarchyChanged` event.
 * @public
 */
interface HierarchyChangedEventArgs {
  /** Set when the hierarchy change was caused by a formatter change. */
  formatterChange?: {
    newFormatter: IPrimitiveValueFormatter | undefined;
  };

  /** Set when the hierarchy change was caused by a hierarchy search change. */
  searchChange?: {
    newSearch: Props<HierarchyProvider["setHierarchySearch"]>;
  };
}

/**
 * An interface for a hierarchy provider that knows how to create child nodes for a given parent node.
 * @public
 */
export interface HierarchyProvider {
  /**
   * An event that provider raises due to a hierarchy change, that requires a reload. Provider may
   * set additional event arguments to provide extra information about what caused the change.
   *
   * Consumers are expected to subscribe to this event and reload the hierarchy when it's raised.
   * Implementations may provide additional details on what caused the change through the optional
   * event arguments.
   */
  readonly hierarchyChanged: Event<(args?: HierarchyChangedEventArgs) => void>;

  /**
   * Gets nodes for the specified parent node. This is **the method to implement**, otherwise
   * the provider doesn't return any nodes.
   */
  getNodes(props: GetHierarchyNodesProps): AsyncIterableIterator<HierarchyNode>;

  /**
   * Gets instance keys for the specified parent node.
   *
   * The result of this method may be used to determine instances whose nodes would be displayed as children
   * of the specified parent node. For such use cases calling this method should be more efficient compared
   * to calling `getNodes`.
   */
  getNodeInstanceKeys(props: Omit<GetHierarchyNodesProps, "ignoreCache">): AsyncIterableIterator<InstanceKey>;

  /**
   * Overrides the property value formatter used by the hierarchy provider. Setting to `undefined`
   * resets the formatter, but what that means depends on the provider implementation - it could just
   * use unformatted values, or use some default formatter, e.g. the on created by `createDefaultValueFormatter`
   * from `@itwin/presentation-shared` package.
   *
   * @note Changing formatter is expected to trigger the `hierarchyChanged` event with `formatterChange` arg.
   */
  setFormatter(formatter: IPrimitiveValueFormatter | undefined): void;

  /**
   * Sets the hierarchy search used by this hierarchy provider. Setting to `undefined`
   * removes the search.
   *
   * @note There's a difference between `undefined` search and search with empty paths list. The
   * former means no search is applied, while the latter means the search is applied and it filters-out
   * all hierarchy.
   *
   * @note Changing search is expected to trigger the `hierarchyChanged` event with `searchChange` arg.
   */
  setHierarchySearch(
    props:
      | {
          /** A list of node identifiers from root to target node. */
          paths: HierarchySearchPath[];
        }
      | undefined,
  ): void;
<<<<<<< HEAD
}

/**
 * Props for `mergeProviders` function.
 * @public
 */
interface MergeHierarchyProvidersProps {
  /** List of providers to merge. */
  providers: HierarchyProvider[];
}

/**
 * Creates a single, merged, hierarchy provider from multiple given providers.
 * @public
 */
export function mergeProviders({ providers }: MergeHierarchyProvidersProps): HierarchyProvider & {
  /** @deprecated in 1.4. Use `[Symbol.dispose]` instead. */
  dispose: () => void;
  [Symbol.dispose]: () => void;
} {
  const hierarchyChanged = new BeEvent<() => void>();
  providers.forEach((p) => {
    p.hierarchyChanged.addListener(() => hierarchyChanged.raiseEvent());
  });
  const dispose = () => {
    hierarchyChanged.clear();
    providers.forEach((p) => safeDispose(p));
  };

  return {
    hierarchyChanged,
    getNodes: (props) =>
      eachValueFrom(
        from(providers).pipe(
          mergeMap((provider) =>
            from(provider.getNodes(props)).pipe(
              mergeMap((node) => {
                if (node.children) {
                  return of(node);
                }
                // each provider only considers its own data when determining node's children - in case it says
                // the node has no children, we have to check against the other providers too
                return from(providers).pipe(
                  filter((p) => p !== provider),
                  mergeMap((p) => p.getNodes({ parentNode: node })),
                  map(() => true),
                  first(undefined, false),
                  map((hasChildren) => ({ ...node, children: hasChildren })),
                );
              }),
            ),
          ),
          sortNodesByLabelOperator,
          // TODO: consider merging similar nodes
        ),
      ),
    getNodeInstanceKeys: (props) => eachValueFrom(from(providers).pipe(mergeMap((p) => p.getNodeInstanceKeys(props)))),
    setFormatter: (formatter) => providers.forEach((p) => p.setFormatter(formatter)),
    setHierarchySearch: (props) => providers.forEach((p) => p.setHierarchySearch(props)),
    [Symbol.dispose]: dispose,
    dispose,
  };
=======
>>>>>>> 6a007542
}<|MERGE_RESOLUTION|>--- conflicted
+++ resolved
@@ -6,13 +6,6 @@
 import { GenericInstanceFilter } from "@itwin/core-common";
 import { Event, InstanceKey, IPrimitiveValueFormatter, Props } from "@itwin/presentation-shared";
 import { HierarchyNode, ParentHierarchyNode } from "./HierarchyNode.js";
-<<<<<<< HEAD
-import { HierarchySearchPath } from "./HierarchySearch.js";
-import { safeDispose } from "./internal/Common.js";
-import { eachValueFrom } from "./internal/EachValueFrom.js";
-import { sortNodesByLabelOperator } from "./internal/operators/Sorting.js";
-=======
->>>>>>> 6a007542
 
 /**
  * Props for the `HierarchyProvider.getNodes` call.
@@ -112,69 +105,4 @@
         }
       | undefined,
   ): void;
-<<<<<<< HEAD
-}
-
-/**
- * Props for `mergeProviders` function.
- * @public
- */
-interface MergeHierarchyProvidersProps {
-  /** List of providers to merge. */
-  providers: HierarchyProvider[];
-}
-
-/**
- * Creates a single, merged, hierarchy provider from multiple given providers.
- * @public
- */
-export function mergeProviders({ providers }: MergeHierarchyProvidersProps): HierarchyProvider & {
-  /** @deprecated in 1.4. Use `[Symbol.dispose]` instead. */
-  dispose: () => void;
-  [Symbol.dispose]: () => void;
-} {
-  const hierarchyChanged = new BeEvent<() => void>();
-  providers.forEach((p) => {
-    p.hierarchyChanged.addListener(() => hierarchyChanged.raiseEvent());
-  });
-  const dispose = () => {
-    hierarchyChanged.clear();
-    providers.forEach((p) => safeDispose(p));
-  };
-
-  return {
-    hierarchyChanged,
-    getNodes: (props) =>
-      eachValueFrom(
-        from(providers).pipe(
-          mergeMap((provider) =>
-            from(provider.getNodes(props)).pipe(
-              mergeMap((node) => {
-                if (node.children) {
-                  return of(node);
-                }
-                // each provider only considers its own data when determining node's children - in case it says
-                // the node has no children, we have to check against the other providers too
-                return from(providers).pipe(
-                  filter((p) => p !== provider),
-                  mergeMap((p) => p.getNodes({ parentNode: node })),
-                  map(() => true),
-                  first(undefined, false),
-                  map((hasChildren) => ({ ...node, children: hasChildren })),
-                );
-              }),
-            ),
-          ),
-          sortNodesByLabelOperator,
-          // TODO: consider merging similar nodes
-        ),
-      ),
-    getNodeInstanceKeys: (props) => eachValueFrom(from(providers).pipe(mergeMap((p) => p.getNodeInstanceKeys(props)))),
-    setFormatter: (formatter) => providers.forEach((p) => p.setFormatter(formatter)),
-    setHierarchySearch: (props) => providers.forEach((p) => p.setHierarchySearch(props)),
-    [Symbol.dispose]: dispose,
-    dispose,
-  };
-=======
->>>>>>> 6a007542
 }