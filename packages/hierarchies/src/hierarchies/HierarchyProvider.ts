--- conflicted
+++ resolved
@@ -488,11 +488,7 @@
 
     // split the definitions based on whether they're for custom nodes or for instance nodes
     const [customDefs, instanceDefs] = partition(
-<<<<<<< HEAD
-      from(this.hierarchyDefinition.defineHierarchyLevel({ parentNode })).pipe(mergeAll()),
-=======
-      from(this.hierarchyDefinition.defineHierarchyLevel({ parentNode, instanceFilter })).pipe(mergeAll(), shareReplay()),
->>>>>>> 05a821a1
+      from(this.hierarchyDefinition.defineHierarchyLevel({ parentNode, instanceFilter })).pipe(mergeAll()),
       HierarchyNodesDefinition.isCustomNode,
     );
 
