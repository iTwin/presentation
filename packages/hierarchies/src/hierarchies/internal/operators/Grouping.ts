/*---------------------------------------------------------------------------------------------
 * Copyright (c) Bentley Systems, Incorporated. All rights reserved.
 * See LICENSE.md in the project root for license terms and full copyright notice.
 *--------------------------------------------------------------------------------------------*/

import { concat, concatAll, delay, EMPTY, expand, finalize, from, last, map, merge, mergeMap, Observable, of, reduce, tap, toArray } from "rxjs";
import { assert, StopWatch } from "@itwin/core-bentley";
import { IECClassHierarchyInspector, IECMetadataProvider, IPrimitiveValueFormatter } from "@itwin/presentation-shared";
import {
  HierarchyNode,
  ParentHierarchyNode,
  ProcessedGroupingHierarchyNode,
  ProcessedHierarchyNode,
  ProcessedInstanceHierarchyNode,
} from "../../HierarchyNode";
import { createNodeIdentifierForLogging, createOperatorLoggingNamespace } from "../Common";
import { doLog, log } from "../LoggingUtils";
import { assignAutoExpand } from "./grouping/AutoExpand";
import { createBaseClassGroupingHandlers } from "./grouping/BaseClassGrouping";
import { createClassGroups } from "./grouping/ClassGrouping";
import { applyGroupHidingParams } from "./grouping/GroupHiding";
import { createLabelGroups } from "./grouping/LabelGrouping";
import { createPropertiesGroupingHandlers, PropertiesGroupingLocalizedStrings } from "./grouping/PropertiesGrouping";
import { releaseMainThreadOnItemsCount } from "./ReleaseMainThread";
import { tapOnce } from "./TapOnce";

const OPERATOR_NAME = "Grouping";
/** @internal */
export const LOGGING_NAMESPACE = createOperatorLoggingNamespace(OPERATOR_NAME);
const PERF_LOGGING_NAMESPACE = `${LOGGING_NAMESPACE}.Performance`;

/** @internal */
export function createGroupingOperator(
  imodelAccess: IECMetadataProvider & IECClassHierarchyInspector,
  parentNode: ParentHierarchyNode | undefined,
  valueFormatter: IPrimitiveValueFormatter,
  localizedStrings: PropertiesGroupingLocalizedStrings,
  onGroupingNodeCreated?: (groupingNode: ProcessedGroupingHierarchyNode) => void,
  groupingHandlers?: GroupingHandler[],
) {
  return function (nodes: Observable<ProcessedHierarchyNode>): Observable<ProcessedHierarchyNode> {
    return nodes.pipe(
      log({ category: LOGGING_NAMESPACE, message: /* istanbul ignore next */ (n) => `in: ${createNodeIdentifierForLogging(n)}` }),
<<<<<<< HEAD
      tapOnce(() => {
        doLog({
          category: PERF_LOGGING_NAMESPACE,
          message: /* istanbul ignore next */ () => `Starting grouping`,
        });
      }),
      reduce<ProcessedHierarchyNode, { instanceNodes: ProcessedInstanceHierarchyNode[]; restNodes: ProcessedHierarchyNode[] }>(
        (resolvedNodes, node) => {
          if (HierarchyNode.isInstancesNode(node)) {
            resolvedNodes.instanceNodes.push(node);
          } else {
            resolvedNodes.restNodes.push(node);
          }
          return resolvedNodes;
        },
        { instanceNodes: [], restNodes: [] },
      ),
      tap(() => {
        doLog({
          category: PERF_LOGGING_NAMESPACE,
          message: /* istanbul ignore next */ () => `Nodes partitioned`,
        });
      }),
      mergeMap(({ instanceNodes, restNodes }): Observable<ProcessedHierarchyNode> => {
        const timer = new StopWatch(undefined, true);
        const groupingHandlersObs: Observable<GroupingHandler> = groupingHandlers
          ? from(groupingHandlers)
          : createGroupingHandlers(metadata, parentNode, instanceNodes, valueFormatter, localizedStrings, classHierarchyInspector);
        return merge(
          groupingHandlersObs.pipe(
            toArray(),
            mergeMap((createdGroupingHandlers) =>
              groupInstanceNodes(instanceNodes, restNodes.length, createdGroupingHandlers, parentNode, onGroupingNodeCreated),
            ),
            finalize(() => {
              doLog({
                category: PERF_LOGGING_NAMESPACE,
                message: /* istanbul ignore next */ () => `Grouping ${instanceNodes.length} nodes took ${timer.elapsedSeconds.toFixed(3)} s`,
              });
            }),
          ),
          from(restNodes),
=======
      toArray(),
      concatMap((resolvedNodes) => {
        const { instanceNodes, restNodes } = partitionInstanceNodes(resolvedNodes);
        const groupingHandlersObs = groupingHandlers
          ? of(groupingHandlers)
          : from(createGroupingHandlers(imodelAccess, parentNode, instanceNodes, valueFormatter, localizedStrings));
        return groupingHandlersObs.pipe(
          concatMap(async (createdGroupingHandlers) => {
            const grouped: ProcessedHierarchyNode[] = await groupInstanceNodes(
              instanceNodes,
              restNodes.length,
              createdGroupingHandlers,
              parentNode,
              onGroupingNodeCreated,
            );
            grouped.push(...restNodes);
            return from(grouped);
          }),
>>>>>>> e3934e4e
        );
      }),
      releaseMainThreadOnItemsCount(100),
      log({ category: LOGGING_NAMESPACE, message: /* istanbul ignore next */ (n) => `out: ${createNodeIdentifierForLogging(n)}` }),
    );
  };
}

/** @internal */
export type ProcessedInstancesGroupingHierarchyNode = Omit<ProcessedGroupingHierarchyNode, "children"> & { children: ProcessedInstanceHierarchyNode[] };

/** @internal */
export interface GroupingHandlerResult {
  /** Expected to be sorted by label. */
  grouped: Array<ProcessedInstancesGroupingHierarchyNode>;
  /** Expected to be sorted by label. */
  ungrouped: ProcessedInstanceHierarchyNode[];
  groupingType: GroupingType;
}

/** @internal */
export type GroupingType = "label" | "class" | "base-class" | "property";

/** @internal */
export type GroupingHandler = (
  nodesToGroup: ProcessedInstanceHierarchyNode[],
  nodesAlreadyGrouped: ProcessedInstancesGroupingHierarchyNode[],
) => Promise<GroupingHandlerResult>;

function groupInstanceNodes(
  nodes: ProcessedInstanceHierarchyNode[],
  extraSiblings: number,
  groupingHandlers: GroupingHandler[],
  parentNode: ParentHierarchyNode | undefined,
  onGroupingNodeCreated?: (groupingNode: ProcessedGroupingHierarchyNode) => void,
): Observable<ProcessedGroupingHierarchyNode | ProcessedInstanceHierarchyNode> {
  if (groupingHandlers.length === 0) {
    return from(nodes);
  }
  return of<{ handlerIndex: number; result?: GroupingHandlerResult | undefined }>({ handlerIndex: 0 }).pipe(
    expand(({ handlerIndex, result: curr }) => {
      if (handlerIndex >= groupingHandlers.length) {
        return EMPTY;
      }
      const timer = new StopWatch(undefined, true);
      const currentHandler = groupingHandlers[handlerIndex];
      return from(currentHandler(curr?.ungrouped ?? nodes, curr?.grouped ?? [])).pipe(
        log({
          category: PERF_LOGGING_NAMESPACE,
          message: /* istanbul ignore next */ () => `Grouping handler ${handlerIndex} exclusively took ${timer.elapsedSeconds.toFixed(3)} s.`,
        }),
        map((result) => applyGroupHidingParams(result, extraSiblings)),
        map((result) => assignAutoExpand(result)),
        map((result) => ({ handlerIndex: handlerIndex + 1, result: { ...result, grouped: mergeInPlace(curr?.grouped, result.grouped) } })),
        log({
          category: PERF_LOGGING_NAMESPACE,
          message: /* istanbul ignore next */ () => `Total time for grouping handler ${handlerIndex}: ${timer.elapsedSeconds.toFixed(3)} s.`,
        }),
        delay(0),
      );
    }),
    last(),
    mergeMap(({ result }) => {
      result.grouped.forEach((groupingNode) => {
        onGroupingNodeCreated?.(groupingNode);
        if (!parentNode) {
          return;
        }
        if (HierarchyNode.isGroupingNode(parentNode)) {
          groupingNode.nonGroupingAncestor = parentNode.nonGroupingAncestor;
          return;
        }
        // not sure why type checker doesn't pick this up
        assert(HierarchyNode.isCustom(parentNode) || HierarchyNode.isInstancesNode(parentNode));
        groupingNode.nonGroupingAncestor = parentNode;
      });
      return mergeInPlace<ProcessedGroupingHierarchyNode | ProcessedInstanceHierarchyNode>(result.grouped, result.ungrouped);
    }),
  );
}

function mergeInPlace<T>(target: T[] | undefined, source: T[]) {
  if (!target || target.length === 0) {
    return source;
  }
  for (const item of source) {
    target.push(item);
  }
  return target;
}

/** @internal */
<<<<<<< HEAD
export function createGroupingHandlers(
  metadata: IECMetadataProvider,
=======
export async function createGroupingHandlers(
  imodelAccess: IECMetadataProvider & IECClassHierarchyInspector,
>>>>>>> e3934e4e
  parentNode: ParentHierarchyNode | undefined,
  processedInstanceNodes: ProcessedInstanceHierarchyNode[],
  valueFormatter: IPrimitiveValueFormatter,
  localizedStrings: PropertiesGroupingLocalizedStrings,
<<<<<<< HEAD
  classHierarchyInspector: IECClassHierarchyInspector,
): Observable<GroupingHandler> {
  doLog({
    category: PERF_LOGGING_NAMESPACE,
    message: /* istanbul ignore next */ () => `Start creating grouping handlers`,
  });
  const timer = new StopWatch(undefined, true);
  const groupingLevel = getNodeGroupingLevel(parentNode);
  return concat(
    groupingLevel <= GroupingLevel.Class
      ? concat(
          from(createBaseClassGroupingHandlers(metadata, parentNode, processedInstanceNodes, classHierarchyInspector)).pipe(concatAll()),
          of<GroupingHandler>(async (allNodes) => createClassGroups(metadata, parentNode, allNodes)),
        )
      : EMPTY,
    groupingLevel <= GroupingLevel.Property
      ? from(createPropertiesGroupingHandlers(metadata, parentNode, processedInstanceNodes, valueFormatter, localizedStrings, classHierarchyInspector)).pipe(
          concatAll(),
        )
      : EMPTY,
    groupingLevel < GroupingLevel.Label ? of<GroupingHandler>(async (allNodes) => createLabelGroups(allNodes)) : EMPTY,
  ).pipe(
    finalize(() => {
      doLog({
        category: PERF_LOGGING_NAMESPACE,
        message: /* istanbul ignore next */ () => `Creating grouping handlers took ${timer.elapsedSeconds.toFixed(3)} s`,
      });
    }),
  );
=======
): Promise<GroupingHandler[]> {
  const groupingLevel = getNodeGroupingLevel(parentNode);
  const groupingHandlers: GroupingHandler[] = new Array<GroupingHandler>();
  if (groupingLevel <= GroupingLevel.Class) {
    groupingHandlers.push(...(await createBaseClassGroupingHandlers(imodelAccess, parentNode, processedInstanceNodes)));
    groupingHandlers.push(async (allNodes) => createClassGroups(imodelAccess, parentNode, allNodes));
  }
  if (groupingLevel <= GroupingLevel.Property) {
    groupingHandlers.push(...(await createPropertiesGroupingHandlers(imodelAccess, parentNode, processedInstanceNodes, valueFormatter, localizedStrings)));
  }
  if (groupingLevel < GroupingLevel.Label) {
    groupingHandlers.push(async (allNodes) => createLabelGroups(allNodes));
  }
  return groupingHandlers;
>>>>>>> e3934e4e
}

function getNodeGroupingLevel(node: ParentHierarchyNode | undefined): GroupingLevel {
  if (node && HierarchyNode.isClassGroupingNode(node)) {
    return GroupingLevel.Class;
  }
  if (node && HierarchyNode.isPropertyGroupingNode(node)) {
    return GroupingLevel.Property;
  }
  if (node && HierarchyNode.isLabelGroupingNode(node)) {
    return GroupingLevel.Label;
  }
  return GroupingLevel.None;
}

enum GroupingLevel {
  None = 0,
  Class = 2,
  Property = 3,
  Label = 4,
}<|MERGE_RESOLUTION|>--- conflicted
+++ resolved
@@ -41,7 +41,6 @@
   return function (nodes: Observable<ProcessedHierarchyNode>): Observable<ProcessedHierarchyNode> {
     return nodes.pipe(
       log({ category: LOGGING_NAMESPACE, message: /* istanbul ignore next */ (n) => `in: ${createNodeIdentifierForLogging(n)}` }),
-<<<<<<< HEAD
       tapOnce(() => {
         doLog({
           category: PERF_LOGGING_NAMESPACE,
@@ -69,7 +68,7 @@
         const timer = new StopWatch(undefined, true);
         const groupingHandlersObs: Observable<GroupingHandler> = groupingHandlers
           ? from(groupingHandlers)
-          : createGroupingHandlers(metadata, parentNode, instanceNodes, valueFormatter, localizedStrings, classHierarchyInspector);
+          : createGroupingHandlers(imodelAccess, parentNode, instanceNodes, valueFormatter, localizedStrings);
         return merge(
           groupingHandlersObs.pipe(
             toArray(),
@@ -84,26 +83,6 @@
             }),
           ),
           from(restNodes),
-=======
-      toArray(),
-      concatMap((resolvedNodes) => {
-        const { instanceNodes, restNodes } = partitionInstanceNodes(resolvedNodes);
-        const groupingHandlersObs = groupingHandlers
-          ? of(groupingHandlers)
-          : from(createGroupingHandlers(imodelAccess, parentNode, instanceNodes, valueFormatter, localizedStrings));
-        return groupingHandlersObs.pipe(
-          concatMap(async (createdGroupingHandlers) => {
-            const grouped: ProcessedHierarchyNode[] = await groupInstanceNodes(
-              instanceNodes,
-              restNodes.length,
-              createdGroupingHandlers,
-              parentNode,
-              onGroupingNodeCreated,
-            );
-            grouped.push(...restNodes);
-            return from(grouped);
-          }),
->>>>>>> e3934e4e
         );
       }),
       releaseMainThreadOnItemsCount(100),
@@ -196,19 +175,12 @@
 }
 
 /** @internal */
-<<<<<<< HEAD
 export function createGroupingHandlers(
-  metadata: IECMetadataProvider,
-=======
-export async function createGroupingHandlers(
   imodelAccess: IECMetadataProvider & IECClassHierarchyInspector,
->>>>>>> e3934e4e
   parentNode: ParentHierarchyNode | undefined,
   processedInstanceNodes: ProcessedInstanceHierarchyNode[],
   valueFormatter: IPrimitiveValueFormatter,
   localizedStrings: PropertiesGroupingLocalizedStrings,
-<<<<<<< HEAD
-  classHierarchyInspector: IECClassHierarchyInspector,
 ): Observable<GroupingHandler> {
   doLog({
     category: PERF_LOGGING_NAMESPACE,
@@ -219,14 +191,12 @@
   return concat(
     groupingLevel <= GroupingLevel.Class
       ? concat(
-          from(createBaseClassGroupingHandlers(metadata, parentNode, processedInstanceNodes, classHierarchyInspector)).pipe(concatAll()),
-          of<GroupingHandler>(async (allNodes) => createClassGroups(metadata, parentNode, allNodes)),
+          from(createBaseClassGroupingHandlers(imodelAccess, parentNode, processedInstanceNodes)).pipe(concatAll()),
+          of<GroupingHandler>(async (allNodes) => createClassGroups(imodelAccess, parentNode, allNodes)),
         )
       : EMPTY,
     groupingLevel <= GroupingLevel.Property
-      ? from(createPropertiesGroupingHandlers(metadata, parentNode, processedInstanceNodes, valueFormatter, localizedStrings, classHierarchyInspector)).pipe(
-          concatAll(),
-        )
+      ? from(createPropertiesGroupingHandlers(imodelAccess, parentNode, processedInstanceNodes, valueFormatter, localizedStrings)).pipe(concatAll())
       : EMPTY,
     groupingLevel < GroupingLevel.Label ? of<GroupingHandler>(async (allNodes) => createLabelGroups(allNodes)) : EMPTY,
   ).pipe(
@@ -237,22 +207,6 @@
       });
     }),
   );
-=======
-): Promise<GroupingHandler[]> {
-  const groupingLevel = getNodeGroupingLevel(parentNode);
-  const groupingHandlers: GroupingHandler[] = new Array<GroupingHandler>();
-  if (groupingLevel <= GroupingLevel.Class) {
-    groupingHandlers.push(...(await createBaseClassGroupingHandlers(imodelAccess, parentNode, processedInstanceNodes)));
-    groupingHandlers.push(async (allNodes) => createClassGroups(imodelAccess, parentNode, allNodes));
-  }
-  if (groupingLevel <= GroupingLevel.Property) {
-    groupingHandlers.push(...(await createPropertiesGroupingHandlers(imodelAccess, parentNode, processedInstanceNodes, valueFormatter, localizedStrings)));
-  }
-  if (groupingLevel < GroupingLevel.Label) {
-    groupingHandlers.push(async (allNodes) => createLabelGroups(allNodes));
-  }
-  return groupingHandlers;
->>>>>>> e3934e4e
 }
 
 function getNodeGroupingLevel(node: ParentHierarchyNode | undefined): GroupingLevel {
