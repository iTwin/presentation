/*---------------------------------------------------------------------------------------------
 * Copyright (c) Bentley Systems, Incorporated. All rights reserved.
 * See LICENSE.md in the project root for license terms and full copyright notice.
 *--------------------------------------------------------------------------------------------*/

import { expect } from "chai";
import { collect, createAsyncIterator } from "presentation-test-utilities";
import sinon from "sinon";
<<<<<<< HEAD
import { omit } from "@itwin/core-bentley";
import { GenericInstanceFilter } from "@itwin/core-common";
import { ECSqlQueryDef, ECSqlQueryReaderOptions, InstanceKey, trimWhitespace, TypedPrimitiveValue } from "@itwin/presentation-shared";
import { DefineHierarchyLevelProps, HierarchyDefinition } from "../hierarchies/HierarchyDefinition";
import { RowsLimitExceededError } from "../hierarchies/HierarchyErrors";
import {
  GroupingHierarchyNode,
  HierarchyNode,
  ProcessedCustomHierarchyNode,
  ProcessedHierarchyNode,
  ProcessedInstanceHierarchyNode,
} from "../hierarchies/HierarchyNode";
import { GroupingNodeKey } from "../hierarchies/HierarchyNodeKey";
import { createHierarchyProvider } from "../hierarchies/HierarchyProvider";
import {
  ECSQL_COLUMN_NAME_FilterTargetOptions,
  ECSQL_COLUMN_NAME_HasFilterTargetAncestor,
  ECSQL_COLUMN_NAME_IsFilterTarget,
} from "../hierarchies/internal/FilteringHierarchyDefinition";
import { RowDef } from "../hierarchies/internal/TreeNodesReader";
import { LimitingECSqlQueryExecutor } from "../hierarchies/LimitingECSqlQueryExecutor";
import { NodeSelectClauseColumnNames, NodesQueryClauseFactory } from "../hierarchies/NodeSelectQueryFactory";
import { createIModelAccessStub } from "./Utils";

describe("createHierarchyProvider", () => {
  let imodelAccess: ReturnType<typeof createIModelAccessStub> & {
    createQueryReader: sinon.SinonStub<
      Parameters<LimitingECSqlQueryExecutor["createQueryReader"]>,
      ReturnType<LimitingECSqlQueryExecutor["createQueryReader"]>
    >;
  };

  beforeEach(() => {
    imodelAccess = {
      ...createIModelAccessStub(),
      createQueryReader: sinon.stub(),
    };
  });

  afterEach(() => {
    sinon.restore();
  });

  it("loads root custom nodes", async () => {
    const node = { key: "custom", label: "custom", children: false };
    const provider = createHierarchyProvider({
      imodelAccess,
      hierarchyDefinition: {
        async defineHierarchyLevel({ parentNode }) {
          if (!parentNode) {
            return [
              {
                node,
              },
            ];
          }
          return [];
        },
      },
    });
    const nodes = await collect(provider.getNodes({ parentNode: undefined }));
    expect(nodes).to.deep.eq([{ ...node, parentKeys: [] }]);
  });

  it("loads root instance nodes", async () => {
    imodelAccess.createQueryReader.returns(
      createAsyncIterator<RowDef>([
        {
          [NodeSelectClauseColumnNames.FullClassName]: "a.b",
          [NodeSelectClauseColumnNames.ECInstanceId]: "0x123",
          [NodeSelectClauseColumnNames.DisplayLabel]: "test label",
        },
      ]),
    );
    const query: ECSqlQueryDef = {
      ecsql: "QUERY",
      bindings: [{ type: "string", value: "test binding" }],
      ctes: ["CTE"],
    };
    const provider = createHierarchyProvider({
      imodelAccess,
      hierarchyDefinition: {
        async defineHierarchyLevel({ parentNode }) {
          if (!parentNode) {
            return [
              {
                fullClassName: "x.y",
                query,
              },
            ];
          }
          return [];
        },
      },
    });
    const nodes = await collect(provider.getNodes({ parentNode: undefined }));
    expect(imodelAccess.createQueryReader).to.be.calledOnceWith(query, { rowFormat: "ECSqlPropertyNames" });
    expect(nodes).to.deep.eq([
      {
        key: {
          type: "instances",
          instanceKeys: [{ className: "a.b", id: "0x123" }],
        },
        parentKeys: [],
        label: "test label",
        children: false,
      } as HierarchyNode,
=======
import { InstanceKey } from "@itwin/presentation-shared";
import { HierarchyNode, NonGroupingHierarchyNode } from "../hierarchies/HierarchyNode";
import { HierarchyProvider, mergeProviders } from "../hierarchies/HierarchyProvider";
import { createTestGenericNode, createTestGenericNodeKey } from "./Utils";

describe("mergeProviders", () => {
  it("returns nodes from all providers", async () => {
    const providers = [
      createTestProvider({
        nodes: ({ parentNode }) =>
          !parentNode
            ? [
                createTestGenericNode({ key: createTestGenericNodeKey({ id: "1", source: "s1" }), label: "1" }),
                createTestGenericNode({ key: createTestGenericNodeKey({ id: "x", source: "s1" }), label: "x" }),
              ]
            : [],
      }),
      createTestProvider({
        nodes: ({ parentNode }) =>
          !parentNode
            ? [
                createTestGenericNode({ key: createTestGenericNodeKey({ id: "2", source: "s2" }), label: "2" }),
                createTestGenericNode({ key: createTestGenericNodeKey({ id: "x", source: "s2" }), label: "x" }),
              ]
            : [],
      }),
    ];
    const mergedProvider = mergeProviders({ providers });
    expect(await collect(mergedProvider.getNodes({ parentNode: undefined }))).to.deep.eq([
      createTestGenericNode({ key: createTestGenericNodeKey({ id: "1", source: "s1" }), label: "1" }),
      createTestGenericNode({ key: createTestGenericNodeKey({ id: "2", source: "s2" }), label: "2" }),
      createTestGenericNode({ key: createTestGenericNodeKey({ id: "x", source: "s2" }), label: "x" }),
      createTestGenericNode({ key: createTestGenericNodeKey({ id: "x", source: "s1" }), label: "x" }),
>>>>>>> e21b7f67
    ]);
  });

  it("creates hierarchy from multiple providers", async () => {
    const providers = [
      createTestProvider({
        nodes: ({ parentNode }) => {
          if (!parentNode) {
            return [createTestGenericNode({ key: createTestGenericNodeKey({ id: "1", source: "s1" }), label: "1", children: true })];
          }
          if (HierarchyNode.isGeneric(parentNode) && parentNode.key.id === "1") {
            return [createTestGenericNode({ key: createTestGenericNodeKey({ id: "2", source: "s1" }), label: "2", children: false })];
          }
          return [];
        },
      }),
      createTestProvider({
        nodes: ({ parentNode }) =>
          parentNode && HierarchyNode.isGeneric(parentNode) && parentNode.key.id === "2"
            ? [createTestGenericNode({ key: createTestGenericNodeKey({ id: "3", source: "s2" }), label: "3", children: false })]
            : [],
      }),
    ];
    const mergedProvider = mergeProviders({ providers });

    const nodes1 = await collect(mergedProvider.getNodes({ parentNode: undefined }));
    expect(nodes1).to.deep.eq([createTestGenericNode({ key: createTestGenericNodeKey({ id: "1", source: "s1" }), label: "1", children: true })]);

    const nodes2 = await collect(mergedProvider.getNodes({ parentNode: nodes1[0] }));
    expect(nodes2).to.deep.eq([createTestGenericNode({ key: createTestGenericNodeKey({ id: "2", source: "s1" }), label: "2", children: true })]);

    const nodes3 = await collect(mergedProvider.getNodes({ parentNode: nodes2[0] }));
    expect(nodes3).to.deep.eq([createTestGenericNode({ key: createTestGenericNodeKey({ id: "3", source: "s2" }), label: "3", children: false })]);
  });

<<<<<<< HEAD
  describe("Grouping", () => {
    it("returns grouping node children", async () => {
      imodelAccess.createQueryReader.returns(
        createAsyncIterator<RowDef>([
          {
            [NodeSelectClauseColumnNames.FullClassName]: "a.b",
            [NodeSelectClauseColumnNames.ECInstanceId]: "0x123",
            [NodeSelectClauseColumnNames.DisplayLabel]: "test label",
            [NodeSelectClauseColumnNames.Grouping]: JSON.stringify({
              byLabel: true,
            } satisfies Parameters<NodesQueryClauseFactory["createSelectClause"]>[0]["grouping"]),
          },
        ]),
      );
      const provider = createHierarchyProvider({
        imodelAccess,
        hierarchyDefinition: {
          async defineHierarchyLevel({ parentNode }) {
            if (!parentNode) {
              return [
                {
                  fullClassName: "a.b",
                  query: { ecsql: "QUERY" },
                },
              ];
            }
            return [];
          },
        },
      });

      const rootNodes = await collect(provider.getNodes({ parentNode: undefined }));
      const expectedKey: GroupingNodeKey = {
        type: "label-grouping",
        label: "test label",
        groupId: undefined,
      };
      expect(rootNodes).to.deep.eq([
        {
          key: expectedKey,
          parentKeys: [],
          groupedInstanceKeys: [{ className: "a.b", id: "0x123" }],
          label: "test label",
          children: true,
        } satisfies GroupingHierarchyNode,
      ]);

      const childNodes = await collect(provider.getNodes({ parentNode: rootNodes[0] }));
      expect(childNodes).to.deep.eq([
        {
          key: {
            type: "instances",
            instanceKeys: [{ className: "a.b", id: "0x123" }],
          },
          parentKeys: [expectedKey],
          label: "test label",
          children: false,
        } as HierarchyNode,
      ]);
    });
  });

  describe("Hiding hierarchy levels", () => {
    it("hides root hierarchy level", async () => {
      const rootNode = { key: "root", label: "root", processingParams: { hideInHierarchy: true } };
      const childNode = { key: "visible child", label: "visible child" };
      const provider = createHierarchyProvider({
        imodelAccess,
        hierarchyDefinition: {
          async defineHierarchyLevel({ parentNode }) {
            if (!parentNode) {
              return [{ node: rootNode }];
            }
            if (parentNode.key === "root") {
              return [{ node: childNode }];
            }
            return [];
          },
        },
      });
      const rootNodes = await collect(provider.getNodes({ parentNode: undefined }));
      expect(rootNodes).to.deep.eq([{ ...childNode, parentKeys: [rootNode.key], children: false }]);
    });

    it("determines children when immediate child node is hidden", async () => {
      const rootNode = { key: "root", label: "root" };
      const hiddenChildNode = { key: "hidden child", label: "hidden child", processingParams: { hideInHierarchy: true } };
      const visibleChildNode = { key: "visible child", label: "visible child" };
      const provider = createHierarchyProvider({
        imodelAccess,
        hierarchyDefinition: {
          async defineHierarchyLevel({ parentNode }) {
            if (!parentNode) {
              return [{ node: rootNode }];
            }
            if (parentNode.key === "root") {
              return [{ node: hiddenChildNode }];
            }
            if (parentNode.key === "hidden child") {
              return [{ node: visibleChildNode }];
            }
            return [];
          },
        },
      });
      const rootNodes = await collect(provider.getNodes({ parentNode: undefined }));
      expect(rootNodes).to.deep.eq([{ ...rootNode, parentKeys: [], children: true }]);
      const childNodes = await collect(provider.getNodes({ parentNode: rootNodes[0] }));
      expect(childNodes).to.deep.eq([{ ...visibleChildNode, parentKeys: [rootNode.key, hiddenChildNode.key], children: false }]);
    });

    // note: the feature of not checking children for nodes that say they do have them is very important for performance - this test
    // should not be removed
    it("doesn't load children of hidden child node when determining parent's children if the hidden child says it always has children", async () => {
      const rootNode = { key: "root", label: "root" };
      const hiddenChildNode = { key: "hidden child", label: "hidden child", processingParams: { hideInHierarchy: true }, children: true };
      const visibleChildNode = { key: "visible child", label: "visible child" };
      const hierarchyDefinition = {
        defineHierarchyLevel: sinon.fake(async ({ parentNode }) => {
          if (!parentNode) {
            return [{ node: rootNode }];
          }
          if (parentNode.key === "root") {
            return [{ node: hiddenChildNode }];
          }
          if (parentNode.key === "hidden child") {
            return [{ node: visibleChildNode }];
          }
          return [];
        }),
      };
      const provider = createHierarchyProvider({
        imodelAccess,
        hierarchyDefinition,
      });
      const rootNodes = await collect(provider.getNodes({ parentNode: undefined }));
      expect(rootNodes).to.deep.eq([{ ...rootNode, parentKeys: [], children: true }]);
      expect(hierarchyDefinition.defineHierarchyLevel).to.be.calledTwice;
      expect(hierarchyDefinition.defineHierarchyLevel.firstCall).to.be.calledWith({ parentNode: undefined });
      expect(hierarchyDefinition.defineHierarchyLevel.secondCall).to.be.calledWith({ parentNode: rootNodes[0] });
    });
  });

  describe("Hiding nodes without children", () => {
    it("hides node without children", async () => {
      const rootNode = { key: "root", label: "root" };
      const hiddenChildNode = { key: "hidden child", label: "hidden child", processingParams: { hideIfNoChildren: true } };
      const provider = createHierarchyProvider({
        imodelAccess,
        hierarchyDefinition: {
          async defineHierarchyLevel({ parentNode }) {
            if (!parentNode) {
              return [{ node: rootNode }];
            }
            if (parentNode.key === "root") {
              return [{ node: hiddenChildNode }];
            }
            return [];
          },
        },
      });
      const rootNodes = await collect(provider.getNodes({ parentNode: undefined }));
      expect(rootNodes).to.deep.eq([{ ...rootNode, parentKeys: [], children: false }]);
      const childNodes = await collect(provider.getNodes({ parentNode: rootNodes[0] }));
      expect(childNodes).to.deep.eq([]);
    });

    it("doesn't hide node with children", async () => {
      const rootNode = { key: "root", label: "root" };
      const hiddenChildNode = { key: "hidden child", label: "hidden child", processingParams: { hideIfNoChildren: true } };
      const grandChildNode = { key: "grand child", label: "grand child", children: false };
      const provider = createHierarchyProvider({
        imodelAccess,
        hierarchyDefinition: {
          async defineHierarchyLevel({ parentNode }) {
            if (!parentNode) {
              return [{ node: rootNode }];
            }
            if (parentNode.key === "root") {
              return [{ node: hiddenChildNode }];
            }
            if (parentNode.key === "hidden child") {
              return [{ node: grandChildNode }];
            }
            return [];
          },
        },
      });
      const rootNodes = await collect(provider.getNodes({ parentNode: undefined }));
      expect(rootNodes).to.deep.eq([{ ...rootNode, parentKeys: [], children: true }]);
      const childNodes = await collect(provider.getNodes({ parentNode: rootNodes[0] }));
      expect(childNodes).to.deep.eq([omit({ ...hiddenChildNode, parentKeys: [rootNode.key], children: true }, ["processingParams"])]);
      const grandChildNodes = await collect(provider.getNodes({ parentNode: childNodes[0] }));
      expect(grandChildNodes).to.deep.eq([{ ...grandChildNode, parentKeys: [rootNode.key, hiddenChildNode.key], children: false }]);
    });
  });

  describe("Labels formatting", () => {
    // eslint-disable-next-line @typescript-eslint/no-base-to-string
    const formatter = sinon.fake(async (v: TypedPrimitiveValue) => `_${v.value.toString()}_`);

    afterEach(() => {
      formatter.resetHistory();
    });

    it("returns formatted label", async () => {
      const provider = createHierarchyProvider({
        imodelAccess,
        hierarchyDefinition: {
          async defineHierarchyLevel() {
            return [{ node: { key: "test", label: "test label", children: false } }];
          },
        },
        formatter,
      });
      const rootNodes = await collect(provider.getNodes({ parentNode: undefined }));
      expect(formatter).to.be.calledOnceWith({ value: "test label", type: "String" });
      expect(rootNodes[0].label).to.eq("_test label_");
    });
  });

  describe("Hierarchy filtering", () => {
    it("applies filtering on query definitions", async () => {
      imodelAccess.stubEntityClass({
        schemaName: "a",
        className: "b",
        is: async (fullClassName) => fullClassName === "a.b",
      });
      imodelAccess.createQueryReader.returns(
        createAsyncIterator<RowDef>([
          {
            [NodeSelectClauseColumnNames.FullClassName]: "a.b",
            [NodeSelectClauseColumnNames.ECInstanceId]: "0x123",
            [NodeSelectClauseColumnNames.DisplayLabel]: "test label",
          },
        ]),
      );
      const provider = createHierarchyProvider({
        imodelAccess,
        hierarchyDefinition: {
          async defineHierarchyLevel({ parentNode }) {
            if (!parentNode) {
              return [
                {
                  fullClassName: "a.b",
                  query: { ecsql: "QUERY" },
                },
              ];
            }
            return [];
          },
        },
        filtering: {
          paths: [
            [
              { className: "a.b", id: "0x123" },
              { className: "c.d", id: "0x456" },
            ],
          ],
        },
      });
      const nodes = await collect(provider.getNodes({ parentNode: undefined }));
      expect(imodelAccess.createQueryReader).to.be.calledOnceWith(
        sinon.match(
          (query) =>
            trimWhitespace(query.ctes[0]) ===
              trimWhitespace(
                `
                FilteringInfo(ECInstanceId, IsFilterTarget, FilterTargetOptions) AS (
                  VALUES (0x123, 0, CAST(NULL AS TEXT))
                )
                `,
              ) &&
            trimWhitespace(query.ecsql) ===
              trimWhitespace(
                `
                SELECT
                    [q].*,
                    [f].[IsFilterTarget] AS [${ECSQL_COLUMN_NAME_IsFilterTarget}],
                    [f].[FilterTargetOptions] AS [${ECSQL_COLUMN_NAME_FilterTargetOptions}],
                    0 AS [${ECSQL_COLUMN_NAME_HasFilterTargetAncestor}]
                  FROM (QUERY) [q]
                  JOIN FilteringInfo [f] ON [f].[ECInstanceId] = [q].[ECInstanceId]
                `,
              ),
        ),
        { rowFormat: "ECSqlPropertyNames" },
      );
      expect(nodes).to.deep.eq([
        {
          key: {
            type: "instances",
            instanceKeys: [{ className: "a.b", id: "0x123" }],
          },
          parentKeys: [],
          label: "test label",
          children: false,
          filtering: {
            filteredChildrenIdentifierPaths: [[{ className: "c.d", id: "0x456" }]],
          },
        },
      ]);
    });
  });

  describe("Hierarchy level filtering", () => {
    const instanceFilter: GenericInstanceFilter = {
      propertyClassNames: ["x.y"],
      relatedInstances: [],
      rules: {
        operator: "and",
        rules: [
          {
            propertyName: "z",
            propertyTypeName: "string",
            sourceAlias: "this",
            operator: "is-equal",
            value: { rawValue: "test value", displayValue: "test value" },
          },
        ],
      },
    };

    it("filters hierarchy levels with nodes that are hidden if no children", async () => {
      const rootNode = { key: "root", label: "root", processingParams: { hideIfNoChildren: true } };
      const childNode = { key: "child", label: "child", children: true };
      const provider = createHierarchyProvider({
        imodelAccess,
        hierarchyDefinition: {
          async defineHierarchyLevel({ parentNode, instanceFilter: requestedFilter }) {
            if (!parentNode) {
              // simulate the root node matching requested instance filter
              expect(requestedFilter).to.eq(instanceFilter);
              return [{ node: rootNode }];
            }
            if (parentNode.key === "root") {
              // we're expecting the filter to be used only for root nodes
              expect(requestedFilter).to.be.undefined;
              return requestedFilter ? [] : [{ node: childNode }];
            }
            return [];
          },
        },
      });
      const rootNodes = await collect(provider.getNodes({ parentNode: undefined, instanceFilter }));
      expect(rootNodes).to.deep.eq([{ key: "root", label: "root", parentKeys: [], children: true }]);
    });
  });

  describe("Hierarchy level instance keys", () => {
    const instanceFilter: GenericInstanceFilter = {
      propertyClassNames: ["x.y"],
      relatedInstances: [],
      rules: {
        operator: "and",
        rules: [
          {
            propertyName: "z",
            propertyTypeName: "string",
            sourceAlias: "this",
            operator: "is-equal",
            value: { rawValue: "test value", displayValue: "test value" },
          },
        ],
      },
    };

    it("returns grouped instance keys for parent grouping node", async () => {
      const groupingNode: GroupingHierarchyNode = {
        key: { type: "class-grouping", className: "x.y" },
        parentKeys: [],
        label: "test",
        children: true,
        groupedInstanceKeys: [
          { className: "a.b", id: "0x1" },
          { className: "c.d", id: "0x2" },
=======
  it("returns instance keys from all providers", async () => {
    const providers = [
      createTestProvider({
        instanceKeys: () => [
          { className: "1", id: "1" },
          { className: "x", id: "x" },
>>>>>>> e21b7f67
        ],
      }),
      createTestProvider({
        instanceKeys: () => [{ className: "2", id: "2" }],
      }),
    ];
    const mergedProvider = mergeProviders({ providers });
    expect(await collect(mergedProvider.getNodeInstanceKeys({ parentNode: undefined })))
      .to.have.lengthOf(3)
      .and.to.containSubset([
        { className: "1", id: "1" },
        { className: "x", id: "x" },
        { className: "2", id: "2" },
      ]);
    providers.forEach((provider) => expect(provider.getNodeInstanceKeys.callCount).to.eq(1));
  });

  it("sets formatter on all providers", async () => {
    const providers = [createTestProvider(), createTestProvider()];
    const mergedProvider = mergeProviders({ providers });
    const formatter = {} as any;
    mergedProvider.setFormatter(formatter);
    providers.forEach((provider) => expect(provider.setFormatter).to.be.calledOnceWith(formatter));
  });

  it("sets hierarchy filter on all providers", async () => {
    const providers = [createTestProvider(), createTestProvider()];
    const mergedProvider = mergeProviders({ providers });
    const filter = {} as any;
    mergedProvider.setHierarchyFilter(filter);
    providers.forEach((provider) => expect(provider.setHierarchyFilter).to.be.calledOnceWith(filter));
  });

  it("disposes all disposable providers", async () => {
    const providers = [createTestProvider({ disposable: true }), createTestProvider()];
    const mergedProvider = mergeProviders({ providers });
    mergedProvider.dispose();
    providers.forEach((provider) => provider.dispose && expect(provider.dispose).to.be.calledOnce);
  });
});

function createTestProvider(props?: {
  nodes?: (props: Parameters<HierarchyProvider["getNodes"]>[0]) => Partial<NonGroupingHierarchyNode>[];
  instanceKeys?: (props: Parameters<HierarchyProvider["getNodeInstanceKeys"]>[0]) => InstanceKey[];
  disposable?: boolean;
}) {
  return {
    getNodes: sinon
      .stub<Parameters<HierarchyProvider["getNodes"]>>()
      .callsFake((getNodesProps) => createAsyncIterator(props?.nodes ? props.nodes(getNodesProps).map((partial) => createTestGenericNode(partial)) : [])),
    getNodeInstanceKeys: sinon
      .stub<Parameters<HierarchyProvider["getNodeInstanceKeys"]>>()
      .callsFake((getNodeInstanceKeysProps) => createAsyncIterator(props?.instanceKeys ? props.instanceKeys(getNodeInstanceKeysProps) : [])),
    setFormatter: sinon.stub(),
    setHierarchyFilter: sinon.stub(),
    ...(props?.disposable ? { dispose: sinon.stub() } : {}),
  };
}<|MERGE_RESOLUTION|>--- conflicted
+++ resolved
@@ -6,115 +6,6 @@
 import { expect } from "chai";
 import { collect, createAsyncIterator } from "presentation-test-utilities";
 import sinon from "sinon";
-<<<<<<< HEAD
-import { omit } from "@itwin/core-bentley";
-import { GenericInstanceFilter } from "@itwin/core-common";
-import { ECSqlQueryDef, ECSqlQueryReaderOptions, InstanceKey, trimWhitespace, TypedPrimitiveValue } from "@itwin/presentation-shared";
-import { DefineHierarchyLevelProps, HierarchyDefinition } from "../hierarchies/HierarchyDefinition";
-import { RowsLimitExceededError } from "../hierarchies/HierarchyErrors";
-import {
-  GroupingHierarchyNode,
-  HierarchyNode,
-  ProcessedCustomHierarchyNode,
-  ProcessedHierarchyNode,
-  ProcessedInstanceHierarchyNode,
-} from "../hierarchies/HierarchyNode";
-import { GroupingNodeKey } from "../hierarchies/HierarchyNodeKey";
-import { createHierarchyProvider } from "../hierarchies/HierarchyProvider";
-import {
-  ECSQL_COLUMN_NAME_FilterTargetOptions,
-  ECSQL_COLUMN_NAME_HasFilterTargetAncestor,
-  ECSQL_COLUMN_NAME_IsFilterTarget,
-} from "../hierarchies/internal/FilteringHierarchyDefinition";
-import { RowDef } from "../hierarchies/internal/TreeNodesReader";
-import { LimitingECSqlQueryExecutor } from "../hierarchies/LimitingECSqlQueryExecutor";
-import { NodeSelectClauseColumnNames, NodesQueryClauseFactory } from "../hierarchies/NodeSelectQueryFactory";
-import { createIModelAccessStub } from "./Utils";
-
-describe("createHierarchyProvider", () => {
-  let imodelAccess: ReturnType<typeof createIModelAccessStub> & {
-    createQueryReader: sinon.SinonStub<
-      Parameters<LimitingECSqlQueryExecutor["createQueryReader"]>,
-      ReturnType<LimitingECSqlQueryExecutor["createQueryReader"]>
-    >;
-  };
-
-  beforeEach(() => {
-    imodelAccess = {
-      ...createIModelAccessStub(),
-      createQueryReader: sinon.stub(),
-    };
-  });
-
-  afterEach(() => {
-    sinon.restore();
-  });
-
-  it("loads root custom nodes", async () => {
-    const node = { key: "custom", label: "custom", children: false };
-    const provider = createHierarchyProvider({
-      imodelAccess,
-      hierarchyDefinition: {
-        async defineHierarchyLevel({ parentNode }) {
-          if (!parentNode) {
-            return [
-              {
-                node,
-              },
-            ];
-          }
-          return [];
-        },
-      },
-    });
-    const nodes = await collect(provider.getNodes({ parentNode: undefined }));
-    expect(nodes).to.deep.eq([{ ...node, parentKeys: [] }]);
-  });
-
-  it("loads root instance nodes", async () => {
-    imodelAccess.createQueryReader.returns(
-      createAsyncIterator<RowDef>([
-        {
-          [NodeSelectClauseColumnNames.FullClassName]: "a.b",
-          [NodeSelectClauseColumnNames.ECInstanceId]: "0x123",
-          [NodeSelectClauseColumnNames.DisplayLabel]: "test label",
-        },
-      ]),
-    );
-    const query: ECSqlQueryDef = {
-      ecsql: "QUERY",
-      bindings: [{ type: "string", value: "test binding" }],
-      ctes: ["CTE"],
-    };
-    const provider = createHierarchyProvider({
-      imodelAccess,
-      hierarchyDefinition: {
-        async defineHierarchyLevel({ parentNode }) {
-          if (!parentNode) {
-            return [
-              {
-                fullClassName: "x.y",
-                query,
-              },
-            ];
-          }
-          return [];
-        },
-      },
-    });
-    const nodes = await collect(provider.getNodes({ parentNode: undefined }));
-    expect(imodelAccess.createQueryReader).to.be.calledOnceWith(query, { rowFormat: "ECSqlPropertyNames" });
-    expect(nodes).to.deep.eq([
-      {
-        key: {
-          type: "instances",
-          instanceKeys: [{ className: "a.b", id: "0x123" }],
-        },
-        parentKeys: [],
-        label: "test label",
-        children: false,
-      } as HierarchyNode,
-=======
 import { InstanceKey } from "@itwin/presentation-shared";
 import { HierarchyNode, NonGroupingHierarchyNode } from "../hierarchies/HierarchyNode";
 import { HierarchyProvider, mergeProviders } from "../hierarchies/HierarchyProvider";
@@ -148,7 +39,6 @@
       createTestGenericNode({ key: createTestGenericNodeKey({ id: "2", source: "s2" }), label: "2" }),
       createTestGenericNode({ key: createTestGenericNodeKey({ id: "x", source: "s2" }), label: "x" }),
       createTestGenericNode({ key: createTestGenericNodeKey({ id: "x", source: "s1" }), label: "x" }),
->>>>>>> e21b7f67
     ]);
   });
 
@@ -184,391 +74,12 @@
     expect(nodes3).to.deep.eq([createTestGenericNode({ key: createTestGenericNodeKey({ id: "3", source: "s2" }), label: "3", children: false })]);
   });
 
-<<<<<<< HEAD
-  describe("Grouping", () => {
-    it("returns grouping node children", async () => {
-      imodelAccess.createQueryReader.returns(
-        createAsyncIterator<RowDef>([
-          {
-            [NodeSelectClauseColumnNames.FullClassName]: "a.b",
-            [NodeSelectClauseColumnNames.ECInstanceId]: "0x123",
-            [NodeSelectClauseColumnNames.DisplayLabel]: "test label",
-            [NodeSelectClauseColumnNames.Grouping]: JSON.stringify({
-              byLabel: true,
-            } satisfies Parameters<NodesQueryClauseFactory["createSelectClause"]>[0]["grouping"]),
-          },
-        ]),
-      );
-      const provider = createHierarchyProvider({
-        imodelAccess,
-        hierarchyDefinition: {
-          async defineHierarchyLevel({ parentNode }) {
-            if (!parentNode) {
-              return [
-                {
-                  fullClassName: "a.b",
-                  query: { ecsql: "QUERY" },
-                },
-              ];
-            }
-            return [];
-          },
-        },
-      });
-
-      const rootNodes = await collect(provider.getNodes({ parentNode: undefined }));
-      const expectedKey: GroupingNodeKey = {
-        type: "label-grouping",
-        label: "test label",
-        groupId: undefined,
-      };
-      expect(rootNodes).to.deep.eq([
-        {
-          key: expectedKey,
-          parentKeys: [],
-          groupedInstanceKeys: [{ className: "a.b", id: "0x123" }],
-          label: "test label",
-          children: true,
-        } satisfies GroupingHierarchyNode,
-      ]);
-
-      const childNodes = await collect(provider.getNodes({ parentNode: rootNodes[0] }));
-      expect(childNodes).to.deep.eq([
-        {
-          key: {
-            type: "instances",
-            instanceKeys: [{ className: "a.b", id: "0x123" }],
-          },
-          parentKeys: [expectedKey],
-          label: "test label",
-          children: false,
-        } as HierarchyNode,
-      ]);
-    });
-  });
-
-  describe("Hiding hierarchy levels", () => {
-    it("hides root hierarchy level", async () => {
-      const rootNode = { key: "root", label: "root", processingParams: { hideInHierarchy: true } };
-      const childNode = { key: "visible child", label: "visible child" };
-      const provider = createHierarchyProvider({
-        imodelAccess,
-        hierarchyDefinition: {
-          async defineHierarchyLevel({ parentNode }) {
-            if (!parentNode) {
-              return [{ node: rootNode }];
-            }
-            if (parentNode.key === "root") {
-              return [{ node: childNode }];
-            }
-            return [];
-          },
-        },
-      });
-      const rootNodes = await collect(provider.getNodes({ parentNode: undefined }));
-      expect(rootNodes).to.deep.eq([{ ...childNode, parentKeys: [rootNode.key], children: false }]);
-    });
-
-    it("determines children when immediate child node is hidden", async () => {
-      const rootNode = { key: "root", label: "root" };
-      const hiddenChildNode = { key: "hidden child", label: "hidden child", processingParams: { hideInHierarchy: true } };
-      const visibleChildNode = { key: "visible child", label: "visible child" };
-      const provider = createHierarchyProvider({
-        imodelAccess,
-        hierarchyDefinition: {
-          async defineHierarchyLevel({ parentNode }) {
-            if (!parentNode) {
-              return [{ node: rootNode }];
-            }
-            if (parentNode.key === "root") {
-              return [{ node: hiddenChildNode }];
-            }
-            if (parentNode.key === "hidden child") {
-              return [{ node: visibleChildNode }];
-            }
-            return [];
-          },
-        },
-      });
-      const rootNodes = await collect(provider.getNodes({ parentNode: undefined }));
-      expect(rootNodes).to.deep.eq([{ ...rootNode, parentKeys: [], children: true }]);
-      const childNodes = await collect(provider.getNodes({ parentNode: rootNodes[0] }));
-      expect(childNodes).to.deep.eq([{ ...visibleChildNode, parentKeys: [rootNode.key, hiddenChildNode.key], children: false }]);
-    });
-
-    // note: the feature of not checking children for nodes that say they do have them is very important for performance - this test
-    // should not be removed
-    it("doesn't load children of hidden child node when determining parent's children if the hidden child says it always has children", async () => {
-      const rootNode = { key: "root", label: "root" };
-      const hiddenChildNode = { key: "hidden child", label: "hidden child", processingParams: { hideInHierarchy: true }, children: true };
-      const visibleChildNode = { key: "visible child", label: "visible child" };
-      const hierarchyDefinition = {
-        defineHierarchyLevel: sinon.fake(async ({ parentNode }) => {
-          if (!parentNode) {
-            return [{ node: rootNode }];
-          }
-          if (parentNode.key === "root") {
-            return [{ node: hiddenChildNode }];
-          }
-          if (parentNode.key === "hidden child") {
-            return [{ node: visibleChildNode }];
-          }
-          return [];
-        }),
-      };
-      const provider = createHierarchyProvider({
-        imodelAccess,
-        hierarchyDefinition,
-      });
-      const rootNodes = await collect(provider.getNodes({ parentNode: undefined }));
-      expect(rootNodes).to.deep.eq([{ ...rootNode, parentKeys: [], children: true }]);
-      expect(hierarchyDefinition.defineHierarchyLevel).to.be.calledTwice;
-      expect(hierarchyDefinition.defineHierarchyLevel.firstCall).to.be.calledWith({ parentNode: undefined });
-      expect(hierarchyDefinition.defineHierarchyLevel.secondCall).to.be.calledWith({ parentNode: rootNodes[0] });
-    });
-  });
-
-  describe("Hiding nodes without children", () => {
-    it("hides node without children", async () => {
-      const rootNode = { key: "root", label: "root" };
-      const hiddenChildNode = { key: "hidden child", label: "hidden child", processingParams: { hideIfNoChildren: true } };
-      const provider = createHierarchyProvider({
-        imodelAccess,
-        hierarchyDefinition: {
-          async defineHierarchyLevel({ parentNode }) {
-            if (!parentNode) {
-              return [{ node: rootNode }];
-            }
-            if (parentNode.key === "root") {
-              return [{ node: hiddenChildNode }];
-            }
-            return [];
-          },
-        },
-      });
-      const rootNodes = await collect(provider.getNodes({ parentNode: undefined }));
-      expect(rootNodes).to.deep.eq([{ ...rootNode, parentKeys: [], children: false }]);
-      const childNodes = await collect(provider.getNodes({ parentNode: rootNodes[0] }));
-      expect(childNodes).to.deep.eq([]);
-    });
-
-    it("doesn't hide node with children", async () => {
-      const rootNode = { key: "root", label: "root" };
-      const hiddenChildNode = { key: "hidden child", label: "hidden child", processingParams: { hideIfNoChildren: true } };
-      const grandChildNode = { key: "grand child", label: "grand child", children: false };
-      const provider = createHierarchyProvider({
-        imodelAccess,
-        hierarchyDefinition: {
-          async defineHierarchyLevel({ parentNode }) {
-            if (!parentNode) {
-              return [{ node: rootNode }];
-            }
-            if (parentNode.key === "root") {
-              return [{ node: hiddenChildNode }];
-            }
-            if (parentNode.key === "hidden child") {
-              return [{ node: grandChildNode }];
-            }
-            return [];
-          },
-        },
-      });
-      const rootNodes = await collect(provider.getNodes({ parentNode: undefined }));
-      expect(rootNodes).to.deep.eq([{ ...rootNode, parentKeys: [], children: true }]);
-      const childNodes = await collect(provider.getNodes({ parentNode: rootNodes[0] }));
-      expect(childNodes).to.deep.eq([omit({ ...hiddenChildNode, parentKeys: [rootNode.key], children: true }, ["processingParams"])]);
-      const grandChildNodes = await collect(provider.getNodes({ parentNode: childNodes[0] }));
-      expect(grandChildNodes).to.deep.eq([{ ...grandChildNode, parentKeys: [rootNode.key, hiddenChildNode.key], children: false }]);
-    });
-  });
-
-  describe("Labels formatting", () => {
-    // eslint-disable-next-line @typescript-eslint/no-base-to-string
-    const formatter = sinon.fake(async (v: TypedPrimitiveValue) => `_${v.value.toString()}_`);
-
-    afterEach(() => {
-      formatter.resetHistory();
-    });
-
-    it("returns formatted label", async () => {
-      const provider = createHierarchyProvider({
-        imodelAccess,
-        hierarchyDefinition: {
-          async defineHierarchyLevel() {
-            return [{ node: { key: "test", label: "test label", children: false } }];
-          },
-        },
-        formatter,
-      });
-      const rootNodes = await collect(provider.getNodes({ parentNode: undefined }));
-      expect(formatter).to.be.calledOnceWith({ value: "test label", type: "String" });
-      expect(rootNodes[0].label).to.eq("_test label_");
-    });
-  });
-
-  describe("Hierarchy filtering", () => {
-    it("applies filtering on query definitions", async () => {
-      imodelAccess.stubEntityClass({
-        schemaName: "a",
-        className: "b",
-        is: async (fullClassName) => fullClassName === "a.b",
-      });
-      imodelAccess.createQueryReader.returns(
-        createAsyncIterator<RowDef>([
-          {
-            [NodeSelectClauseColumnNames.FullClassName]: "a.b",
-            [NodeSelectClauseColumnNames.ECInstanceId]: "0x123",
-            [NodeSelectClauseColumnNames.DisplayLabel]: "test label",
-          },
-        ]),
-      );
-      const provider = createHierarchyProvider({
-        imodelAccess,
-        hierarchyDefinition: {
-          async defineHierarchyLevel({ parentNode }) {
-            if (!parentNode) {
-              return [
-                {
-                  fullClassName: "a.b",
-                  query: { ecsql: "QUERY" },
-                },
-              ];
-            }
-            return [];
-          },
-        },
-        filtering: {
-          paths: [
-            [
-              { className: "a.b", id: "0x123" },
-              { className: "c.d", id: "0x456" },
-            ],
-          ],
-        },
-      });
-      const nodes = await collect(provider.getNodes({ parentNode: undefined }));
-      expect(imodelAccess.createQueryReader).to.be.calledOnceWith(
-        sinon.match(
-          (query) =>
-            trimWhitespace(query.ctes[0]) ===
-              trimWhitespace(
-                `
-                FilteringInfo(ECInstanceId, IsFilterTarget, FilterTargetOptions) AS (
-                  VALUES (0x123, 0, CAST(NULL AS TEXT))
-                )
-                `,
-              ) &&
-            trimWhitespace(query.ecsql) ===
-              trimWhitespace(
-                `
-                SELECT
-                    [q].*,
-                    [f].[IsFilterTarget] AS [${ECSQL_COLUMN_NAME_IsFilterTarget}],
-                    [f].[FilterTargetOptions] AS [${ECSQL_COLUMN_NAME_FilterTargetOptions}],
-                    0 AS [${ECSQL_COLUMN_NAME_HasFilterTargetAncestor}]
-                  FROM (QUERY) [q]
-                  JOIN FilteringInfo [f] ON [f].[ECInstanceId] = [q].[ECInstanceId]
-                `,
-              ),
-        ),
-        { rowFormat: "ECSqlPropertyNames" },
-      );
-      expect(nodes).to.deep.eq([
-        {
-          key: {
-            type: "instances",
-            instanceKeys: [{ className: "a.b", id: "0x123" }],
-          },
-          parentKeys: [],
-          label: "test label",
-          children: false,
-          filtering: {
-            filteredChildrenIdentifierPaths: [[{ className: "c.d", id: "0x456" }]],
-          },
-        },
-      ]);
-    });
-  });
-
-  describe("Hierarchy level filtering", () => {
-    const instanceFilter: GenericInstanceFilter = {
-      propertyClassNames: ["x.y"],
-      relatedInstances: [],
-      rules: {
-        operator: "and",
-        rules: [
-          {
-            propertyName: "z",
-            propertyTypeName: "string",
-            sourceAlias: "this",
-            operator: "is-equal",
-            value: { rawValue: "test value", displayValue: "test value" },
-          },
-        ],
-      },
-    };
-
-    it("filters hierarchy levels with nodes that are hidden if no children", async () => {
-      const rootNode = { key: "root", label: "root", processingParams: { hideIfNoChildren: true } };
-      const childNode = { key: "child", label: "child", children: true };
-      const provider = createHierarchyProvider({
-        imodelAccess,
-        hierarchyDefinition: {
-          async defineHierarchyLevel({ parentNode, instanceFilter: requestedFilter }) {
-            if (!parentNode) {
-              // simulate the root node matching requested instance filter
-              expect(requestedFilter).to.eq(instanceFilter);
-              return [{ node: rootNode }];
-            }
-            if (parentNode.key === "root") {
-              // we're expecting the filter to be used only for root nodes
-              expect(requestedFilter).to.be.undefined;
-              return requestedFilter ? [] : [{ node: childNode }];
-            }
-            return [];
-          },
-        },
-      });
-      const rootNodes = await collect(provider.getNodes({ parentNode: undefined, instanceFilter }));
-      expect(rootNodes).to.deep.eq([{ key: "root", label: "root", parentKeys: [], children: true }]);
-    });
-  });
-
-  describe("Hierarchy level instance keys", () => {
-    const instanceFilter: GenericInstanceFilter = {
-      propertyClassNames: ["x.y"],
-      relatedInstances: [],
-      rules: {
-        operator: "and",
-        rules: [
-          {
-            propertyName: "z",
-            propertyTypeName: "string",
-            sourceAlias: "this",
-            operator: "is-equal",
-            value: { rawValue: "test value", displayValue: "test value" },
-          },
-        ],
-      },
-    };
-
-    it("returns grouped instance keys for parent grouping node", async () => {
-      const groupingNode: GroupingHierarchyNode = {
-        key: { type: "class-grouping", className: "x.y" },
-        parentKeys: [],
-        label: "test",
-        children: true,
-        groupedInstanceKeys: [
-          { className: "a.b", id: "0x1" },
-          { className: "c.d", id: "0x2" },
-=======
   it("returns instance keys from all providers", async () => {
     const providers = [
       createTestProvider({
         instanceKeys: () => [
           { className: "1", id: "1" },
           { className: "x", id: "x" },
->>>>>>> e21b7f67
         ],
       }),
       createTestProvider({
