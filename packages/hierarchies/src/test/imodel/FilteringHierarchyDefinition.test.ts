--- conflicted
+++ resolved
@@ -1345,10 +1345,6 @@
         const sourceFactory: RxjsHierarchyDefinition = {
           defineHierarchyLevel: () => of([sourceDefinition]),
         };
-<<<<<<< HEAD
-        const groupingNode: FilteringPathRevealDepthInPath = { depthInPath: 0 };
-=======
->>>>>>> 2edbc4ba
         const filteringFactory = await createFilteringHierarchyDefinition({
           imodelAccess: { ...classHierarchyInspector, imodelKey: "test-imodel-key" },
           sourceFactory,
@@ -1356,11 +1352,7 @@
             { path: [createTestGenericNodeKey({ id: "custom" }), createTestGenericNodeKey({ id: "123" })], options: { reveal: true } },
             {
               path: [createTestGenericNodeKey({ id: "custom" }), createTestGenericNodeKey({ id: "456" })],
-<<<<<<< HEAD
-              options: { reveal: groupingNode },
-=======
-              options: { autoExpand: { depthInHierarchy: 1 } },
->>>>>>> 2edbc4ba
+              options: { reveal: { depthInHierarchy: 1 } },
             },
             [createTestGenericNodeKey({ id: "custom" }), createTestGenericNodeKey({ id: "789" })],
           ],
@@ -1372,13 +1364,8 @@
               ...sourceDefinition.node,
               filtering: {
                 filteredChildrenIdentifierPaths: [
-<<<<<<< HEAD
                   { path: [createTestGenericNodeKey({ id: "123" })], options: { reveal: true } },
-                  { path: [createTestGenericNodeKey({ id: "456" })], options: { reveal: groupingNode } },
-=======
-                  { path: [createTestGenericNodeKey({ id: "123" })], options: { autoExpand: true } },
-                  { path: [createTestGenericNodeKey({ id: "456" })], options: { autoExpand: { depthInHierarchy: 1 } } },
->>>>>>> 2edbc4ba
+                  { path: [createTestGenericNodeKey({ id: "456" })], options: { reveal: { depthInHierarchy: 1 } } },
                   { path: [createTestGenericNodeKey({ id: "789" })], options: undefined },
                 ],
               },
