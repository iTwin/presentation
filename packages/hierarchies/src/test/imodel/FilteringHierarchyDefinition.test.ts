/*---------------------------------------------------------------------------------------------
 * Copyright (c) Bentley Systems, Incorporated. All rights reserved.
 * See LICENSE.md in the project root for license terms and full copyright notice.
 *--------------------------------------------------------------------------------------------*/

import { assert, expect } from "chai";
import { firstValueFrom, from, lastValueFrom, of, toArray } from "rxjs";
import sinon from "sinon";
import { ECClassHierarchyInspector, trimWhitespace } from "@itwin/presentation-shared";
<<<<<<< HEAD
import { FilteringPathAutoExpandDepthInPath, HierarchyFilteringPath, HierarchyFilteringPathOptions } from "../../hierarchies/HierarchyFiltering.js";
=======
import { HierarchyFilteringPath, HierarchyFilteringPathOptions } from "../../hierarchies/HierarchyFiltering.js";
>>>>>>> 54ccb6dc
import { HierarchyNode } from "../../hierarchies/HierarchyNode.js";
import { HierarchyNodeIdentifiersPath } from "../../hierarchies/HierarchyNodeIdentifier.js";
import {
  applyECInstanceIdsFilter,
  applyECInstanceIdsSelector,
  ECSQL_COLUMN_NAME_FilterClassName,
  ECSQL_COLUMN_NAME_FilterECInstanceId,
  FilteringHierarchyDefinition,
} from "../../hierarchies/imodel/FilteringHierarchyDefinition.js";
import {
  GenericHierarchyNodeDefinition,
  HierarchyDefinitionParentNode,
  HierarchyLevelDefinition,
  InstanceNodesQueryDefinition,
} from "../../hierarchies/imodel/IModelHierarchyDefinition.js";
import { ProcessedGenericHierarchyNode, ProcessedGroupingHierarchyNode, SourceGenericHierarchyNode } from "../../hierarchies/imodel/IModelHierarchyNode.js";
import { NodeSelectClauseColumnNames } from "../../hierarchies/imodel/NodeSelectQueryFactory.js";
import { RxjsHierarchyDefinition, RxjsNodeParser } from "../../hierarchies/internal/RxjsHierarchyDefinition.js";
import {
  createClassHierarchyInspectorStub,
  createTestGenericNodeKey,
  createTestInstanceKey,
  createTestNodeKey,
  createTestProcessedGenericNode,
  createTestProcessedGroupingNode,
  createTestProcessedInstanceNode,
  createTestSourceGenericNode,
} from "../Utils.js";

describe("FilteringHierarchyDefinition", () => {
  describe("parseNode", () => {
    it("uses `defaultNodeParser` when source definitions factory doesn't have one", async () => {
      const spy = sinon.spy();
      const row = {
        [NodeSelectClauseColumnNames.FullClassName]: "",
      };
      const filteringFactory = await createFilteringHierarchyDefinition({ nodesParser: (rowProp) => of(spy(rowProp)) });
      await firstValueFrom(filteringFactory.parseNode(row));
      expect(spy).to.be.calledOnceWithExactly(row);
    });

    it("uses source's node parser when it has one", async () => {
      const stub = sinon.stub().resolves({} as unknown as HierarchyNode);
      const sourceFactory = {
        parseNode: (rowProp: any) => from(stub(rowProp)),
      } as unknown as RxjsHierarchyDefinition;
      const row = {
        [NodeSelectClauseColumnNames.FullClassName]: "",
      };
      const filteringFactory = await createFilteringHierarchyDefinition({
        sourceFactory,
      });
      await firstValueFrom(filteringFactory.parseNode(row));
      expect(stub).to.be.calledOnceWithExactly(row);
    });

    it("sets filtered node attributes when parentNode is undefined", async () => {
      const sourceFactory = {} as unknown as RxjsHierarchyDefinition;

      const className = "TestSchema.TestName";
      const paths: HierarchyNodeIdentifiersPath[] = [
        [createTestInstanceKey({ id: "0x5", className }), createTestInstanceKey({ id: "0x1" }), createTestInstanceKey({ id: "0x2" })],
        [createTestInstanceKey({ id: "0x5", className }), createTestInstanceKey({ id: "0x3" })],
        [createTestInstanceKey({ id: "0x5", className })],
      ];
      const filteringFactory = await createFilteringHierarchyDefinition({
        ...sourceFactory,
        nodeIdentifierPaths: paths,
      });
      const row = {
        [NodeSelectClauseColumnNames.FullClassName]: "",
        [ECSQL_COLUMN_NAME_FilterECInstanceId]: "0x5",
        [ECSQL_COLUMN_NAME_FilterClassName]: className,
      };
      const node = await firstValueFrom(filteringFactory.parseNode(row));
      expect(node.filtering).to.deep.eq({
        filteredChildrenIdentifierPaths: [
          { path: [createTestInstanceKey({ id: "0x1" }), createTestInstanceKey({ id: "0x2" })], options: undefined },
          { path: [createTestInstanceKey({ id: "0x3" })], options: undefined },
        ],
        isFilterTarget: true,
        filterTargetOptions: undefined,
      });
    });

    it("sets correct filteredChildrenIdentifierPaths when parentNode paths have same id's and different classNames that don't derive from one another", async () => {
      const sourceFactory = {} as unknown as RxjsHierarchyDefinition;

      const className = "TestSchema.TestName";
      const className2 = "TestSchema.TestName2";
      const paths: HierarchyNodeIdentifiersPath[] = [
        [createTestInstanceKey({ id: "0x5", className }), createTestInstanceKey({ id: "0x1" }), createTestInstanceKey({ id: "0x2" })],
        [createTestInstanceKey({ id: "0x5", className, imodelKey: "randomKey" }), createTestInstanceKey({ id: "0x3" })],
        [createTestInstanceKey({ id: "0x5", className: className2 }), createTestInstanceKey({ id: "0x4" })],
        [createTestInstanceKey({ id: "0x5", className })],
      ];
      const filteringFactory = await createFilteringHierarchyDefinition({
        ...sourceFactory,
        // This is not necessary as parentNode paths will be used instead
        nodeIdentifierPaths: [],
      });
      const row = {
        [NodeSelectClauseColumnNames.FullClassName]: "",
        [ECSQL_COLUMN_NAME_FilterECInstanceId]: "0x5",
        [ECSQL_COLUMN_NAME_FilterClassName]: className,
      };
      const parentNode: HierarchyDefinitionParentNode = {
        label: "",
        parentKeys: [],
        key: { type: "generic", id: "" },
        filtering: { filteredChildrenIdentifierPaths: paths },
      };
      const node = await firstValueFrom(filteringFactory.parseNode(row, parentNode));
      expect(node.filtering).to.deep.eq({
        filteredChildrenIdentifierPaths: [{ path: [createTestInstanceKey({ id: "0x1" }), createTestInstanceKey({ id: "0x2" })], options: undefined }],
        isFilterTarget: true,
        filterTargetOptions: undefined,
      });
    });

    it("sets correct filteredChildrenIdentifierPaths when same identifier is in different positions of different paths", async () => {
      const sourceFactory = {} as unknown as RxjsHierarchyDefinition;

      const className = "TestSchema.TestName";
      const paths: HierarchyFilteringPath[] = [
        [createTestInstanceKey({ id: "0x4", className }), createTestInstanceKey({ id: "0x2" })],
        [createTestInstanceKey({ id: "0x3" }), createTestInstanceKey({ id: "0x4", className }), createTestInstanceKey({ id: "0x5" })],
      ];
      const filteringFactory = await createFilteringHierarchyDefinition({
        ...sourceFactory,
        // This is not necessary as parentNode paths will be used instead
        nodeIdentifierPaths: [],
      });
      const row = {
        [NodeSelectClauseColumnNames.FullClassName]: "",
        [ECSQL_COLUMN_NAME_FilterECInstanceId]: "0x4",
        [ECSQL_COLUMN_NAME_FilterClassName]: className,
      };
      const parentNode: HierarchyDefinitionParentNode = {
        label: "",
        parentKeys: [],
        key: { type: "generic", id: "" },
        filtering: { filteredChildrenIdentifierPaths: paths },
      };
      const node = await firstValueFrom(filteringFactory.parseNode(row, parentNode));
      expect(node.filtering).to.deep.eq({
        filteredChildrenIdentifierPaths: [{ path: [createTestInstanceKey({ id: "0x2" })], options: undefined }],
      });
    });

    it("sets correct filteredChildrenIdentifierPaths when same identifier is in different positions of the same path", async () => {
      const sourceFactory = {} as unknown as RxjsHierarchyDefinition;

      const className = "TestSchema.TestName";
      const paths: HierarchyFilteringPath[] = [
        [
          createTestInstanceKey({ id: "0x3", className }),
          createTestInstanceKey({ id: "0x1" }),
          createTestInstanceKey({ id: "0x3", className }),
          createTestInstanceKey({ id: "0x2" }),
        ],
      ];
      const filteringFactory = await createFilteringHierarchyDefinition({
        ...sourceFactory,
        nodeIdentifierPaths: paths,
      });
      const row = {
        [NodeSelectClauseColumnNames.FullClassName]: "",
        [ECSQL_COLUMN_NAME_FilterECInstanceId]: "0x3",
        [ECSQL_COLUMN_NAME_FilterClassName]: className,
      };
      const parentNode: HierarchyDefinitionParentNode = {
        label: "",
        parentKeys: [],
        key: { type: "generic", id: "" },
        filtering: { filteredChildrenIdentifierPaths: paths },
      };
      const node = await firstValueFrom(filteringFactory.parseNode(row, parentNode));
      expect(node.filtering).to.deep.eq({
        filteredChildrenIdentifierPaths: [
          {
            path: [createTestInstanceKey({ id: "0x1" }), createTestInstanceKey({ id: "0x3", className }), createTestInstanceKey({ id: "0x2" })],
            options: undefined,
          },
        ],
      });
    });

    it("sets correct filteredChildrenIdentifierPaths when nodes have same ids and different classNames that derive from one another", async () => {
      const sourceFactory = {} as unknown as RxjsHierarchyDefinition;
      const classHierarchyInspector = createClassHierarchyInspectorStub();

      const class1 = classHierarchyInspector.stubEntityClass({
        schemaName: "BisCore",
        className: "SourceQueryClassName",
      });
      const class2 = classHierarchyInspector.stubEntityClass({
        schemaName: "BisCore",
        className: "FilterPathClassName0",
        baseClass: class1,
      });
      const paths: HierarchyNodeIdentifiersPath[] = [
        [createTestInstanceKey({ id: "0x5", className: class1.fullName }), createTestInstanceKey({ id: "0x1" }), createTestInstanceKey({ id: "0x2" })],
        [createTestInstanceKey({ id: "0x5", className: class1.fullName }), createTestInstanceKey({ id: "0x3" })],
        [createTestInstanceKey({ id: "0x5", className: class2.fullName }), createTestInstanceKey({ id: "0x4" })],
      ];
      const filteringFactory = await createFilteringHierarchyDefinition({
        imodelAccess: { ...classHierarchyInspector, imodelKey: "someKey" },
        sourceFactory,
        nodeIdentifierPaths: [],
      });
      const row = {
        [NodeSelectClauseColumnNames.FullClassName]: "",
        [ECSQL_COLUMN_NAME_FilterECInstanceId]: "0x5",
        [ECSQL_COLUMN_NAME_FilterClassName]: class1.fullName,
      };
      const parentNode: HierarchyDefinitionParentNode = {
        label: "",
        parentKeys: [],
        key: { type: "generic", id: "" },
        filtering: { filteredChildrenIdentifierPaths: paths },
      };
      const node = await firstValueFrom(filteringFactory.parseNode(row, parentNode));
      expect(node.filtering).to.deep.eq({
        filteredChildrenIdentifierPaths: [
          { path: [createTestInstanceKey({ id: "0x1" }), createTestInstanceKey({ id: "0x2" })], options: undefined },
          { path: [createTestInstanceKey({ id: "0x3" })], options: undefined },
          { path: [createTestInstanceKey({ id: "0x4" })], options: undefined },
        ],
      });
    });

    it("sets correct filteredChildrenIdentifierPaths when path identifiers have same ids but different types", async () => {
      const sourceFactory = {} as unknown as RxjsHierarchyDefinition;
      const classHierarchyInspector = createClassHierarchyInspectorStub();

      const testClass = classHierarchyInspector.stubEntityClass({
        schemaName: "TestSchema",
        className: "TestClass",
      });
      const paths: HierarchyNodeIdentifiersPath[] = [
        [createTestInstanceKey({ id: "0x1", className: testClass.fullName }), createTestInstanceKey({ id: "0x2" })],
        [createTestGenericNodeKey({ id: "0x1" }), createTestInstanceKey({ id: "0x3" })],
      ];
      const filteringFactory = await createFilteringHierarchyDefinition({
        imodelAccess: { ...classHierarchyInspector, imodelKey: "someKey" },
        sourceFactory,
        nodeIdentifierPaths: paths,
      });
      const row = {
        [NodeSelectClauseColumnNames.FullClassName]: "",
        [ECSQL_COLUMN_NAME_FilterECInstanceId]: "0x1",
        [ECSQL_COLUMN_NAME_FilterClassName]: testClass.fullName,
      };
      const node = await firstValueFrom(filteringFactory.parseNode(row, undefined));
      expect(node.filtering).to.deep.eq({
        filteredChildrenIdentifierPaths: [{ path: [createTestInstanceKey({ id: "0x2" })], options: undefined }],
      });
    });

    it("doesn't set auto-expand when filtered children paths is not set", async () => {
      const filteringFactory = await createFilteringHierarchyDefinition();
      const row = {
        [NodeSelectClauseColumnNames.FullClassName]: "",
      };
      const node = await firstValueFrom(filteringFactory.parseNode(row));
      expect(node.autoExpand).to.be.undefined;
    });

    it("doesn't set auto-expand when filtered children paths list is empty", async () => {
      const filteringFactory = await createFilteringHierarchyDefinition({ nodeIdentifierPaths: [] });
      const row = {
        [NodeSelectClauseColumnNames.FullClassName]: "",
      };
      const node = await firstValueFrom(filteringFactory.parseNode(row));
      expect(node.autoExpand).to.be.undefined;
    });

    it("does't set auto-expand when filtered children paths list is provided without `autoExpand` option", async () => {
      const paths: HierarchyNodeIdentifiersPath[] = [
        [createTestInstanceKey({ id: "0x1", className: "TestSchema.TestName" }), createTestInstanceKey({ id: "0x2", className: "TestSchema.TestName" })],
      ];
      const filteringFactory = await createFilteringHierarchyDefinition({ nodeIdentifierPaths: paths });
      const row = {
        [NodeSelectClauseColumnNames.FullClassName]: "",
        [ECSQL_COLUMN_NAME_FilterECInstanceId]: "0x1",
        [ECSQL_COLUMN_NAME_FilterClassName]: "TestSchema.TestName",
      };
      const node = await firstValueFrom(filteringFactory.parseNode(row));
      expect(node.autoExpand).to.be.undefined;
    });

    it("doesn't set auto-expand when all filtered children paths contain `autoExpand = false`", async () => {
      const paths = [
        {
          path: [
            createTestInstanceKey({ id: "0x1", className: "TestSchema.TestName" }),
            createTestInstanceKey({ id: "0x2", className: "TestSchema.TestName" }),
          ],
          options: { autoExpand: false },
        },
      ];
      const filteringFactory = await createFilteringHierarchyDefinition({ nodeIdentifierPaths: paths });
      const row = {
        [NodeSelectClauseColumnNames.FullClassName]: "",
        [ECSQL_COLUMN_NAME_FilterECInstanceId]: "0x1",
        [ECSQL_COLUMN_NAME_FilterClassName]: "TestSchema.TestName",
      };
      const node = await firstValueFrom(filteringFactory.parseNode(row));
      expect(node.autoExpand).to.be.undefined;
    });

    it("doesn't set auto-expand on filter targets", async () => {
      const paths = [
        {
          path: [createTestInstanceKey({ id: "0x1", className: "TestSchema.TestName" })],
          options: { autoExpand: true },
        },
      ];
      const filteringFactory = await createFilteringHierarchyDefinition({ nodeIdentifierPaths: paths });
      const row = {
        [NodeSelectClauseColumnNames.FullClassName]: "",
        [ECSQL_COLUMN_NAME_FilterECInstanceId]: "0x1",
        [ECSQL_COLUMN_NAME_FilterClassName]: "TestSchema.TestName",
      };
      const node = await firstValueFrom(filteringFactory.parseNode(row));
      expect(node.autoExpand).to.be.undefined;
    });

    it("doesn't set auto-expand when all filtered children paths autoExpand depthInPath is equal to parent keys length", async () => {
      const paths: HierarchyFilteringPath[] = [
        {
          path: [
            createTestInstanceKey({ id: "0x1", className: "TestSchema.TestName" }),
            createTestInstanceKey({ id: "0x2", className: "TestSchema.TestName" }),
          ],
          options: { autoExpand: { depthInPath: 1 } },
        },
      ];
      const filteringFactory = await createFilteringHierarchyDefinition({ nodeIdentifierPaths: paths });
      const row = {
        [NodeSelectClauseColumnNames.FullClassName]: "",
        [ECSQL_COLUMN_NAME_FilterECInstanceId]: "0x2",
        [ECSQL_COLUMN_NAME_FilterClassName]: "TestSchema.TestName",
      };
      const node = await firstValueFrom(
        filteringFactory.parseNode(row, {
          key: { type: "instances", instanceKeys: [{ id: "0x1", className: "TestSchema.TestName" }] },
          label: "",
          parentKeys: [],
          filtering: {
            filteredChildrenIdentifierPaths: paths.map((path) => {
              const normalizedPath = HierarchyFilteringPath.normalize(path);
              return {
                path: normalizedPath.path.slice(1),
                options: normalizedPath.options,
              };
            }),
          },
        }),
      );
      expect(node.autoExpand).to.be.undefined;
    });

    it("doesn't set auto-expand when all filtered children paths autoExpand depthInPath is equal to node depth", async () => {
      const paths: HierarchyFilteringPath[] = [
        {
          path: [
            createTestInstanceKey({ id: "0x1", className: "TestSchema.TestName" }),
            createTestInstanceKey({ id: "0x2", className: "TestSchema.TestName" }),
          ],
          options: { autoExpand: { depthInPath: 1 } },
        },
      ];
      const filteringFactory = await createFilteringHierarchyDefinition({ nodeIdentifierPaths: paths });
      const row = {
        [NodeSelectClauseColumnNames.FullClassName]: "",
        [ECSQL_COLUMN_NAME_FilterECInstanceId]: "0x2",
        [ECSQL_COLUMN_NAME_FilterClassName]: "TestSchema.TestName",
      };
      const node = await firstValueFrom(filteringFactory.parseNode(row));
      expect(node.autoExpand).to.be.undefined;
    });

    it("doesn't set auto-expand when all filtered children paths autoExpand depthInPath is less than parent keys length", async () => {
      const paths: HierarchyFilteringPath[] = [
        {
          path: [
            createTestInstanceKey({ id: "0x1", className: "TestSchema.TestName" }),
            createTestInstanceKey({ id: "0x2", className: "TestSchema.TestName" }),
            createTestInstanceKey({ id: "0x3", className: "TestSchema.TestName" }),
            createTestInstanceKey({ id: "0x4", className: "TestSchema.TestName" }),
          ],
          options: { autoExpand: { depthInPath: 1 } },
        },
      ];
      const filteringFactory = await createFilteringHierarchyDefinition({ nodeIdentifierPaths: paths });
      const row = {
        [NodeSelectClauseColumnNames.FullClassName]: "",
        [ECSQL_COLUMN_NAME_FilterECInstanceId]: "0x3",
        [ECSQL_COLUMN_NAME_FilterClassName]: "TestSchema.TestName",
      };
      const node = await firstValueFrom(
        filteringFactory.parseNode(row, {
          key: { type: "instances", instanceKeys: [{ id: "0x2", className: "TestSchema.TestName" }] },
          label: "",
          parentKeys: [{ type: "instances", instanceKeys: [{ className: "TestSchema.TestName", id: "0x1" }] }],
          filtering: {
            filteredChildrenIdentifierPaths: paths.map((path) => {
              const normalizedPath = HierarchyFilteringPath.normalize(path);
              return {
                path: normalizedPath.path.slice(2),
                options: normalizedPath.options,
              };
            }),
          },
        }),
      );
      expect(node.autoExpand).to.be.undefined;
    });

    it("sets auto-expand when all filtered children paths autoExpand depthInPath is greater than parent keys length +1", async () => {
      const paths: HierarchyFilteringPath[] = [
        {
          path: [
            createTestInstanceKey({ id: "0x1", className: "TestSchema.TestName" }),
            createTestInstanceKey({ id: "0x2", className: "TestSchema.TestName" }),
            createTestInstanceKey({ id: "0x3", className: "TestSchema.TestName" }),
          ],
          options: { autoExpand: { depthInPath: 3 } },
        },
      ];
      const filteringFactory = await createFilteringHierarchyDefinition({ nodeIdentifierPaths: paths });
      const row = {
        [NodeSelectClauseColumnNames.FullClassName]: "",
        [ECSQL_COLUMN_NAME_FilterECInstanceId]: "0x2",
        [ECSQL_COLUMN_NAME_FilterClassName]: "TestSchema.TestName",
      };
      const node = await firstValueFrom(
        filteringFactory.parseNode(row, {
          key: { type: "instances", instanceKeys: [{ id: "0x1", className: "TestSchema.TestName" }] },
          label: "",
          parentKeys: [],
          filtering: {
            filteredChildrenIdentifierPaths: paths.map((path) => {
              const normalizedPath = HierarchyFilteringPath.normalize(path);
              return {
                path: normalizedPath.path.slice(1),
                options: normalizedPath.options,
              };
            }),
          },
        }),
      );
      expect(node.autoExpand).to.be.true;
    });

    it("sets auto-expand when all filtered children paths autoExpand depthInPath is greater than parent keys length +1 and grouping nodes are present", async () => {
      const paths: HierarchyFilteringPath[] = [
        {
          path: [
            createTestInstanceKey({ id: "0x1", className: "TestSchema.TestName" }),
            createTestInstanceKey({ id: "0x2", className: "TestSchema.TestName" }),
            createTestInstanceKey({ id: "0x3", className: "TestSchema.TestName" }),
          ],
          options: { autoExpand: { depthInPath: 3 } },
        },
      ];
      const filteringFactory = await createFilteringHierarchyDefinition({ nodeIdentifierPaths: paths });
      const row = {
        [NodeSelectClauseColumnNames.FullClassName]: "",
        [ECSQL_COLUMN_NAME_FilterECInstanceId]: "0x2",
        [ECSQL_COLUMN_NAME_FilterClassName]: "TestSchema.TestName",
      };
      const node = await firstValueFrom(
        filteringFactory.parseNode(row, {
          key: { type: "instances", instanceKeys: [{ id: "0x1", className: "TestSchema.TestName" }] },
          label: "",
          parentKeys: [
            {
              type: "class-grouping",
              className: "Generic.PhysicalObject",
            },
          ],
          filtering: {
            filteredChildrenIdentifierPaths: paths.map((path) => {
              const normalizedPath = HierarchyFilteringPath.normalize(path);
              return {
                path: normalizedPath.path.slice(1),
                options: normalizedPath.options,
              };
            }),
          },
        }),
      );
      expect(node.autoExpand).to.be.true;
    });

    it("sets auto-expand when all filtered children paths autoExpand depthInHierarchy is greater than parent keys length", async () => {
      const paths: HierarchyFilteringPath[] = [
        {
          path: [
            createTestInstanceKey({ id: "0x1", className: "TestSchema.TestName" }),
            createTestInstanceKey({ id: "0x2", className: "TestSchema.TestName" }),
            createTestInstanceKey({ id: "0x3", className: "TestSchema.TestName" }),
          ],
          options: { autoExpand: { depthInHierarchy: 3 } },
        },
      ];
      const filteringFactory = await createFilteringHierarchyDefinition({ nodeIdentifierPaths: paths });
      const row = {
        [NodeSelectClauseColumnNames.FullClassName]: "",
        [ECSQL_COLUMN_NAME_FilterECInstanceId]: "0x2",
        [ECSQL_COLUMN_NAME_FilterClassName]: "TestSchema.TestName",
      };
      const node = await firstValueFrom(
        filteringFactory.parseNode(row, {
          key: { type: "instances", instanceKeys: [{ id: "0x1", className: "TestSchema.TestName" }] },
          label: "",
          parentKeys: [
            {
              type: "class-grouping",
              className: "Generic.PhysicalObject",
            },
          ],
          filtering: {
            filteredChildrenIdentifierPaths: paths.map((path) => {
              const normalizedPath = HierarchyFilteringPath.normalize(path);
              return {
                path: normalizedPath.path.slice(1),
                options: normalizedPath.options,
              };
            }),
          },
        }),
      );
      expect(node.autoExpand).to.be.true;
    });

    it("sets auto-expand on root node when all filtered children paths autoExpand depthInPath is greater than 1", async () => {
      const paths: HierarchyFilteringPath[] = [
        {
          path: [
            createTestInstanceKey({ id: "0x1", className: "TestSchema.TestName" }),
            createTestInstanceKey({ id: "0x2", className: "TestSchema.TestName" }),
            createTestInstanceKey({ id: "0x3", className: "TestSchema.TestName" }),
          ],
          options: { autoExpand: { depthInPath: 2 } },
        },
      ];
      const filteringFactory = await createFilteringHierarchyDefinition({ nodeIdentifierPaths: paths });
      const row = {
        [NodeSelectClauseColumnNames.FullClassName]: "",
        [ECSQL_COLUMN_NAME_FilterECInstanceId]: "0x1",
        [ECSQL_COLUMN_NAME_FilterClassName]: "TestSchema.TestName",
      };
      const node = await firstValueFrom(filteringFactory.parseNode(row));
      expect(node.autoExpand).to.be.true;
    });

    it("sets auto-expand on nodes up to specified depth when some filtered children paths have autoExpand with depthInPath greater than 1", async () => {
      const paths: HierarchyFilteringPath[] = [
        [createTestInstanceKey({ id: "0x1", className: "TestSchema.TestName" }), createTestInstanceKey({ id: "0x2", className: "TestSchema.TestName" })],
        {
          path: [
            createTestInstanceKey({ id: "0x1", className: "TestSchema.TestName" }),
            createTestInstanceKey({ id: "0x2", className: "TestSchema.TestName" }),
          ],
          options: { autoExpand: { depthInPath: 2 } },
        },
      ];
      const filteringFactory = await createFilteringHierarchyDefinition({ nodeIdentifierPaths: paths });
      const row = {
        [NodeSelectClauseColumnNames.FullClassName]: "",
        [ECSQL_COLUMN_NAME_FilterECInstanceId]: "0x1",
        [ECSQL_COLUMN_NAME_FilterClassName]: "TestSchema.TestName",
      };
      const node = await firstValueFrom(filteringFactory.parseNode(row));
      expect(node.autoExpand).to.be.true;

      const row2 = {
        [NodeSelectClauseColumnNames.FullClassName]: "",
        [ECSQL_COLUMN_NAME_FilterECInstanceId]: "0x2",
        [ECSQL_COLUMN_NAME_FilterClassName]: "TestSchema.TestName",
      };
      const node2 = await firstValueFrom(
        filteringFactory.parseNode(row2, {
          key: { type: "instances", instanceKeys: [{ id: "0x1", className: "TestSchema.TestName" }] },
          label: "",
          parentKeys: [],
          filtering: {
            filteredChildrenIdentifierPaths: paths.map((path) => {
              const normalizedPath = HierarchyFilteringPath.normalize(path);
              return {
                path: normalizedPath.path.slice(1),
                options: normalizedPath.options,
              };
            }),
          },
        }),
      );
      expect(node2.autoExpand).to.be.undefined;
    });

    it("sets auto-expand when one of filtered children paths contains `autoExpand = true`", async () => {
      const paths = [
        {
          path: [
            createTestInstanceKey({ id: "0x1", className: "TestSchema.TestName" }),
            createTestInstanceKey({ id: "0x2", className: "TestSchema.TestName" }),
          ],
          options: { autoExpand: false },
        },
        {
          path: [
            createTestInstanceKey({ id: "0x1", className: "TestSchema.TestName" }),
            createTestInstanceKey({ id: "0x3", className: "TestSchema.TestName" }),
          ],
          options: { autoExpand: true },
        },
      ];
      const filteringFactory = await createFilteringHierarchyDefinition({ nodeIdentifierPaths: paths });
      const row = {
        [NodeSelectClauseColumnNames.FullClassName]: "",
        [ECSQL_COLUMN_NAME_FilterECInstanceId]: "0x1",
        [ECSQL_COLUMN_NAME_FilterClassName]: "TestSchema.TestName",
      };
      const node = await firstValueFrom(filteringFactory.parseNode(row));
      expect(node.autoExpand).to.be.true;
    });

    it("sets `filterTargetOptions` and `isFilterTarget` attributes from parent's `filteredChildrenIdentifierPaths`", async () => {
      const sourceFactory = {} as unknown as RxjsHierarchyDefinition;
      const className = "TestSchema.TestName";
      const filteringOptions: HierarchyFilteringPathOptions = {
        autoExpand: { depthInPath: 0 },
      };
      const paths = [{ path: [createTestInstanceKey({ id: "0x5", className })], options: filteringOptions }, [createTestInstanceKey({ id: "0x5", className })]];
      const filteringFactory = await createFilteringHierarchyDefinition({
        ...sourceFactory,
        // This is not necessary as parentNode paths will be used instead
        nodeIdentifierPaths: [],
      });
      const row = {
        [NodeSelectClauseColumnNames.FullClassName]: "",
        [ECSQL_COLUMN_NAME_FilterECInstanceId]: "0x5",
        [ECSQL_COLUMN_NAME_FilterClassName]: className,
      };
      const parentNode: HierarchyDefinitionParentNode = {
        label: "",
        parentKeys: [],
        key: { type: "generic", id: "" },
        filtering: { filteredChildrenIdentifierPaths: paths },
      };
      const node = await firstValueFrom(filteringFactory.parseNode(row, parentNode));

      assert(node.filtering?.isFilterTarget);
      expect(node.filtering.filterTargetOptions).to.deep.eq(filteringOptions);
    });
  });

  describe("preProcessNode", () => {
    it("returns given node when source factory has no pre-processor", async () => {
      const node = createTestProcessedGenericNode();
      const filteringFactory = await createFilteringHierarchyDefinition();
      const result = await firstValueFrom(filteringFactory.preProcessNode(node));
      expect(result).to.eq(node);
    });

    it("returns node pre-processed by source factory", async () => {
      const inputNode = createTestProcessedGenericNode();
      const sourceFactoryNode = createTestProcessedGenericNode();
      const stub = sinon.stub().resolves(sourceFactoryNode);
      const sourceFactory = {
        preProcessNode: (node: any) => from(stub(node)),
      } as unknown as RxjsHierarchyDefinition;
      const filteringFactory = await createFilteringHierarchyDefinition({
        sourceFactory,
      });
      const result = await firstValueFrom(filteringFactory.preProcessNode(inputNode));
      expect(stub).to.be.calledOnceWithExactly(inputNode);
      expect(result).to.eq(sourceFactoryNode);
    });

    it("returns source filter target node with `hideInHierarchy` flag if it has filter target ancestor", async () => {
      const inputNode: ProcessedGenericHierarchyNode = {
        ...createTestProcessedGenericNode({
          processingParams: {
            hideInHierarchy: true,
          },
        }),
        filtering: {
          isFilterTarget: true,
          hasFilterTargetAncestor: true,
        },
      };
      const filteringFactory = await createFilteringHierarchyDefinition();
      const result = await firstValueFrom(filteringFactory.preProcessNode(inputNode));
      expect(result).to.eq(inputNode);
    });

    it("returns `undefined` when node is filter target without filter target ancestor and has `hideInHierarchy` flag", async () => {
      const inputNode: ProcessedGenericHierarchyNode = {
        ...createTestProcessedGenericNode({
          processingParams: {
            hideInHierarchy: true,
          },
        }),
        filtering: {
          isFilterTarget: true,
          hasFilterTargetAncestor: false,
        },
      };
      const filteringFactory = await createFilteringHierarchyDefinition();
      const result = await firstValueFrom(filteringFactory.preProcessNode(inputNode).pipe(toArray()));
      expect(result).to.deep.eq([]);
    });
  });

  describe("postProcessNode", () => {
    it("returns given node when source factory has no post-processor", async () => {
      const node = createTestProcessedGenericNode();
      const filteringFactory = await createFilteringHierarchyDefinition();
      const result = await firstValueFrom(filteringFactory.postProcessNode(node));
      expect(result).to.eq(node);
    });

    it("returns node post-processed by source factory", async () => {
      const inputNode = createTestProcessedGenericNode();
      const sourceFactoryNode = createTestProcessedGenericNode();
      const stub = sinon.stub().resolves(sourceFactoryNode);
      const sourceFactory = {
        postProcessNode: (node: any) => from(stub(node)),
      } as unknown as RxjsHierarchyDefinition;
      const filteringFactory = await createFilteringHierarchyDefinition({
        sourceFactory,
      });
      const result = await firstValueFrom(filteringFactory.postProcessNode(inputNode));
      expect(stub).to.be.calledOnceWithExactly(inputNode);
      expect(result).to.eq(sourceFactoryNode);
    });

    it("returns undefined when source factory post processor returns undefined", async () => {
      const inputNode = createTestProcessedGenericNode();
      const stub = sinon.stub().resolves(undefined);
      const sourceFactory = {
        postProcessNode: (node: any) => from(stub(node)),
      } as unknown as RxjsHierarchyDefinition;
      const filteringFactory = await createFilteringHierarchyDefinition({
        sourceFactory,
      });
      const result = await firstValueFrom(filteringFactory.postProcessNode(inputNode));
      expect(stub).to.be.calledOnceWithExactly(inputNode);
      expect(result).to.eq(undefined);
    });

    const commonGroupingNodeExpansionTestCases = (createGroupingNode: () => ProcessedGroupingHierarchyNode) => {
      it("doesn't set auto-expand on grouping nodes if none of the children have filtered children paths", async () => {
        const inputNode = createGroupingNode();
        const filteringFactory = await createFilteringHierarchyDefinition();
        const result = await firstValueFrom(filteringFactory.postProcessNode(inputNode));
        expect(result.autoExpand).to.be.undefined;
      });

      it("doesn't set auto-expand on grouping nodes if children have filtered children paths list set without `autoExpand` option", async () => {
        const inputNode = {
          ...createGroupingNode(),
          children: [
            {
              ...createTestProcessedInstanceNode(),
              filtering: { filteredChildrenIdentifierPaths: [[createTestInstanceKey({ id: "0x1" })]] },
            },
          ],
        };
        const filteringFactory = await createFilteringHierarchyDefinition();
        const result = await firstValueFrom(filteringFactory.postProcessNode(inputNode));
        expect(result.autoExpand).to.be.undefined;
      });

      it("doesn't set auto-expand on grouping nodes when all filtered children paths contain `autoExpand = false`", async () => {
        const inputNode = {
          ...createGroupingNode(),
          children: [
            {
              ...createTestProcessedInstanceNode(),
              filtering: {
                filteredChildrenIdentifierPaths: [{ path: [createTestInstanceKey({ id: "0x1" })], options: { autoExpand: false } }],
              },
            },
          ],
        };
        const filteringFactory = await createFilteringHierarchyDefinition();
        const result = await firstValueFrom(filteringFactory.postProcessNode(inputNode));
        expect(result.autoExpand).to.be.undefined;
      });

      it("sets auto-expand when one of filtered children paths contains `autoExpand = true`", async () => {
        const inputNode = {
          ...createGroupingNode(),
          children: [
            {
              ...createTestProcessedInstanceNode(),
              filtering: {
                filteredChildrenIdentifierPaths: [
                  { path: [createTestInstanceKey({ id: "0x1" })], options: { autoExpand: false } },
                  { path: [createTestInstanceKey({ id: "0x2" })], options: { autoExpand: true } },
                ],
              },
            },
          ],
        };
        const filteringFactory = await createFilteringHierarchyDefinition();
        const result = await firstValueFrom(filteringFactory.postProcessNode(inputNode));
        expect(result.autoExpand).to.be.true;
      });

      it("doesn't set auto-expand when one of filtered children has `filterTarget = true` and `autoExpand = false` option", async () => {
        const inputNode = {
          ...createGroupingNode(),
          children: [
            {
              ...createTestProcessedInstanceNode(),
              filtering: { isFilterTarget: true, filterTargetOptions: { autoExpand: false } },
            },
          ],
        };
        const filteringFactory = await createFilteringHierarchyDefinition();
        const result = await firstValueFrom(filteringFactory.postProcessNode(inputNode));
        expect(result.autoExpand).to.be.undefined;
      });

      it("sets auto-expand when one of filtered children has `filterTarget = true` and `autoExpand = true` option", async () => {
        const inputNode = {
          ...createGroupingNode(),
          children: [
            {
              ...createTestProcessedInstanceNode(),
              filtering: { isFilterTarget: true, filterTargetOptions: { autoExpand: true } },
            },
          ],
        };
        const filteringFactory = await createFilteringHierarchyDefinition();
        const result = await firstValueFrom(filteringFactory.postProcessNode(inputNode));
        expect(result.autoExpand).to.be.true;
      });

      it("doesn't set auto-expand when all child nodes target grouping node", async () => {
        const groupingNode = createGroupingNode();
        const inputNode: ProcessedGroupingHierarchyNode = {
          ...groupingNode,
          children: [
            {
              ...createTestProcessedInstanceNode(),
              filtering: {
                isFilterTarget: true,
                filterTargetOptions: { autoExpand: { depthInPath: 0 } },
                filteredChildrenIdentifierPaths: [],
              },
            },
            {
              ...createTestProcessedInstanceNode(),
              filtering: {
                isFilterTarget: true,
                filterTargetOptions: { autoExpand: { depthInPath: 0 } },
                filteredChildrenIdentifierPaths: [],
              },
            },
          ],
        };
        const filteringFactory = await createFilteringHierarchyDefinition();
        const result = await firstValueFrom(filteringFactory.postProcessNode(inputNode));
        expect(result.autoExpand).to.be.undefined;
      });

      it("doesn't set auto-expand when depthInPath is smaller than grouping node depth", async () => {
        const groupingNode = createGroupingNode();
        const inputNode: ProcessedGroupingHierarchyNode = {
          ...groupingNode,
          parentKeys: [createTestNodeKey()],
          children: [
            {
              ...createTestProcessedInstanceNode(),
              filtering: {
                filteredChildrenIdentifierPaths: [
                  {
                    path: [createTestInstanceKey()],
                    options: {
                      autoExpand: {
                        depthInPath: 1,
                      },
                    },
                  },
                ],
              },
            },
          ],
        };
        const filteringFactory = await createFilteringHierarchyDefinition();
        const result = await firstValueFrom(filteringFactory.postProcessNode(inputNode));
        expect(result.autoExpand).to.be.undefined;
      });

      it("sets auto-expand when depthInPath is higher than grouping node depth", async () => {
        const groupingNode = createGroupingNode();
        const inputNode: ProcessedGroupingHierarchyNode = {
          ...groupingNode,
          parentKeys: [createTestNodeKey()],
          children: [
            {
              ...createTestProcessedInstanceNode(),
              filtering: {
                filteredChildrenIdentifierPaths: [
                  {
                    path: [createTestInstanceKey()],
                    options: {
                      autoExpand: {
                        depthInPath: 2,
                      },
                    },
                  },
                ],
              },
            },
          ],
        };
        const filteringFactory = await createFilteringHierarchyDefinition();
        const result = await firstValueFrom(filteringFactory.postProcessNode(inputNode));
        expect(result.autoExpand).to.be.true;
      });

      it("doesn't set auto-expand when depthInHierarchy is smaller than grouping node depth", async () => {
        const groupingNode = createGroupingNode();
        const inputNode: ProcessedGroupingHierarchyNode = {
          ...groupingNode,
          parentKeys: [createTestNodeKey()],
          children: [
            {
              ...createTestProcessedInstanceNode(),
              filtering: {
                filteredChildrenIdentifierPaths: [
                  {
                    path: [createTestInstanceKey()],
                    options: {
                      autoExpand: {
                        depthInHierarchy: 1,
                      },
                    },
                  },
                ],
              },
            },
          ],
        };
        const filteringFactory = await createFilteringHierarchyDefinition();
        const result = await firstValueFrom(filteringFactory.postProcessNode(inputNode));
        expect(result.autoExpand).to.be.undefined;
      });

      it("sets auto-expand when depthInHierarchy is higher than grouping node depth", async () => {
        const groupingNode = createGroupingNode();
        const inputNode: ProcessedGroupingHierarchyNode = {
          ...groupingNode,
          parentKeys: [createTestNodeKey()],
          children: [
            {
              ...createTestProcessedInstanceNode(),
              filtering: {
                filteredChildrenIdentifierPaths: [
                  {
                    path: [createTestInstanceKey()],
                    options: {
                      autoExpand: {
                        depthInHierarchy: 2,
                      },
                    },
                  },
                ],
              },
            },
          ],
        };
        const filteringFactory = await createFilteringHierarchyDefinition();
        const result = await firstValueFrom(filteringFactory.postProcessNode(inputNode));
        expect(result.autoExpand).to.be.true;
      });

      it("sets auto-expand when depthInPath is equal than the filter target depth", async () => {
        const groupingNode = createGroupingNode();
        const inputNode: ProcessedGroupingHierarchyNode = {
          ...groupingNode,
          parentKeys: [createTestNodeKey()],
          children: [
            {
              ...createTestProcessedInstanceNode(),
              filtering: {
                isFilterTarget: true,
                filterTargetOptions: {
                  autoExpand: {
                    depthInPath: 2,
                  },
                },
              },
            },
          ],
        };
        const filteringFactory = await createFilteringHierarchyDefinition();
        const result = await firstValueFrom(filteringFactory.postProcessNode(inputNode));
        expect(result.autoExpand).to.be.true;
      });

      it("sets auto-expand when depthInHierarchy is smaller than the filter target depth", async function () {
        const inputNode: ProcessedGroupingHierarchyNode = {
          ...createGroupingNode(),
          parentKeys: [createTestNodeKey()],
          children: [
            {
              ...createTestProcessedInstanceNode(),
              filtering: {
                isFilterTarget: true,
                filterTargetOptions: {
                  autoExpand: {
                    depthInHierarchy: 2,
                  },
                },
              },
            },
          ],
        };
        const filteringFactory = await createFilteringHierarchyDefinition();
        const result = await firstValueFrom(filteringFactory.postProcessNode(inputNode));
        expect(result.autoExpand).to.be.true;
      });

      it("doesn't set auto-expand for grouping node whose child has autoExpand depthInPath pointing to parent", async function () {
        const inputNode: ProcessedGroupingHierarchyNode = {
          ...createGroupingNode(),
          parentKeys: [createTestNodeKey()],
          children: [
            {
              ...createTestProcessedInstanceNode(),
              filtering: {
                isFilterTarget: true,
                filterTargetOptions: {
                  autoExpand: {
                    depthInPath: 1,
                  },
                },
              },
            },
          ],
        };
        const filteringFactory = await createFilteringHierarchyDefinition();
        const result = await firstValueFrom(filteringFactory.postProcessNode(inputNode));
        expect(!!result.autoExpand).to.be.false;
      });

      it("doesn't set auto-expand when depthInPath is smaller than the filter target", async () => {
        const inputNode: ProcessedGroupingHierarchyNode = {
          ...createGroupingNode(),
          parentKeys: [createTestNodeKey(), createTestNodeKey()],
          children: [
            {
              ...createTestProcessedInstanceNode(),
              filtering: {
                isFilterTarget: true,
                filterTargetOptions: {
                  autoExpand: {
                    ...createTestProcessedGroupingNode(),
                    depthInPath: 1,
                  },
                },
              },
            },
          ],
        };
        const filteringFactory = await createFilteringHierarchyDefinition();
        const result = await firstValueFrom(filteringFactory.postProcessNode(inputNode));
        expect(!!result.autoExpand).to.be.false;
      });
    };

    describe("class grouping nodes", () => {
      function createClassGroupingNode() {
        return createTestProcessedGroupingNode({
          key: {
            type: "class-grouping",
            className: "class name",
          },
          groupedInstanceKeys: [],
          children: [],
        });
      }

      commonGroupingNodeExpansionTestCases(createClassGroupingNode);
    });

    describe("label grouping nodes", () => {
      function createLabelGroupingNode() {
        return createTestProcessedGroupingNode({
          key: {
            type: "label-grouping",
            label: "label",
          },
          groupedInstanceKeys: [],
          children: [],
        });
      }

      commonGroupingNodeExpansionTestCases(createLabelGroupingNode);
    });

    describe("property value grouping nodes", () => {
      function createPropertyValueGroupingNode() {
        return createTestProcessedGroupingNode({
          key: {
            type: "property-grouping:value",
            propertyClassName: "class",
            propertyName: "property",
            formattedPropertyValue: "value",
          },
          groupedInstanceKeys: [],
          children: [],
        });
      }

      commonGroupingNodeExpansionTestCases(createPropertyValueGroupingNode);
    });

    describe("property value range grouping nodes", () => {
      function createPropertyValueRangeGroupingNode() {
        return createTestProcessedGroupingNode({
          key: {
            type: "property-grouping:range",
            propertyClassName: "class",
            propertyName: "property",
            fromValue: 0,
            toValue: 1,
          },
          groupedInstanceKeys: [],
          children: [],
        });
      }

      commonGroupingNodeExpansionTestCases(createPropertyValueRangeGroupingNode);
    });

    describe("property other values grouping nodes", () => {
      function createPropertyOtherValuesGroupingNode() {
        return createTestProcessedGroupingNode({
          key: {
            type: "property-grouping:other",
            properties: [
              { className: "class 1", propertyName: "property 1" },
              { className: "class 2", propertyName: "property 2" },
            ],
          },
          groupedInstanceKeys: [],
          children: [],
        });
      }

      commonGroupingNodeExpansionTestCases(createPropertyOtherValuesGroupingNode);
    });
  });

  describe("defineHierarchyLevel", () => {
    let classHierarchyInspector: ReturnType<typeof createClassHierarchyInspectorStub>;
    beforeEach(() => {
      classHierarchyInspector = createClassHierarchyInspectorStub();
    });

    it("returns source definitions when filtered instance paths is undefined", async () => {
      const sourceDefinitions: HierarchyLevelDefinition = [
        {
          node: {} as unknown as SourceGenericHierarchyNode,
        },
      ];
      const sourceFactory: RxjsHierarchyDefinition = {
        defineHierarchyLevel: () => of(sourceDefinitions),
      };
      const filteringFactory = await createFilteringHierarchyDefinition({
        imodelAccess: { ...classHierarchyInspector, imodelKey: "test-imodel-key" },
        sourceFactory,
      });
      const result = await lastValueFrom(
        filteringFactory.defineHierarchyLevel({
          parentNode: {
            ...createTestProcessedInstanceNode(),
            filtering: { filteredChildrenIdentifierPaths: undefined },
          },
        }),
      );
      expect(result).to.eq(sourceDefinitions);
    });

    it("returns no definitions when filtered instance paths list is empty", async () => {
      const sourceFactory: RxjsHierarchyDefinition = {
        defineHierarchyLevel: () =>
          of([
            {
              node: {} as unknown as SourceGenericHierarchyNode,
            },
          ]),
      };
      const filteringFactory = await createFilteringHierarchyDefinition({
        imodelAccess: { ...classHierarchyInspector, imodelKey: "test-imodel-key" },
        sourceFactory,
      });
      const result = await lastValueFrom(filteringFactory.defineHierarchyLevel({ parentNode: undefined }));
      expect(result).to.be.empty;
    });

    describe("filtering generic node definitions", () => {
      it("omits source generic node definition when using instance key filter", async () => {
        const filterClass = classHierarchyInspector.stubEntityClass({ schemaName: "BisCore", className: "FilterClassName" });
        const sourceDefinition: GenericHierarchyNodeDefinition = {
          node: createTestSourceGenericNode({
            key: "custom",
            children: false,
          }),
        };
        const sourceFactory: RxjsHierarchyDefinition = {
          defineHierarchyLevel: () => of([sourceDefinition]),
        };
        const filteringFactory = await createFilteringHierarchyDefinition({
          imodelAccess: { ...classHierarchyInspector, imodelKey: "test-imodel-key" },
          sourceFactory,
          nodeIdentifierPaths: [[{ className: filterClass.fullName, id: "0x123" }]],
        });
        const result = await lastValueFrom(filteringFactory.defineHierarchyLevel({ parentNode: undefined }));
        expect(result).to.be.empty;
      });

      it("omits source generic node definition if filter type doesn't match node's key", async () => {
        const sourceDefinition: GenericHierarchyNodeDefinition = {
          node: createTestSourceGenericNode({
            key: "custom",
            children: false,
          }),
        };
        const sourceFactory: RxjsHierarchyDefinition = {
          defineHierarchyLevel: () => of([sourceDefinition]),
        };
        const filteringFactory = await createFilteringHierarchyDefinition({
          imodelAccess: { ...classHierarchyInspector, imodelKey: "test-imodel-key" },
          sourceFactory,
          nodeIdentifierPaths: [[createTestGenericNodeKey({ id: "xxx" })]],
        });
        const result = await lastValueFrom(filteringFactory.defineHierarchyLevel({ parentNode: undefined }));
        expect(result).to.be.empty;
      });

      it("omits source generic node definition when filter filtering by empty path", async () => {
        const sourceDefinition: GenericHierarchyNodeDefinition = {
          node: createTestSourceGenericNode({
            key: "custom",
            children: false,
          }),
        };
        const sourceFactory: RxjsHierarchyDefinition = {
          defineHierarchyLevel: () => of([sourceDefinition]),
        };
        const filteringFactory = await createFilteringHierarchyDefinition({
          imodelAccess: { ...classHierarchyInspector, imodelKey: "test-imodel-key" },
          sourceFactory,
          nodeIdentifierPaths: [[]],
        });
        const result = await lastValueFrom(filteringFactory.defineHierarchyLevel({ parentNode: undefined }));
        expect(result).to.be.empty;
      });

      it("omits source generic node definition if identifier source doesn't match imodel key", async () => {
        const sourceDefinition: GenericHierarchyNodeDefinition = {
          node: createTestSourceGenericNode({
            key: "custom",
            children: false,
          }),
        };
        const sourceFactory: RxjsHierarchyDefinition = {
          defineHierarchyLevel: () => of([sourceDefinition]),
        };
        const filteringFactory = await createFilteringHierarchyDefinition({
          imodelAccess: { ...classHierarchyInspector, imodelKey: "test-imodel-key" },
          sourceFactory,
          nodeIdentifierPaths: [[createTestGenericNodeKey({ id: "xxx", source: "other-source" })]],
        });
        const result = await lastValueFrom(filteringFactory.defineHierarchyLevel({ parentNode: undefined }));
        expect(result).to.be.empty;
      });

      it("returns filtered source custom node definitions when filter type matches node's key", async () => {
        const sourceDefinition1: GenericHierarchyNodeDefinition = {
          node: createTestSourceGenericNode({
            key: "custom 1",
            children: false,
          }),
        };
        const sourceDefinition2: GenericHierarchyNodeDefinition = {
          node: createTestSourceGenericNode({
            key: "custom 2",
            children: false,
          }),
        };
        const sourceFactory: RxjsHierarchyDefinition = {
          defineHierarchyLevel: () => of([sourceDefinition1, sourceDefinition2]),
        };
        const filteringFactory = await createFilteringHierarchyDefinition({
          imodelAccess: { ...classHierarchyInspector, imodelKey: "test-imodel-key" },
          sourceFactory,
          nodeIdentifierPaths: [{ path: [createTestGenericNodeKey({ id: "custom 2" })], options: { autoExpand: true } }],
        });
        const result = await lastValueFrom(filteringFactory.defineHierarchyLevel({ parentNode: undefined }));
        expect(result).to.deep.eq([
          {
            node: {
              ...sourceDefinition2.node,
              filtering: { isFilterTarget: true, filterTargetOptions: { autoExpand: true } },
            },
          },
        ]);
      });

      it("returns source custom node definition filtered with multiple matching paths having same beginning", async () => {
        const sourceDefinition: GenericHierarchyNodeDefinition = {
          node: createTestSourceGenericNode({
            key: "custom",
            children: false,
          }),
        };
        const sourceFactory: RxjsHierarchyDefinition = {
          defineHierarchyLevel: () => of([sourceDefinition]),
        };
        const filteringFactory = await createFilteringHierarchyDefinition({
          imodelAccess: { ...classHierarchyInspector, imodelKey: "test-imodel-key" },
          sourceFactory,
          nodeIdentifierPaths: [
            [createTestGenericNodeKey({ id: "custom" }), createTestGenericNodeKey({ id: "123" })],
            [createTestGenericNodeKey({ id: "custom" }), createTestGenericNodeKey({ id: "456" })],
          ],
        });
        const result = await lastValueFrom(filteringFactory.defineHierarchyLevel({ parentNode: undefined }));
        expect(result).to.deep.eq([
          {
            node: {
              ...sourceDefinition.node,
              filtering: {
                filteredChildrenIdentifierPaths: [
                  { path: [createTestGenericNodeKey({ id: "123" })], options: undefined },
                  { path: [createTestGenericNodeKey({ id: "456" })], options: undefined },
                ],
              },
            },
          },
        ]);
      });

      it("applies path options to children paths", async () => {
        const sourceDefinition: GenericHierarchyNodeDefinition = {
          node: createTestSourceGenericNode({
            key: "custom",
            children: false,
          }),
        };
        const sourceFactory: RxjsHierarchyDefinition = {
          defineHierarchyLevel: () => of([sourceDefinition]),
        };
<<<<<<< HEAD
        const groupingNode: FilteringPathAutoExpandDepthInPath = { depthInPath: 0 };
=======
>>>>>>> 54ccb6dc
        const filteringFactory = await createFilteringHierarchyDefinition({
          imodelAccess: { ...classHierarchyInspector, imodelKey: "test-imodel-key" },
          sourceFactory,
          nodeIdentifierPaths: [
            { path: [createTestGenericNodeKey({ id: "custom" }), createTestGenericNodeKey({ id: "123" })], options: { autoExpand: true } },
            {
              path: [createTestGenericNodeKey({ id: "custom" }), createTestGenericNodeKey({ id: "456" })],
              options: { autoExpand: { depthInHierarchy: 1 } },
            },
            [createTestGenericNodeKey({ id: "custom" }), createTestGenericNodeKey({ id: "789" })],
          ],
        });
        const result = await lastValueFrom(filteringFactory.defineHierarchyLevel({ parentNode: undefined }));
        expect(result).to.deep.eq([
          {
            node: {
              ...sourceDefinition.node,
              autoExpand: true,
              filtering: {
                filteredChildrenIdentifierPaths: [
                  { path: [createTestGenericNodeKey({ id: "123" })], options: { autoExpand: true } },
                  { path: [createTestGenericNodeKey({ id: "456" })], options: { autoExpand: { depthInHierarchy: 1 } } },
                  { path: [createTestGenericNodeKey({ id: "789" })], options: undefined },
                ],
              },
            },
          },
        ]);
      });

      it("applies correct filtering options to itself", async () => {
        const sourceDefinition: GenericHierarchyNodeDefinition = {
          node: createTestSourceGenericNode({
            key: "custom",
            children: false,
          }),
        };
        const sourceFactory: RxjsHierarchyDefinition = {
          defineHierarchyLevel: () => of([sourceDefinition]),
        };
        const filteringFactory = await createFilteringHierarchyDefinition({
          imodelAccess: { ...classHierarchyInspector, imodelKey: "test-imodel-key" },
          sourceFactory,
          nodeIdentifierPaths: [
            { path: [createTestGenericNodeKey({ id: "custom" }), createTestGenericNodeKey({ id: "123" })], options: { autoExpand: true } },
            { path: [createTestGenericNodeKey({ id: "custom" })], options: { autoExpand: false } },
            { path: [createTestGenericNodeKey({ id: "custom" })], options: { autoExpand: true } },
          ],
        });
        const result = await lastValueFrom(filteringFactory.defineHierarchyLevel({ parentNode: undefined }));
        expect(result).to.deep.eq([
          {
            node: {
              ...sourceDefinition.node,
              autoExpand: true,
              filtering: {
                filteredChildrenIdentifierPaths: [{ path: [createTestGenericNodeKey({ id: "123" })], options: { autoExpand: true } }],
                isFilterTarget: true,
                filterTargetOptions: { autoExpand: true },
              },
            },
          },
        ]);
      });
    });

    describe("filtering instance node query definitions", () => {
      it("omits source instance node query definition when using custom node filter", async () => {
        const queryClass = classHierarchyInspector.stubEntityClass({ schemaName: "BisCore", className: "SourceQueryClassName" });
        const sourceDefinition: InstanceNodesQueryDefinition = {
          fullClassName: queryClass.fullName,
          query: {
            ecsql: "SOURCE_QUERY",
          },
        };
        const sourceFactory: RxjsHierarchyDefinition = {
          defineHierarchyLevel: () => of([sourceDefinition]),
        };
        const filteringFactory = await createFilteringHierarchyDefinition({
          imodelAccess: { ...classHierarchyInspector, imodelKey: "test-imodel-key" },
          sourceFactory,
          nodeIdentifierPaths: [[createTestGenericNodeKey({ id: "xxx" })]],
        });
        const result = await lastValueFrom(filteringFactory.defineHierarchyLevel({ parentNode: undefined }));
        expect(result).to.be.empty;
      });

      it("omits source instance node query definition if filter class doesn't match query class", async () => {
        const queryClass = classHierarchyInspector.stubEntityClass({ schemaName: "BisCore", className: "SourceQueryClassName" });
        const filterPathClass = classHierarchyInspector.stubEntityClass({ schemaName: "BisCore", className: "FilterPathClassName" });
        const sourceDefinition: InstanceNodesQueryDefinition = {
          fullClassName: queryClass.fullName,
          query: {
            ecsql: "SOURCE_QUERY",
          },
        };
        const sourceFactory: RxjsHierarchyDefinition = {
          defineHierarchyLevel: () => of([sourceDefinition]),
        };
        const filteringFactory = await createFilteringHierarchyDefinition({
          imodelAccess: { ...classHierarchyInspector, imodelKey: "test-imodel-key" },
          sourceFactory,
          nodeIdentifierPaths: [[{ className: filterPathClass.fullName, id: "0x123" }]],
        });
        const result = await lastValueFrom(filteringFactory.defineHierarchyLevel({ parentNode: undefined }));
        expect(result).to.be.empty;
      });

      it("omits source instance node query definition when filter filtering by empty path", async () => {
        const queryClass = classHierarchyInspector.stubEntityClass({ schemaName: "BisCore", className: "SourceQueryClassName" });
        const sourceDefinition: InstanceNodesQueryDefinition = {
          fullClassName: queryClass.fullName,
          query: {
            ecsql: "SOURCE_QUERY",
          },
        };
        const sourceFactory: RxjsHierarchyDefinition = {
          defineHierarchyLevel: () => of([sourceDefinition]),
        };
        const filteringFactory = await createFilteringHierarchyDefinition({
          imodelAccess: { ...classHierarchyInspector, imodelKey: "test-imodel-key" },
          sourceFactory,
          nodeIdentifierPaths: [[]],
        });
        const result = await lastValueFrom(filteringFactory.defineHierarchyLevel({ parentNode: undefined }));
        expect(result).to.be.empty;
      });

      it("omits source instance node query definition if identifier source doesn't match imodel key", async () => {
        const sourceDefinition: InstanceNodesQueryDefinition = {
          fullClassName: "query.class",
          query: {
            ecsql: "SOURCE_QUERY",
          },
        };
        const sourceFactory: RxjsHierarchyDefinition = {
          defineHierarchyLevel: () => of([sourceDefinition]),
        };
        const filteringFactory = await createFilteringHierarchyDefinition({
          imodelAccess: { ...classHierarchyInspector, imodelKey: "test-imodel-key" },
          sourceFactory,
          nodeIdentifierPaths: [[{ className: "filter.class", id: "0x123", imodelKey: "other-source" }]],
        });
        const result = await lastValueFrom(filteringFactory.defineHierarchyLevel({ parentNode: undefined }));
        expect(result).to.be.empty;
      });

      it("returns unfiltered source instance node query definitions when filtering filter target parent node", async () => {
        const queryClass = classHierarchyInspector.stubEntityClass({ schemaName: "BisCore", className: "SourceQueryClassName" });
        const sourceDefinition: InstanceNodesQueryDefinition = {
          fullClassName: queryClass.fullName,
          query: {
            ecsql: "SOURCE_QUERY",
          },
        };
        const sourceFactory: RxjsHierarchyDefinition = {
          defineHierarchyLevel: () => of([sourceDefinition]),
        };
        const filteringFactory = await createFilteringHierarchyDefinition({
          imodelAccess: { ...classHierarchyInspector, imodelKey: "test-imodel-key" },
          sourceFactory,
          nodeIdentifierPaths: [],
        });
        const result = await lastValueFrom(
          filteringFactory.defineHierarchyLevel({
            parentNode: {
              ...createTestProcessedInstanceNode(),
              filtering: {
                isFilterTarget: true,
                filteredChildrenIdentifierPaths: new Array<HierarchyNodeIdentifiersPath>(),
              },
            },
          }),
        );
        expect(result).to.deep.eq([applyECInstanceIdsSelector(sourceDefinition)]);
      });

      it("returns filtered source instance node query definitions when filter class matches query class", async () => {
        const queryClass = classHierarchyInspector.stubEntityClass({
          schemaName: "BisCore",
          className: "SourceQueryClassName",
        });
        const filterPathClass1 = classHierarchyInspector.stubEntityClass({
          schemaName: "BisCore",
          className: "FilterPathClassName1",
          baseClass: queryClass,
        });
        const filterPathClass2 = classHierarchyInspector.stubEntityClass({
          schemaName: "BisCore",
          className: "FilterPathClassName2",
        });
        const sourceDefinition: InstanceNodesQueryDefinition = {
          fullClassName: queryClass.fullName,
          query: {
            ecsql: "SOURCE_QUERY",
          },
        };
        const sourceFactory: RxjsHierarchyDefinition = {
          defineHierarchyLevel: () => of([sourceDefinition]),
        };
        const filteringFactory = await createFilteringHierarchyDefinition({
          imodelAccess: { ...classHierarchyInspector, imodelKey: "test-imodel-key" },
          sourceFactory,
          nodeIdentifierPaths: [
            [
              { className: filterPathClass1.fullName, id: "0x123" },
              { className: filterPathClass2.fullName, id: "0x456" },
            ],
            [{ className: filterPathClass1.fullName, id: "0x789" }],
          ],
        });
        const result = await lastValueFrom(filteringFactory.defineHierarchyLevel({ parentNode: undefined }));
        expect(result).to.deep.eq([
          applyECInstanceIdsFilter(sourceDefinition, [
            {
              className: filterPathClass1.fullName,
              id: "0x123",
            },
            {
              className: filterPathClass1.fullName,
              id: "0x789",
            },
          ]),
        ]);
      });

      it("returns source instance node query definition filtered with multiple matching paths", async () => {
        const queryClass = classHierarchyInspector.stubEntityClass({ schemaName: "BisCore", className: "SourceQueryClassName" });
        const filterPathClass1 = classHierarchyInspector.stubEntityClass({
          schemaName: "BisCore",
          className: "FilterPathClassName1",
          baseClass: queryClass,
        });
        const filterPathClass2 = classHierarchyInspector.stubEntityClass({
          schemaName: "BisCore",
          className: "FilterPathClassName2",
          baseClass: queryClass,
        });
        const sourceDefinition: InstanceNodesQueryDefinition = {
          fullClassName: queryClass.fullName,
          query: {
            ecsql: "SOURCE_QUERY",
          },
        };
        const sourceFactory: RxjsHierarchyDefinition = {
          defineHierarchyLevel: () => of([sourceDefinition]),
        };
        const filteringFactory = await createFilteringHierarchyDefinition({
          imodelAccess: { ...classHierarchyInspector, imodelKey: "test-imodel-key" },
          sourceFactory,
          nodeIdentifierPaths: [[{ className: filterPathClass1.fullName, id: "0x123" }], [{ className: filterPathClass2.fullName, id: "0x456" }]],
        });
        const result = await lastValueFrom(filteringFactory.defineHierarchyLevel({ parentNode: undefined }));
        expect(result).to.deep.eq([
          applyECInstanceIdsFilter(sourceDefinition, [
            {
              className: filterPathClass1.fullName,
              id: "0x123",
            },
            {
              className: filterPathClass2.fullName,
              id: "0x456",
            },
          ]),
        ]);
      });

      it("returns source instance node query definition filtered with multiple matching paths having same beginning", async () => {
        const queryClass = classHierarchyInspector.stubEntityClass({ schemaName: "BisCore", className: "SourceQueryClassName" });
        const filterPathClass0 = classHierarchyInspector.stubEntityClass({
          schemaName: "BisCore",
          className: "FilterPathClassName0",
          baseClass: queryClass,
        });
        const filterPathClass1 = classHierarchyInspector.stubEntityClass({ schemaName: "BisCore", className: "FilterPathClassName1" });
        const filterPathClass2 = classHierarchyInspector.stubEntityClass({ schemaName: "BisCore", className: "FilterPathClassName2" });
        const sourceDefinition: InstanceNodesQueryDefinition = {
          fullClassName: queryClass.fullName,
          query: {
            ecsql: "SOURCE_QUERY",
          },
        };
        const sourceFactory: RxjsHierarchyDefinition = {
          defineHierarchyLevel: () => of([sourceDefinition]),
        };
        const filteringFactory = await createFilteringHierarchyDefinition({
          imodelAccess: { ...classHierarchyInspector, imodelKey: "test-imodel-key" },
          sourceFactory,
          nodeIdentifierPaths: [
            [
              { className: filterPathClass0.fullName, id: "0x123" },
              { className: filterPathClass1.fullName, id: "0x456" },
            ],
            [
              { className: filterPathClass0.fullName, id: "0x123" },
              { className: filterPathClass2.fullName, id: "0x789" },
            ],
          ],
        });
        const result = await lastValueFrom(filteringFactory.defineHierarchyLevel({ parentNode: undefined }));
        expect(result).to.deep.eq([
          applyECInstanceIdsFilter(sourceDefinition, [
            {
              className: filterPathClass0.fullName,
              id: "0x123",
            },
          ]),
        ]);
      });

      it("returns source instance node query definition filtered with matching path beginning with derived class", async () => {
        const queryClass = classHierarchyInspector.stubEntityClass({
          schemaName: "BisCore",
          className: "SourceQueryClassName",
        });
        const filterPathClass0 = classHierarchyInspector.stubEntityClass({
          schemaName: "BisCore",
          className: "FilterPathClassName0",
          baseClass: queryClass,
        });
        const filterPathClass1 = classHierarchyInspector.stubEntityClass({
          schemaName: "BisCore",
          className: "FilterPathClassName1",
        });
        const sourceDefinition: InstanceNodesQueryDefinition = {
          fullClassName: queryClass.fullName,
          query: {
            ecsql: "SOURCE_QUERY",
          },
        };
        const sourceFactory: RxjsHierarchyDefinition = {
          defineHierarchyLevel: () => of([sourceDefinition]),
        };
        const filteringFactory = await createFilteringHierarchyDefinition({
          imodelAccess: { ...classHierarchyInspector, imodelKey: "test-imodel-key" },
          sourceFactory,
          nodeIdentifierPaths: [
            [{ className: queryClass.fullName, id: "0x123" }],
            [
              { className: filterPathClass0.fullName, id: "0x123" },
              { className: filterPathClass1.fullName, id: "0x456" },
            ],
          ],
        });
        const result = await lastValueFrom(filteringFactory.defineHierarchyLevel({ parentNode: undefined }));
        expect(result).to.deep.eq([
          applyECInstanceIdsFilter(sourceDefinition, [
            {
              className: queryClass.fullName,
              id: "0x123",
            },
          ]),
        ]);
      });

      it("returns source instance node query definition filtered with matching path beginning with base class", async () => {
        const queryClass = classHierarchyInspector.stubEntityClass({
          schemaName: "BisCore",
          className: "SourceQueryClassName",
        });
        const filterPathClass0 = classHierarchyInspector.stubEntityClass({
          schemaName: "BisCore",
          className: "FilterPathClassName0",
          baseClass: queryClass,
        });
        const filterPathClass1 = classHierarchyInspector.stubEntityClass({ schemaName: "BisCore", className: "FilterPathClassName1" });
        const sourceDefinition: InstanceNodesQueryDefinition = {
          fullClassName: queryClass.fullName,
          query: {
            ecsql: "SOURCE_QUERY",
          },
        };
        const sourceFactory: RxjsHierarchyDefinition = {
          defineHierarchyLevel: () => of([sourceDefinition]),
        };
        const filteringFactory = await createFilteringHierarchyDefinition({
          imodelAccess: { ...classHierarchyInspector, imodelKey: "test-imodel-key" },
          sourceFactory,
          nodeIdentifierPaths: [
            [{ className: filterPathClass0.fullName, id: "0x123" }],
            [
              { className: queryClass.fullName, id: "0x123" },
              { className: filterPathClass1.fullName, id: "0x456" },
            ],
          ],
        });
        const result = await lastValueFrom(filteringFactory.defineHierarchyLevel({ parentNode: undefined }));
        expect(result).to.deep.eq([
          applyECInstanceIdsFilter(sourceDefinition, [
            {
              className: filterPathClass0.fullName,
              id: "0x123",
            },
          ]),
        ]);
      });
<<<<<<< HEAD

      it("sets most nested grouping node as filter target", async () => {
        const queryClass = classHierarchyInspector.stubEntityClass({ schemaName: "BisCore", className: "SourceQueryClassName" });
        const filterPathClass0 = classHierarchyInspector.stubEntityClass({
          schemaName: "BisCore",
          className: "FilterPathClassName0",
          baseClass: queryClass,
        });
        const autoExpandForGroupingNode1: FilteringPathAutoExpandDepthInPath = { depthInPath: 1 };
        const autoExpandForGroupingNode2: FilteringPathAutoExpandDepthInPath = { depthInPath: 3 };
        const autoExpandForGroupingNode3: FilteringPathAutoExpandDepthInPath = { depthInPath: 0 };
        const sourceDefinition: InstanceNodesQueryDefinition = {
          fullClassName: queryClass.fullName,
          query: {
            ecsql: "SOURCE_QUERY",
          },
        };
        const sourceFactory: RxjsHierarchyDefinition = {
          defineHierarchyLevel: () => of([sourceDefinition]),
        };
        const filteringFactory = await createFilteringHierarchyDefinition({
          imodelAccess: { ...classHierarchyInspector, imodelKey: "test-imodel-key" },
          sourceFactory,
          nodeIdentifierPaths: [
            {
              path: [{ className: filterPathClass0.fullName, id: "0x123" }],
              options: { autoExpand: autoExpandForGroupingNode1 },
            },
            {
              path: [{ className: filterPathClass0.fullName, id: "0x123" }],
              options: { autoExpand: autoExpandForGroupingNode2 },
            },
            {
              path: [{ className: filterPathClass0.fullName, id: "0x123" }],
              options: { autoExpand: autoExpandForGroupingNode3 },
            },
          ],
        });
        const result = await lastValueFrom(filteringFactory.defineHierarchyLevel({ parentNode: undefined }));
        expect(result).to.deep.eq([
          applyECInstanceIdsFilter(sourceDefinition, [
            {
              className: filterPathClass0.fullName,
              id: "0x123",
            },
          ]),
        ]);
      });
=======
>>>>>>> 54ccb6dc
    });

    it("uses filtering paths from parent node", async () => {
      const queryClass = classHierarchyInspector.stubEntityClass({ schemaName: "BisCore", className: "SourceQueryClassName" });
      const childFilterClass = classHierarchyInspector.stubEntityClass({
        schemaName: "BisCore",
        className: "ChildFilterClass",
        baseClass: queryClass,
      });
      const sourceDefinition: InstanceNodesQueryDefinition = {
        fullClassName: queryClass.fullName,
        query: {
          ecsql: "SOURCE_QUERY",
        },
      };
      const sourceFactory: RxjsHierarchyDefinition = {
        defineHierarchyLevel: () => of([sourceDefinition]),
      };
      const filteringFactory = await createFilteringHierarchyDefinition({
        imodelAccess: { ...classHierarchyInspector, imodelKey: "test-imodel-key" },
        sourceFactory,
        nodeIdentifierPaths: [], // this doesn't matter as we're going to look at what's in the parent node
      });
      const result = await lastValueFrom(
        filteringFactory.defineHierarchyLevel({
          parentNode: {
            ...createTestProcessedGenericNode({
              key: createTestGenericNodeKey({ id: "custom" }),
              label: "custom node",
            }),
            filtering: {
              filteredChildrenIdentifierPaths: [[{ className: childFilterClass.fullName, id: "0x456" }]],
            },
          },
        }),
      );
      expect(result).to.deep.eq([
        applyECInstanceIdsFilter(sourceDefinition, [
          {
            className: childFilterClass.fullName,
            id: "0x456",
          },
        ]),
      ]);
    });

    it("returns all definitions for a filter target parent node", async () => {
      const matchingSourceDefinition: GenericHierarchyNodeDefinition = {
        node: createTestSourceGenericNode({ key: "matches" }),
      };
      const nonMatchingSourceDefinition: GenericHierarchyNodeDefinition = {
        node: createTestSourceGenericNode({ key: "doesn't match" }),
      };
      const sourceFactory: RxjsHierarchyDefinition = {
        defineHierarchyLevel: () => of([matchingSourceDefinition, nonMatchingSourceDefinition]),
      };
      const filteringFactory = await createFilteringHierarchyDefinition({
        imodelAccess: { ...classHierarchyInspector, imodelKey: "test-imodel-key" },
        sourceFactory,
        nodeIdentifierPaths: [], // this doesn't matter as we're going to look at what's in the parent node
      });
      const result = await lastValueFrom(
        filteringFactory.defineHierarchyLevel({
          parentNode: {
            ...createTestProcessedGenericNode({
              key: createTestGenericNodeKey({ id: "parent" }),
              label: "parent",
            }),
            filtering: {
              isFilterTarget: true,
              filteredChildrenIdentifierPaths: [[createTestGenericNodeKey({ id: "matches" })]],
            },
          },
        }),
      );
      expect(result).to.deep.eq([
        // both definitions are returned because the parent is filter target
        {
          node: {
            ...matchingSourceDefinition.node,
            filtering: { hasFilterTargetAncestor: true, isFilterTarget: true, filterTargetOptions: undefined },
          },
        },
        {
          node: {
            ...nonMatchingSourceDefinition.node,
            filtering: { hasFilterTargetAncestor: true },
          },
        },
      ]);
    });
  });

  describe("applyECInstanceIdsFilter", () => {
    it("creates a valid CTE for filtered instance paths", () => {
      const result = applyECInstanceIdsFilter(
        {
          fullClassName: "full-class-name",
          query: {
            ctes: ["source cte"],
            ecsql: "source query",
            bindings: [{ type: "string", value: "source binding" }],
          },
        },
        [
          {
            className: "test.class",
            id: "0x1",
          },
          {
            className: "test.class",
            id: "0x5",
          },
        ],
      );
      expect(result.fullClassName).to.eq("full-class-name");
      expect(result.query.ctes?.map(trimWhitespace)).to.deep.eq([
        "source cte",
        trimWhitespace(`
          FilteringInfo(ECInstanceId, FilterClassName) AS (
          SELECT
            ECInstanceId,
            'test.class' AS FilterClassName
          FROM
            test.class
          WHERE
            ECInstanceId IN (0x1, 0x5)
          )
        `),
      ]);
      expect(trimWhitespace(result.query.ecsql)).to.deep.eq(
        trimWhitespace(`
          SELECT
            [q].*,
            IdToHex([f].[ECInstanceId]) AS [${ECSQL_COLUMN_NAME_FilterECInstanceId}],
            [f].[FilterClassName] AS [${ECSQL_COLUMN_NAME_FilterClassName}]
          FROM (
            source query
          ) [q]
          JOIN FilteringInfo [f] ON [f].[ECInstanceId] = [q].[ECInstanceId]
        `),
      );
      expect(result.query.bindings).to.deep.eq([{ type: "string", value: "source binding" }]);
    });
  });
});

async function createFilteringHierarchyDefinition(props?: {
  imodelAccess?: ECClassHierarchyInspector & { imodelKey: string };
  sourceFactory?: RxjsHierarchyDefinition;
  nodeIdentifierPaths?: HierarchyFilteringPath[];
  nodesParser?: RxjsNodeParser;
}) {
  const { imodelAccess, sourceFactory, nodeIdentifierPaths } = props ?? {};
  return new FilteringHierarchyDefinition({
    imodelAccess: imodelAccess ?? { classDerivesFrom: async () => false, imodelKey: "" },
    source: sourceFactory ?? ({} as unknown as RxjsHierarchyDefinition),
    nodeIdentifierPaths: nodeIdentifierPaths ?? [],
    nodesParser: props?.nodesParser,
  });
}<|MERGE_RESOLUTION|>--- conflicted
+++ resolved
@@ -7,11 +7,7 @@
 import { firstValueFrom, from, lastValueFrom, of, toArray } from "rxjs";
 import sinon from "sinon";
 import { ECClassHierarchyInspector, trimWhitespace } from "@itwin/presentation-shared";
-<<<<<<< HEAD
 import { FilteringPathAutoExpandDepthInPath, HierarchyFilteringPath, HierarchyFilteringPathOptions } from "../../hierarchies/HierarchyFiltering.js";
-=======
-import { HierarchyFilteringPath, HierarchyFilteringPathOptions } from "../../hierarchies/HierarchyFiltering.js";
->>>>>>> 54ccb6dc
 import { HierarchyNode } from "../../hierarchies/HierarchyNode.js";
 import { HierarchyNodeIdentifiersPath } from "../../hierarchies/HierarchyNodeIdentifier.js";
 import {
@@ -1378,10 +1374,6 @@
         const sourceFactory: RxjsHierarchyDefinition = {
           defineHierarchyLevel: () => of([sourceDefinition]),
         };
-<<<<<<< HEAD
-        const groupingNode: FilteringPathAutoExpandDepthInPath = { depthInPath: 0 };
-=======
->>>>>>> 54ccb6dc
         const filteringFactory = await createFilteringHierarchyDefinition({
           imodelAccess: { ...classHierarchyInspector, imodelKey: "test-imodel-key" },
           sourceFactory,
@@ -1778,7 +1770,6 @@
           ]),
         ]);
       });
-<<<<<<< HEAD
 
       it("sets most nested grouping node as filter target", async () => {
         const queryClass = classHierarchyInspector.stubEntityClass({ schemaName: "BisCore", className: "SourceQueryClassName" });
@@ -1827,8 +1818,6 @@
           ]),
         ]);
       });
-=======
->>>>>>> 54ccb6dc
     });
 
     it("uses filtering paths from parent node", async () => {
