/*---------------------------------------------------------------------------------------------
 * Copyright (c) Bentley Systems, Incorporated. All rights reserved.
 * See LICENSE.md in the project root for license terms and full copyright notice.
 *--------------------------------------------------------------------------------------------*/

import { expect } from "chai";
import { collect } from "presentation-test-utilities";
import { from } from "rxjs";
import sinon from "sinon";
import { LogLevel } from "@itwin/core-bentley";
import { createDefaultValueFormatter, IPrimitiveValueFormatter } from "@itwin/presentation-shared";
import { createGroupingHandlers, createGroupingOperator, GroupingHandlerResult, LOGGING_NAMESPACE } from "../../../hierarchies/internal/operators/Grouping";
import * as autoExpand from "../../../hierarchies/internal/operators/grouping/AutoExpand";
import * as baseClassGrouping from "../../../hierarchies/internal/operators/grouping/BaseClassGrouping";
import * as classGrouping from "../../../hierarchies/internal/operators/grouping/ClassGrouping";
import * as groupHiding from "../../../hierarchies/internal/operators/grouping/GroupHiding";
import * as labelGrouping from "../../../hierarchies/internal/operators/grouping/LabelGrouping";
import * as propertiesGrouping from "../../../hierarchies/internal/operators/grouping/PropertiesGrouping";
import {
  createIModelAccessStub,
  createTestProcessedCustomNode,
  createTestProcessedGroupingNode,
  createTestProcessedInstanceNode,
  setupLogging,
  testLocalizedStrings,
} from "../../Utils";

describe("Grouping", () => {
  const imodelAccess = createIModelAccessStub();
  let formatter: IPrimitiveValueFormatter;

  before(() => {
    formatter = createDefaultValueFormatter();
    setupLogging([{ namespace: LOGGING_NAMESPACE, level: LogLevel.Trace }]);
  });

  afterEach(() => {
    sinon.restore();
  });

  describe("createGroupingOperator", () => {
    let assignAutoExpandStub: sinon.SinonStub;
    let applyGroupingHidingParamsStub: sinon.SinonStub<[GroupingHandlerResult, number], GroupingHandlerResult>;
    beforeEach(() => {
      applyGroupingHidingParamsStub = sinon.stub(groupHiding, "applyGroupHidingParams").callsFake((props) => props);
      assignAutoExpandStub = sinon.stub(autoExpand, "assignAutoExpand").callsFake((props) => props);
    });

    it("doesn't change input nodes when grouping handlers list is empty", async () => {
      const nodes = [
        createTestProcessedInstanceNode({
          key: { type: "instances", instanceKeys: [{ className: "TestSchema.A", id: "0x1" }] },
          label: "1",
        }),
        createTestProcessedInstanceNode({
          key: { type: "instances", instanceKeys: [{ className: "TestSchema.A", id: "0x2" }] },
          label: "1",
        }),
      ];

      const result = await collect(from(nodes).pipe(createGroupingOperator(imodelAccess, undefined, formatter, testLocalizedStrings, undefined, [])));
      expect(result).to.deep.eq(nodes);
    });

    it("doesn't change input nodes when grouping handlers don't group", async () => {
      const nodes = [
        createTestProcessedInstanceNode({
          key: { type: "instances", instanceKeys: [{ className: "TestSchema.A", id: "0x1" }] },
          label: "1",
        }),
        createTestProcessedInstanceNode({
          key: { type: "instances", instanceKeys: [{ className: "TestSchema.A", id: "0x2" }] },
          label: "1",
        }),
      ];

      const result = await collect(
        from(nodes).pipe(
          createGroupingOperator(imodelAccess, undefined, formatter, testLocalizedStrings, undefined, [
            async (allNodes) => ({ grouped: [], ungrouped: allNodes, groupingType: "label" }),
            async (allNodes) => ({ grouped: [], ungrouped: allNodes, groupingType: "class" }),
          ]),
        ),
      );
      expect(applyGroupingHidingParamsStub.callCount).to.eq(2);
      expect(applyGroupingHidingParamsStub.firstCall).to.be.calledWith({ grouped: [], ungrouped: nodes, groupingType: "label" });
      expect(applyGroupingHidingParamsStub.secondCall).to.be.calledWith({ grouped: [], ungrouped: nodes, groupingType: "class" });
      expect(assignAutoExpandStub.callCount).to.eq(2);
      expect(assignAutoExpandStub.firstCall).to.be.calledWith({ grouped: [], ungrouped: nodes, groupingType: "label" });
      expect(assignAutoExpandStub.secondCall).to.be.calledWith({ grouped: [], ungrouped: nodes, groupingType: "class" });
      expect(result).to.deep.eq(nodes);
    });

    it("runs grouping handlers in provided order", async () => {
      const instanceNode1 = createTestProcessedInstanceNode({
        key: { type: "instances", instanceKeys: [{ className: "TestSchema.A", id: "0x1" }] },
        label: "1",
      });
      const instanceNode2 = createTestProcessedInstanceNode({
        key: { type: "instances", instanceKeys: [{ className: "TestSchema.B", id: "0x2" }] },
        label: "2",
      });
      const classGroupingResult: GroupingHandlerResult = {
        groupingType: "class",
        grouped: [
          createTestProcessedGroupingNode({
            label: "TestSchema A",
            key: {
              type: "class-grouping",
              className: "TestSchema A",
            },
            groupedInstanceKeys: instanceNode1.key.instanceKeys,
            children: [instanceNode1],
          }),
        ],
        ungrouped: [instanceNode2],
      };
      const labelGroupingResult: GroupingHandlerResult = {
        groupingType: "label",
        grouped: [
          createTestProcessedGroupingNode({
            label: "1",
            key: {
              type: "label-grouping" as const,
              label: "1",
            },
            groupedInstanceKeys: instanceNode2.key.instanceKeys,
            children: [instanceNode2],
          }),
        ],
        ungrouped: [],
      };

      const result = await collect(
        from([instanceNode1, instanceNode2]).pipe(
          createGroupingOperator(imodelAccess, undefined, formatter, testLocalizedStrings, undefined, [
            async () => classGroupingResult,
            async () => labelGroupingResult,
          ]),
        ),
      );
      expect(applyGroupingHidingParamsStub.callCount).to.eq(2);
      expect(applyGroupingHidingParamsStub.firstCall).to.be.calledWith(classGroupingResult);
      expect(applyGroupingHidingParamsStub.secondCall).to.be.calledWith(labelGroupingResult);

      expect(result).to.deep.eq([
        createTestProcessedGroupingNode({
          label: "TestSchema A",
          key: {
            type: "class-grouping",
            className: "TestSchema A",
          },
          groupedInstanceKeys: instanceNode1.key.instanceKeys,
          children: [instanceNode1],
        }),
        createTestProcessedGroupingNode({
          label: "1",
          key: {
            type: "label-grouping",
            label: "1",
          },
          groupedInstanceKeys: instanceNode2.key.instanceKeys,
          children: [instanceNode2],
        }),
      ]);
    });

    it("assigns `nonGroupingAncestor` from parent custom node", async () => {
      const parentNode = createTestProcessedCustomNode();
      const groupedNode = createTestProcessedInstanceNode({
        key: { type: "instances", instanceKeys: [{ className: "TestSchema.A", id: "0x1" }] },
        label: "1",
      });
      const labelGroupingNode = createTestProcessedGroupingNode({
        label: "1",
        key: {
          type: "label-grouping" as const,
          label: "1",
        },
        groupedInstanceKeys: groupedNode.key.instanceKeys,
        children: [groupedNode],
      });

      const result = await collect(
        from([groupedNode]).pipe(
          createGroupingOperator(imodelAccess, parentNode, formatter, testLocalizedStrings, undefined, [
            async () => ({
              groupingType: "label",
              grouped: [labelGroupingNode],
              ungrouped: [],
            }),
          ]),
        ),
      );
      expect(result).to.deep.eq([
        createTestProcessedGroupingNode({
          label: "1",
          key: {
            type: "label-grouping",
            label: "1",
          },
          nonGroupingAncestor: parentNode,
          groupedInstanceKeys: groupedNode.key.instanceKeys,
          children: [groupedNode],
        }),
      ]);
    });

    it("assigns `nonGroupingAncestor` from parent non-grouping node", async () => {
      const parentNode = createTestProcessedInstanceNode();
      const groupedNode = createTestProcessedInstanceNode({
        key: { type: "instances", instanceKeys: [{ className: "TestSchema.A", id: "0x1" }] },
        label: "1",
      });
      const labelGroupingNode = createTestProcessedGroupingNode({
        label: "1",
        key: {
          type: "label-grouping" as const,
          label: "1",
        },
        groupedInstanceKeys: groupedNode.key.instanceKeys,
        children: [groupedNode],
      });

      const result = await collect(
        from([groupedNode]).pipe(
          createGroupingOperator(imodelAccess, parentNode, formatter, testLocalizedStrings, undefined, [
            async () => ({
              groupingType: "label",
              grouped: [labelGroupingNode],
              ungrouped: [],
            }),
          ]),
        ),
      );
      expect(result).to.deep.eq([
        createTestProcessedGroupingNode({
          label: "1",
          key: {
            type: "label-grouping",
            label: "1",
          },
          nonGroupingAncestor: parentNode,
          groupedInstanceKeys: groupedNode.key.instanceKeys,
          children: [groupedNode],
        }),
      ]);
    });

    it("assigns `nonGroupingAncestor` from parent grouping node", async () => {
      const nonGroupingAncestor = createTestProcessedCustomNode();
      const parentNode = createTestProcessedGroupingNode({ nonGroupingAncestor });
      const groupedNode = createTestProcessedInstanceNode({
        key: { type: "instances", instanceKeys: [{ className: "TestSchema.A", id: "0x1" }] },
        label: "1",
      });
      const labelGroupingNode = createTestProcessedGroupingNode({
        label: "1",
        key: {
          type: "label-grouping" as const,
          label: "1",
        },
        groupedInstanceKeys: groupedNode.key.instanceKeys,
        children: [groupedNode],
      });

      const result = await collect(
        from([groupedNode]).pipe(
          createGroupingOperator(imodelAccess, parentNode, formatter, testLocalizedStrings, undefined, [
            async () => ({
              groupingType: "label",
              grouped: [labelGroupingNode],
              ungrouped: [],
            }),
          ]),
        ),
      );
      expect(result).to.deep.eq([
        createTestProcessedGroupingNode({
          label: "1",
          key: {
            type: "label-grouping",
            label: "1",
          },
          nonGroupingAncestor,
          groupedInstanceKeys: groupedNode.key.instanceKeys,
          children: [groupedNode],
        }),
      ]);
    });

    it("calls `onGroupingNodeCreated` callback argument for each grouping node", async () => {
      const groupedNode1 = createTestProcessedInstanceNode({
        key: { type: "instances", instanceKeys: [{ className: "TestSchema.A", id: "0x1" }] },
        label: "1",
      });
      const groupedNode2 = createTestProcessedInstanceNode({
        key: { type: "instances", instanceKeys: [{ className: "TestSchema.B", id: "0x2" }] },
        label: "2",
      });
      const classGroupingNode = createTestProcessedGroupingNode({
        label: "TestSchema A",
        key: {
          type: "class-grouping" as const,
          className: "TestSchema A",
        },
        groupedInstanceKeys: groupedNode1.key.instanceKeys,
        children: [groupedNode1],
      });
      const labelGroupingNode = createTestProcessedGroupingNode({
        label: "2",
        key: {
          type: "label-grouping" as const,
          label: "2",
        },
        groupedInstanceKeys: groupedNode2.key.instanceKeys,
        children: [groupedNode2],
      });

      const onGroupingNodeCreated = sinon.spy();
      const result = await collect(
        from([groupedNode1, groupedNode2]).pipe(
          createGroupingOperator(imodelAccess, undefined, formatter, testLocalizedStrings, onGroupingNodeCreated, [
            async () => ({
              groupingType: "class",
              grouped: [classGroupingNode],
              ungrouped: [groupedNode2],
            }),
            async () => ({
              groupingType: "label",
              grouped: [labelGroupingNode],
              ungrouped: [],
            }),
          ]),
        ),
      );

      expect(onGroupingNodeCreated).to.be.calledTwice;
      expect(onGroupingNodeCreated.firstCall).to.be.calledWith(classGroupingNode);
      expect(onGroupingNodeCreated.secondCall).to.be.calledWith(labelGroupingNode);

      expect(result).to.deep.eq([classGroupingNode, labelGroupingNode]);
    });
  });

  describe("createGroupingHandlers", () => {
    let createBaseClassGroupingHandlersStub: sinon.SinonStub;
    let createPropertiesGroupingHandlersStub: sinon.SinonStub;
    let baseClassHandlerStub: sinon.SinonStub;
    let propertyHandlerStub: sinon.SinonStub;
    let createClassGroupsStub: sinon.SinonStub;
    let createLabelGroupsStub: sinon.SinonStub;

    beforeEach(() => {
      baseClassHandlerStub = sinon.stub();
      propertyHandlerStub = sinon.stub();
      createBaseClassGroupingHandlersStub = sinon.stub(baseClassGrouping, "createBaseClassGroupingHandlers").resolves([baseClassHandlerStub]);
      createPropertiesGroupingHandlersStub = sinon.stub(propertiesGrouping, "createPropertiesGroupingHandlers").resolves([propertyHandlerStub]);
      createClassGroupsStub = sinon.stub(classGrouping, "createClassGroups");
      createLabelGroupsStub = sinon.stub(labelGrouping, "createLabelGroups");
    });

    afterEach(() => {
      sinon.restore();
    });

    it("creates [base class, class, property, label] grouping handlers when requesting root nodes", async () => {
      const nodes = [
        createTestProcessedInstanceNode({
          key: { type: "instances", instanceKeys: [{ className: "TestSchema.A", id: "0x1" }] },
          label: "1",
        }),
      ];

<<<<<<< HEAD
      const result = await collect(createGroupingHandlers(metadataProvider, undefined, nodes, formatter, testLocalizedStrings, classHierarchyInspector));
=======
      const result = await createGroupingHandlers(imodelAccess, undefined, nodes, formatter, testLocalizedStrings);
>>>>>>> e3934e4e
      expect(createBaseClassGroupingHandlersStub.callCount).to.eq(1);
      expect(createBaseClassGroupingHandlersStub.firstCall).to.be.calledWith(imodelAccess, undefined, nodes);

      expect(createPropertiesGroupingHandlersStub.callCount).to.eq(1);
      expect(createPropertiesGroupingHandlersStub.firstCall).to.be.calledWith(imodelAccess, undefined, nodes, formatter, testLocalizedStrings);

      expect(result.length).to.eq(4);

      expect(baseClassHandlerStub.callCount).to.eq(0);
      await result[0]([], []);
      expect(baseClassHandlerStub.callCount).to.eq(1);

      expect(createClassGroupsStub.callCount).to.eq(0);
      await result[1]([], []);
      expect(createClassGroupsStub.callCount).to.eq(1);

      expect(propertyHandlerStub.callCount).to.eq(0);
      await result[2]([], []);
      expect(propertyHandlerStub.callCount).to.eq(1);

      expect(createLabelGroupsStub.callCount).to.eq(0);
      await result[3]([], []);
      expect(createLabelGroupsStub.callCount).to.eq(1);
    });

    it("creates [base class, class, property, label] grouping handlers when requesting class grouping node children", async () => {
      const parentNode = createTestProcessedGroupingNode({
        key: {
          type: "class-grouping",
          className: "test.class",
        },
      });
      const nodes = [
        createTestProcessedInstanceNode({
          key: { type: "instances", instanceKeys: [{ className: "TestSchema.A", id: "0x1" }] },
          label: "1",
        }),
      ];

<<<<<<< HEAD
      const result = await collect(createGroupingHandlers(metadataProvider, parentNode, nodes, formatter, testLocalizedStrings, classHierarchyInspector));
=======
      const result = await createGroupingHandlers(imodelAccess, parentNode, nodes, formatter, testLocalizedStrings);
>>>>>>> e3934e4e

      expect(createBaseClassGroupingHandlersStub.callCount).to.eq(1);
      expect(createBaseClassGroupingHandlersStub.firstCall).to.be.calledWith(imodelAccess, parentNode, nodes);

      expect(createPropertiesGroupingHandlersStub.callCount).to.eq(1);
      expect(createPropertiesGroupingHandlersStub.firstCall).to.be.calledWith(imodelAccess, parentNode, nodes, formatter, testLocalizedStrings);

      expect(result.length).to.eq(4);

      expect(baseClassHandlerStub.callCount).to.eq(0);
      await result[0]([], []);
      expect(baseClassHandlerStub.callCount).to.eq(1);

      expect(createClassGroupsStub.callCount).to.eq(0);
      await result[1]([], []);
      expect(createClassGroupsStub.callCount).to.eq(1);

      expect(propertyHandlerStub.callCount).to.eq(0);
      await result[2]([], []);
      expect(propertyHandlerStub.callCount).to.eq(1);

      expect(createLabelGroupsStub.callCount).to.eq(0);
      await result[3]([], []);
      expect(createLabelGroupsStub.callCount).to.eq(1);
    });

    it("creates [property, label] grouping handlers when requesting property grouping node children", async () => {
      const parentNode = createTestProcessedGroupingNode({
        key: {
          type: "property-grouping:other",
          properties: [],
        },
      });
      const nodes = [
        createTestProcessedInstanceNode({
          key: { type: "instances", instanceKeys: [{ className: "TestSchema.A", id: "0x1" }] },
          label: "1",
        }),
      ];

<<<<<<< HEAD
      const result = await collect(createGroupingHandlers(metadataProvider, parentNode, nodes, formatter, testLocalizedStrings, classHierarchyInspector));
=======
      const result = await createGroupingHandlers(imodelAccess, parentNode, nodes, formatter, testLocalizedStrings);
>>>>>>> e3934e4e

      expect(createBaseClassGroupingHandlersStub.callCount).to.eq(0);

      expect(createPropertiesGroupingHandlersStub.callCount).to.eq(1);
      expect(createPropertiesGroupingHandlersStub.firstCall).to.be.calledWith(imodelAccess, parentNode, nodes, formatter, testLocalizedStrings);

      expect(result.length).to.eq(2);

      expect(propertyHandlerStub.callCount).to.eq(0);
      await result[0]([], []);
      expect(propertyHandlerStub.callCount).to.eq(1);

      expect(createLabelGroupsStub.callCount).to.eq(0);
      await result[1]([], []);
      expect(createLabelGroupsStub.callCount).to.eq(1);
    });

    it("creates no grouping handlers when requesting label grouping node children", async () => {
      const parentNode = createTestProcessedGroupingNode({
        key: {
          type: "label-grouping",
          label: "x",
        },
      });
      const nodes = [
        createTestProcessedInstanceNode({
          key: { type: "instances", instanceKeys: [{ className: "TestSchema.A", id: "0x1" }] },
          label: "1",
        }),
      ];

<<<<<<< HEAD
      const result = await collect(createGroupingHandlers(metadataProvider, parentNode, nodes, formatter, testLocalizedStrings, classHierarchyInspector));
=======
      const result = await createGroupingHandlers(imodelAccess, parentNode, nodes, formatter, testLocalizedStrings);
>>>>>>> e3934e4e

      expect(createBaseClassGroupingHandlersStub.callCount).to.eq(0);
      expect(createPropertiesGroupingHandlersStub.callCount).to.eq(0);
      expect(result.length).to.eq(0);
    });
  });
});<|MERGE_RESOLUTION|>--- conflicted
+++ resolved
@@ -372,11 +372,7 @@
         }),
       ];
 
-<<<<<<< HEAD
-      const result = await collect(createGroupingHandlers(metadataProvider, undefined, nodes, formatter, testLocalizedStrings, classHierarchyInspector));
-=======
-      const result = await createGroupingHandlers(imodelAccess, undefined, nodes, formatter, testLocalizedStrings);
->>>>>>> e3934e4e
+      const result = await collect(createGroupingHandlers(imodelAccess, undefined, nodes, formatter, testLocalizedStrings));
       expect(createBaseClassGroupingHandlersStub.callCount).to.eq(1);
       expect(createBaseClassGroupingHandlersStub.firstCall).to.be.calledWith(imodelAccess, undefined, nodes);
 
@@ -416,11 +412,7 @@
         }),
       ];
 
-<<<<<<< HEAD
-      const result = await collect(createGroupingHandlers(metadataProvider, parentNode, nodes, formatter, testLocalizedStrings, classHierarchyInspector));
-=======
-      const result = await createGroupingHandlers(imodelAccess, parentNode, nodes, formatter, testLocalizedStrings);
->>>>>>> e3934e4e
+      const result = await collect(createGroupingHandlers(imodelAccess, parentNode, nodes, formatter, testLocalizedStrings));
 
       expect(createBaseClassGroupingHandlersStub.callCount).to.eq(1);
       expect(createBaseClassGroupingHandlersStub.firstCall).to.be.calledWith(imodelAccess, parentNode, nodes);
@@ -461,11 +453,7 @@
         }),
       ];
 
-<<<<<<< HEAD
-      const result = await collect(createGroupingHandlers(metadataProvider, parentNode, nodes, formatter, testLocalizedStrings, classHierarchyInspector));
-=======
-      const result = await createGroupingHandlers(imodelAccess, parentNode, nodes, formatter, testLocalizedStrings);
->>>>>>> e3934e4e
+      const result = await collect(createGroupingHandlers(imodelAccess, parentNode, nodes, formatter, testLocalizedStrings));
 
       expect(createBaseClassGroupingHandlersStub.callCount).to.eq(0);
 
@@ -497,11 +485,7 @@
         }),
       ];
 
-<<<<<<< HEAD
-      const result = await collect(createGroupingHandlers(metadataProvider, parentNode, nodes, formatter, testLocalizedStrings, classHierarchyInspector));
-=======
-      const result = await createGroupingHandlers(imodelAccess, parentNode, nodes, formatter, testLocalizedStrings);
->>>>>>> e3934e4e
+      const result = await collect(createGroupingHandlers(imodelAccess, parentNode, nodes, formatter, testLocalizedStrings));
 
       expect(createBaseClassGroupingHandlersStub.callCount).to.eq(0);
       expect(createPropertiesGroupingHandlersStub.callCount).to.eq(0);
