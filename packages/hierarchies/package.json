{
  "name": "@itwin/presentation-hierarchies",
  "version": "0.0.0",
  "description": "A package for creating hierarchies based on data in iTwin.js iModels.",
  "license": "MIT",
  "private": true,
  "repository": {
    "type": "git",
    "url": "https://github.com/iTwin/presentation.git",
    "directory": "packages/hierarchies"
  },
  "keywords": [
    "Bentley",
    "iTwin.js",
    "iModels",
    "Presentation",
    "Hierarchy",
    "ECSQL"
  ],
  "author": {
    "name": "Bentley Systems, Inc.",
    "url": "http://www.bentley.com"
  },
  "main": "lib/cjs/presentation-hierarchies.js",
  "module": "lib/esm/presentation-hierarchies.js",
  "types": "lib/cjs/presentation-hierarchies.d.ts",
  "scripts": {
    "build": "npm run -s build:cjs && npm run -s build:esm",
    "build:cjs": "tsc -p tsconfig.cjs.json",
    "build:esm": "tsc -p tsconfig.esm.json",
    "build:watch": "npm run -s build:cjs -- -w",
    "clean": "rimraf lib",
    "cover": "nyc npm -s test",
    "lint": "eslint ./src/**/*.ts",
    "test": "mocha --enable-source-maps --config ./.mocharc.json \"./lib/cjs/test/**/*.test.js\"",
    "extract-api": "betools extract-api --entry=presentation-hierarchies --apiReportFolder=./api --apiReportTempFolder=./api/temp --apiSummaryFolder=./api",
    "check-internal": "node ../../scripts/checkInternal.js --apiSummary ./api/presentation-hierarchies.api.md"
  },
  "dependencies": {
    "@itwin/core-bentley": "^4.5.1",
    "@itwin/core-common": "^4.5.1",
    "@itwin/core-geometry": "^4.5.1",
    "@itwin/presentation-shared": "workspace:^",
    "natural-compare-lite": "^1.4.0",
    "rxjs": "^7.8.1"
  },
  "devDependencies": {
<<<<<<< HEAD
    "@itwin/build-tools": "^4.5.1",
    "@itwin/eslint-plugin": "4.0.0-dev.48",
=======
    "@itwin/build-tools": "^4.4.0",
    "@itwin/eslint-plugin": "^4.0.0",
>>>>>>> 194d8744
    "@types/chai": "^4.3.11",
    "@types/chai-as-promised": "^7.1.8",
    "@types/chai-subset": "^1.3.5",
    "@types/mocha": "^10.0.6",
    "@types/natural-compare-lite": "^1.4.0",
    "@types/node": "^18.17.7",
    "@types/sinon": "^17.0.3",
    "@types/sinon-chai": "^3.2.12",
    "chai": "^4.4.1",
    "chai-as-promised": "^7.1.1",
    "chai-subset": "^1.6.0",
    "cpx2": "^7.0.1",
    "eslint": "^8.56.0",
    "mocha": "^10.3.0",
    "nyc": "^15.1.0",
    "presentation-test-utilities": "workspace:^",
    "rimraf": "^5.0.5",
    "sinon": "^17.0.1",
    "sinon-chai": "^3.7.0",
    "typescript": "~5.4.5"
  }
}<|MERGE_RESOLUTION|>--- conflicted
+++ resolved
@@ -45,13 +45,8 @@
     "rxjs": "^7.8.1"
   },
   "devDependencies": {
-<<<<<<< HEAD
     "@itwin/build-tools": "^4.5.1",
-    "@itwin/eslint-plugin": "4.0.0-dev.48",
-=======
-    "@itwin/build-tools": "^4.4.0",
     "@itwin/eslint-plugin": "^4.0.0",
->>>>>>> 194d8744
     "@types/chai": "^4.3.11",
     "@types/chai-as-promised": "^7.1.8",
     "@types/chai-subset": "^1.3.5",
