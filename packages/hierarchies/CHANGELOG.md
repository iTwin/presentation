# @itwin/presentation-hierarchies

<<<<<<< HEAD
## 2.0.0-alpha.4

### Patch Changes

- [#1042](https://github.com/iTwin/presentation/pull/1042): Version bump
- Updated dependencies:
  - @itwin/presentation-shared@2.0.0-alpha.2

## 2.0.0-alpha.3

### Patch Changes

- [#1031](https://github.com/iTwin/presentation/pull/1031): Version bump

## 2.0.0-alpha.2

### Patch Changes

- [#1005](https://github.com/iTwin/presentation/pull/1005): Removed deprecated `FilterTargetGroupingNodeInfo` interface.

## 2.0.0-alpha.1

### Patch Changes

- [#985](https://github.com/iTwin/presentation/pull/985): Add support for `itwinjs-core@5`
- Updated dependencies:
  - @itwin/presentation-shared@2.0.0-alpha.1

## 2.0.0-alpha.0

### Major Changes

- [#954](https://github.com/iTwin/presentation/pull/954): Add additional requirements for types in `EC` metadata namespace, whose objects are returned by `ECSchemaProvider`.

  - `EC.Schema`, `EC.Class` and `EC.Property` now all have an async `getCustomAttributes()` method that returns an `EC.CustomAttributeSet`, allowing consumers to access custom attributes of these schema items.
  - `EC.Class` now additionally has these members:
    - `baseClass: Promise<Class | undefined>`
    - `getDerivedClasses(): Promise<Class[]>`

  While this is an addition, it's considered a breaking change, because objects of the updated types are expected to be supplied to us by consumers.

  In reality, consumers will likely use `@itwin/presentation-core-interop` package for creating them, and the package has been updated to handle the change, so reacting to the breaking change is as simple as bumping the version of `@itwin/presentation-core-interop` package in the consumer's `package.json`.

### Patch Changes

- [#954](https://github.com/iTwin/presentation/pull/954): Fix `HiddenSchema` and `HiddenClass` custom attributes not being taken into account when creating ECSQL query for hierarchies.

  This is achieved through a `createFilterClauses` function change in `NodesQueryClauseFactory` implementation, created by `createNodesQueryClauseFactory` factory. Now the implementation checks the custom attributes of content class' derived classes and includes appropriate filters in the returned `where` clause.

- Updated dependencies:
  - @itwin/presentation-shared@2.0.0-alpha.0
=======
## 1.7.4

### Patch Changes

- [#1088](https://github.com/iTwin/presentation/pull/1088): Fix restart tokens not being unique when they need to, causing queries to be cancelled.
>>>>>>> cfe82bac

## 1.7.3

### Patch Changes

- [#1083](https://github.com/iTwin/presentation/pull/1083): Add unique guid to existing restart tokens, and add restart tokens to executed queries.

## 1.7.2

### Patch Changes

- [#1039](https://github.com/iTwin/presentation/pull/1039): Bump iTwin.js core dependencies to `^5.1.1`.
- Updated dependencies:
  - @itwin/presentation-shared@1.2.3

## 1.7.1

### Patch Changes

- [#1024](https://github.com/iTwin/presentation/pull/1024): Update `depthInPath` documentation. Clarified that it does not set auto-expand for node that is at `depthInPath` position.

## 1.7.0

### Minor Changes

- 8f7d200926b93e862276e1f978f6c891691e0dae: Refactored specifying the depth / level to which filtering path should be auto-expanded.
  - Deprecated `FilteringPathAutoExpandOption` and `FilterTargetGroupingNodeInfo`.
  - Added `FilteringPathAutoExpandDepthInPath` and `FilteringPathAutoExpandDepthInHierarchy` which should be used instead.

  Migration:

  ```ts
  const pathExpandedToInstanceInPath: HierarchyFilteringPath = {
    path: [instanceKey1, instanceKey2, instanceKey3],
    options: {
      // deprecated:
      autoExpand: { depth: 1 },
      // do this instead:
      autoExpand: { depthInPath: 1 },
    },
  };

  const pathExpandedToGroupingNode: HierarchyFilteringPath = {
    path: [instanceKey1, instanceKey2, instanceKey3],
    options: {
      // deprecated:
      autoExpand: { depth: 1, key: groupingNodeKey },
      // also deprecated:
      autoExpand: { depth: 1, includeGroupingNodes: true },
      // do this instead:
      autoExpand: { depthInHierarchy: 1 },
    },
  };
  ```

## 1.6.1

### Patch Changes

- [#1010](https://github.com/iTwin/presentation/pull/1010): Fixed `HierarchyFilteringPathOptions.autoExpand` depth option not working properly with grouping nodes. Added `includeGroupingNodes` attribute to `FilteringPathAutoExpandOption`, which allows auto-expanding only desired gouping nodes, when set together with `depth` value.

## 1.6.0

### Minor Changes

- 69a2db67917f84e99d532e8e9aabbc02ec262d91: `HierarchyFilteringPathOptions.autoExpand` is now of type:

  ```ts
  autoExpand?: { depth: number } | boolean;
  ```

  When `depth` is set, only nodes up to specified `depth` in `HierarchyFilteringPath` will have `autoExpand` option set.

## 1.5.1

### Patch Changes

- [#982](https://github.com/iTwin/presentation/pull/982): Update itwinjs-core dependencies to v5.0.0
- Updated dependencies:
  - @itwin/presentation-shared@1.2.2

## 1.5.0

### Minor Changes

- [#962](https://github.com/iTwin/presentation/pull/962): `createChildNodePropsAsync` function, returned by `createHierarchyFilteringHelper`, may now return either a Promise, or the value synchronously. Either way, the result may be awaited, but for cases when the `createChildNodePropsAsync` function is called many times, not having to await on it provides performance improvement.

  **Before:**

  ```ts
  const childNodeProps = await createHierarchyFilteringHelper(undefined, undefined).createChildNodePropsAsync({
    pathMatcher: (identifier): boolean | Promise<boolean> => {
      return false;
    },
  });
  ```

  **After:**
  - **Option A:** check if it's a Promise before awaiting:

    Use this when you want to get slightly better performance by avoiding unnecessary `await`.

    ```ts
    const childNodePropsPossiblyPromise = createHierarchyFilteringHelper(undefined, undefined).createChildNodePropsAsync({
      pathMatcher: (identifier): boolean | Promise<boolean> => {
        return false;
      },
    });
    const childNodeProps = childNodePropsPossiblyPromise instanceOf Promise ? await childNodePropsPossiblyPromise : childNodePropsPossiblyPromise;
    ```

  - **Option B:** always await

    Use this if pathMatcher always returns a Promise or you prefer a simpler pattern.

    ```ts
    const childNodeProps = await createHierarchyFilteringHelper(undefined, undefined).createChildNodePropsAsync({
      pathMatcher: async (identifier): Promise<boolean> => {
        return false;
      },
    });
    ```

## 1.4.2

### Patch Changes

- [#909](https://github.com/iTwin/presentation/pull/909): Do not use `dev` versions of `@itwin/*` packages.
- Updated dependencies:
  - @itwin/presentation-shared@1.2.1

## 1.4.1

### Patch Changes

- [#828](https://github.com/iTwin/presentation/pull/828): Polyfill `Symbol.dispose` and `Symbol.asyncDispose` to make sure that code using the upcoming JS recource management API works in all environments.

## 1.4.0

### Minor Changes

- [#802](https://github.com/iTwin/presentation/pull/802): Prefer `Symbol.dispose` over `dispose` for disposable objects.

  The package contained a number of types for disposable objects, that had a requirement of `dispose` method being called on them after they are no longer needed. In conjunction with the `using` utility from `@itwin/core-bentley`, usage of such objects looked like this:

  ```ts
  class MyDisposable() {
    dispose() {
      // do some cleanup
    }
  }
  using(new MyDisposable(), (obj) => {
    // do something with obj, it'll get disposed when the callback returns
  });
  ```

  In version `5.2`, TypeScript [introduced](https://www.typescriptlang.org/docs/handbook/release-notes/typescript-5-2.html#using-declarations-and-explicit-resource-management) `Disposable` type and `using` declarations (from the upcoming [Explicit Resource Management](https://github.com/tc39/proposal-explicit-resource-management) feature in ECMAScript). Now we're making use of those new utilities in this package (while still supporting the old `dispose` method), which allows using `MyDisposable` from the above snippet like this:

  ```ts
  using obj = new MyDisposable();
  // do something with obj, it'll get disposed when it goes out of scope
  ```

## 1.3.0

### Minor Changes

- [#783](https://github.com/iTwin/presentation/pull/783): Extended `createPredicateBasedHierarchyDefinition` props to accept `HierarchyDefinition` functions: `parseNode`, `preProcessNode` and `postProcessNode`.

  The change allows creating a fully capable `HierarchyDefinition` with all the custom behaviors provided by those functions.

- [#791](https://github.com/iTwin/presentation/pull/791): Unify hierarchy updates' handling.

  Previously, we'd only raise the `HierarchyProvider.hierarchyChanged` event on data source changes. The tree state hooks would listen to this event and trigger a hierarchy update. However, there are a few other reasons for the hierarchy to change - changing formatter or active hierarchy filter. In those situations the event was not raised, but tree state hooks still had to trigger hierarchy update. So we ended up with a mix of event-driven and manual hierarchy updates.

  With this change we're clearly stating that a hierarchy provider should trigger its `hierarchyChanged` event whenever something happens that causes the hierarchy to change. That means, the event will be raised when formatter or hierarchy filter is set, and tree state hooks can initiate hierarchy reload from a single place - the `hierarchyChanged` event listener.

  To let event listeners know what caused the hierarchy change, the event now has event arguments, which should be set by the hierarchy provider when raising the event. This allows listeners to customize hierarchy reload logic - for example, our tree state hooks always keep existing tree state except when a new hierarchy filter is set, in which case the existing state is discarded.

- [#783](https://github.com/iTwin/presentation/pull/783): Added hierarchy filtering helper to make hierarchy filtering easier to implement.

  The helper can be created using the `createHierarchyFilteringHelper` function and supplying it the root level filtering paths and parent node. From there, filtering information for specific hierarchy level is determined and an object with the following attributes is returned:
  - `hasFilter` tells if the hierarchy level has a filter applied.
  - `hasFilterTargetAncestor` tells if there's a filter target ancestor node up in the hierarchy.
  - `getChildNodeFilteringIdentifiers()` returns an array of hierarchy node identifiers that apply specifically for this hierarchy level.
  - `createChildNodeProps()` and `createChildNodePropsAsync()` return attributes that should be applied to nodes in filtered hierarchy levels, after applying the filter.

  See the [Implementing hierarchy filtering support](./learning/CustomHierarchyProviders.md#implementing-hierarchy-filtering-support) learning page for a usage example.

  In addition, deprecated a few APIs that are replaced by filtering helper:
  - `extractFilteringProps` function,
  - `HierarchyNodeFilteringProps.create` function.

### Patch Changes

- Updated dependencies:
  - @itwin/presentation-shared@1.2.0

## 1.2.1

### Patch Changes

- [#760](https://github.com/iTwin/presentation/pull/760): Added missing `package.json` file under `cjs` folder. It is needed for package to work as commonjs module.

## 1.2.0

### Minor Changes

- [#740](https://github.com/iTwin/presentation/pull/740): Define `type` and `exports` attributes in `package.json`.

  The change moves this package a step closer towards dropping CommonJS support - it's now transpiled from ESM to CommonJS instead of the opposite.

  In addition, the `exports` attribute has been added to `package.json` to prohibit access to APIs that are not intended to be used by external consumers.

### Patch Changes

- [#743](https://github.com/iTwin/presentation/pull/743): Fixed hierarchy filtering having a limit of 500 filtered nodes under a single parent.
- [#758](https://github.com/iTwin/presentation/pull/758): Promote `@beta` APIs to `@public`.
- Updated dependencies:
  - @itwin/presentation-shared@1.1.0

## 1.1.0

### Minor Changes

- [#711](https://github.com/iTwin/presentation/pull/711): Increased the speed of hierarchy filtering with large number of filtered paths.

  | Amount of paths | Before the change | After the change |
  | --------------- | ----------------- | ---------------- |
  | 500             | 960.18 ms         | 233.65 ms        |
  | 1k              | 2.29 s            | 336.81 ms        |
  | 10k             | 232.55 s          | 2.17 s           |
  | 50k             | not tested        | 13.45 s          |

  In addition, changed `NodeParser` (return type of `HierarchyDefinition.parseNode`):
  - It now can return a promise, so instead of just `SourceInstanceHierarchyNode` it can now also return `Promise<SourceInstanceHierarchyNode>`.
  - Additionally, it now accepts an optional `parentNode` argument of `HierarchyDefinitionParentNode` type.

## 1.0.0

### Major Changes

- [#727](https://github.com/iTwin/presentation/pull/727): 1.0 release.

  The APIs are now considered stable and ready for production use.

### Patch Changes

- Updated dependencies:
  - @itwin/presentation-shared@1.0.0

## 0.7.1

### Patch Changes

- [#720](https://github.com/iTwin/presentation/pull/720): Fixed iModel hierarchy provider returning unfiltered nodes after setting the hierarchy filter in certain scenarios.

  The situation could happen when a new hierarchy filter is set during an ongoing nodes request. Then, requesting nodes immediately after setting the filter could return nodes from the previous request.

  The change also slightly changes what happens with ongoing requests when hierarchy provider's internal state is reset: provider is disposed, the `imodelChanged` event is raised or hierarchy filter is set. Previously, it would continue handling all ongoing requests and return a valid result. Now, it will stop ASAP and return an empty list.

## 0.7.0

### Minor Changes

- [#708](https://github.com/iTwin/presentation/pull/708): **BREAKING:** Added support for creating hierarchies from multiple data sources.
  - `InstancesNodeKey.instanceKeys` array items now have an optional `imodelKey` attribute to allow for the identification of the iModel that the instance belongs to. This is useful when working with sets of instance keys representing instances from different iModels. In addition, the same `imodelKey` attribute is also available on `HierarchyNodeIdentifier` to allow for filtering nodes based on the iModel they belong to.
  - `HierarchyNode` terminology and related changes:
    - "Standard" nodes were renamed to "IModel" nodes to signify the fact that they're based on iModel data:
      - `StandardHierarchyNodeKey` renamed to `IModelHierarchyNodeKey`.
      - `HierarchyNodeKey.isStandard` renamed to `HierarchyNodeKey.isIModelNodeKey`.
      - `HierarchyNode.isStandard` renamed to `HierarchyNode.isIModelNode`.
    - "Custom" nodes were renamed to "generic":
      - `key` of custom nodes was a `string`. Now, `HierarchyProvider` returns these nodes with key of type `GenericNodeKey` (`HierarchyDefinition` still returns the `key` as `string` like before). This affects how generic nodes are identified through `HierarchyNodeIdentifier` when specifying hierarchy filter paths (was a `string`, now `GenericNodeKey`).
      - `DefineCustomNodeChildHierarchyLevelProps` renamed to `DefineGenericNodeChildHierarchyLevelProps`.
      - `HierarchyNodeKey.isCustom` renamed to `HierarchyNodeKey.isGeneric`.
      - `HierarchyNode.isCustom` renamed to `HierarchyNode.isGeneric`.
      - `HierarchyNodeIdentifier.isCustomNodeIdentifier` renamed to `HierarchyNodeIdentifier.isGenericNodeIdentifier`.
      - `HierarchyNodesDefinition.isCustomNode` renamed to `HierarchyNodesDefinition.isGenericNode`.
    - `ParsedHierarchyNode` was renamed to `SourceHierarchyNode`.
    - Type guards in `HierarchyNode` namespace no longer narrow the type of the input node to `ProcessedHierarchyNode` subtypes. Instead, a `ProcessedHierarchyNode` namespace was added with a number of type guards to do that.
  - Changes to `HierarchyProvider` interface:
    - Removed `notifyDataSourceChanged` method. Each provider implementation should decide how it gets notified about data source changes.
    - Added `setHierarchyFilter` method to allow setting or removing the filter without creating a new provider.
  - Renamed `createHierarchyProvider` to `createIModelHierarchyProvider` to signify that the created provider creates nodes based on specific iModel. In addition, the function received the following changes:
    - The `imodelAccess` object now requires an additional `imodelKey` attribute. See README for how to create the `imodelAccess` object.
    - All nodes returned by the provider are now associated with the iModel this provider is using:
      - Instances-based hierarchy nodes' instance keys have an `imodelKey` attribute.
      - Generic nodes' keys have a `source` attribute set to imodel access' `imodelKey`.
    - Added an optional `imodelChanged` prop of `Event` type. The created provider listens to this event and updates the hierarchy when the event is raised (previously this was done by calling `notifyDataSourceChanged` method on the provider).
    - The returned provider now has a `dispose` method to clean up resources - make sure to call it when the provider is no longer needed.
  - Added `mergeProviders` function, which, given a number of hierarchy providers, creates a new provider that merges the hierarchies of the input providers. The returned provider has a `dispose` method that needs to be called when the provider is no longer needed.
  - Renamed `createClassBasedHierarchyDefinition` to `createPredicateBasedHierarchyDefinition` to signify its props changes:
    - When specifying `childNodes` definition for instances parent node, the `parentNodeClassName` attribute was changed to `parentInstancesNodePredicate`. In addition to accepting a full class name, identifying the class of parent instances to return children for, it now also accepts an async function predicate.
    - When specifying `childNodes` definition for generic parent node, the `customParentNodeKey` attribute was changed to `parentGenericNodePredicate`. The type changed from `string`, identifying the key of the parent node, to an async function predicate.

    Migration:

    ```ts
    // before
    const definition = createClassBasedHierarchyDefinition({
      classHierarchyInspector,
      hierarchy: {
        rootNodes: async () => [...],
        childNodes: [
          {
            parentNodeClassName: "MySchema.MyClass",
            definitions: async () => [...],
          },
          {
            customParentNodeKey: "my-custom-node",
            definitions: async () => [...],
          },
        ],
      },
    });

    // after
    const definition = createPredicateBasedHierarchyDefinition({
      classHierarchyInspector,
      hierarchy: {
        rootNodes: async () => [...],
        childNodes: [
          {
            parentInstancesNodePredicate: "MySchema.MyClass",
            /* alternative:
            parentInstancesNodePredicate: async (parentKey) =>
              Promise.all(
                parentKey.instanceKeys.map(async (instanceKey) =>
                  classHierarchyInspector.classDerivesFrom(instanceKey.className, "MySchema.MyClass"),
                ),
              ),
            */
            definitions: async () => [...],
          },
          {
            parentGenericNodePredicate: async (parentKey) => parentKey.id === "my-custom-node",
            definitions: async () => [...],
          },
        ],
      },
    });
    ```

- [#708](https://github.com/iTwin/presentation/pull/708): Added utilities for custom hierarchy filtering handling:
  - `extractFilteringProps` function, given root level hierarchy filtering paths and a parent node, returns props required to filter particular hierarchy level.
  - `HierarchyFilteringPath` interface is now public and there's also a similarly-named namespace with the following utilities:
    - `mergeOptions` merges filtering options of two paths. This is useful for cases when there are multiple paths targeting the same node, but with different options.
    - `normalize` takes `HierarchyFilteringPath`, which may be either a pure path or an object with a path and options, and returns normalized version of it - an object with `path` and `options` attributes.

- [#717](https://github.com/iTwin/presentation/pull/717): **BREAKING:** Added a required `HierarchyProvider.hierarchyChanged` attribute.

  The attribute is of type `Event` and should be raised by the provider whenever the underlying data source changes in a way that affects the resulting hierarchy. This moves the responsibility of data source change tracking from the consumers using the provider to the provider itself. All provider implementations delivered by this package have been updated to raise this event when necessary.

## 0.6.0

### Minor Changes

- [#707](https://github.com/iTwin/presentation/pull/707): **BREAKING:** Added mandatory `instanceLabelSelectClauseFactory` parameter to `createNodesQueryClauseFactory`, this enables grouping by navigation property.

  Migration example:

  _Before:_

  ```ts
  const selectQueryFactory = createNodesQueryClauseFactory({ imodelAccess });
  ```

  _After:_

  ```ts
  const selectQueryFactory = createNodesQueryClauseFactory({
    imodelAccess,
    instanceLabelSelectClauseFactory: createBisInstanceLabelSelectClauseFactory({ classHierarchyInspector: imodelAccess }),
  });
  ```

- Updated dependencies:
  - @itwin/presentation-shared@0.5.0

## 0.5.0

### Minor Changes

- [#688](https://github.com/iTwin/presentation/pull/688): Add ability to prevent auto-expanding of a grouping node when filtering hierarchies:

  ```ts
  const hierarchyProvider = createHierarchyProvider({
    imodelAccess,
    hierarchyDefinition,
    filtering: {
      paths: [
        {
          // Path to the element "C"
          path: [elementKeys.a, elementKeys.b, elementKeys.c],
          // Supply grouping node attributes with the path to the "C" element.
          options: { autoExpand: { key: groupingNode.key, depth: groupingNode.parentKeys.length } },
        },
      ],
    },
  });
  ```

- [#688](https://github.com/iTwin/presentation/pull/688): Add hierarchy node key types to the barrel exports.

### Patch Changes

- [#695](https://github.com/iTwin/presentation/pull/695): Bump `iTwin.js` core package dependency versions to `4.8.0`
- Updated dependencies:
  - @itwin/presentation-shared@0.4.1

## 0.4.0

### Minor Changes

- [#676](https://github.com/iTwin/presentation/pull/676): `createHierarchyProvider`: Added ability to specify whether hierarchy should be expanded to filtering path target, when specifying the `filtering.paths` prop.

  With this change, hierarchy is no longer expanded to filter targets by default. To achieve the same behavior, paths with `autoExpand` option should be provided:

  _Before:_

  ```tsx
  const hierarchyProvider = createHierarchyProvider({
    imodelAccess,
    hierarchyDefinition: createHierarchyDefinition(imodelAccess),
    filtering: { paths: filterPaths },
  });
  ```

  _Now:_

  ```tsx
  const hierarchyProvider = createHierarchyProvider({
    imodelAccess,
    hierarchyDefinition: createHierarchyDefinition(imodelAccess),
    filtering: { paths: filterPaths.map((path) => ({ path, options: { autoExpand: true } })) },
  });
  ```

- [#672](https://github.com/iTwin/presentation/pull/672): Fix `autoExpand` prop of grouping specification for `NodesQueryClauseFactory.createSelectClause` being wrongly defined as `string`. Define it as a string union of `"always" | "single-child"`.

### Patch Changes

- [#675](https://github.com/iTwin/presentation/pull/675): Fix nodes being erroneously set as filter targets when they had filter target siblings.
- [#672](https://github.com/iTwin/presentation/pull/672): Fix grouped nodes not being returned for "Not specified" property grouping node when grouping by value ranges.
- [#672](https://github.com/iTwin/presentation/pull/672): Fix hierarchy provider not returning all nodes in situations when internal cache is full and a prior request of grouped children was made.
- Updated dependencies:
  - @itwin/presentation-shared@0.4.0

## 0.3.0

### Minor Changes

- [#665](https://github.com/iTwin/presentation/pull/665): Remove the option to specify `ecClassId` and `ecInstanceId` in `NodesQueryClauseFactory.createSelectClause` as `Id64String`. Now they can only be specified as a selector object, e.g. `{ selector: "this.ECClassId" }`. In case a static string is needed, the selector can return one.

### Patch Changes

- Updated dependencies:
  - @itwin/presentation-shared@0.3.2

## 0.2.0

### Minor Changes

- [#642](https://github.com/iTwin/presentation/pull/642): Added `onlyIfNotHandled` flag to hierarchy level definitions that are passed to `createClassBasedHierarchyDefinition`.
  This flag allows to skip instance node hierarchy level definitions if previous ones have defined hierarchy levels for a more specific class.
  This can help to reduce repetition having to check if class doesn't match those of the more specific definitions.

  Before:

  ```ts
  createClassBasedHierarchyDefinition({
    classHierarchyInspector: inspector,
    hierarchy: {
      childNodes: [
        {
          parentNodeClassName: "BisCore.PhysicalElement",
          definitions: async ({ parentNode }) => getPhysicalElementChildren(parentNode),
        },
        {
          parentNodeClassName: "BisCore.SpatialElement",
          definitions: async ({ parentNode, parentNodeClassName }) => {
            if (await inspector.classDerivesFrom(parentNodeClassName, "BisCore.PhysicalElement")) {
              return [];
            }

            return getSpatialElementChildren(parentNode);
          },
        },
        {
          parentNodeClassName: "BisCore.GeometricElement3d",
          definitions: async ({ parentNode, parentNodeClassName }) => {
            if (await inspector.classDerivesFrom(parentNodeClassName, "BisCore.PhysicalElement")) {
              return [];
            }

            if (await inspector.classDerivesFrom(parentNodeClassName, "BisCore.SpatialElement")) {
              return [];
            }

            return getGeometricElement3dChildren(parentNode);
          },
        },
      ],
    },
  });
  ```

  After:

  ```ts
  createClassBasedHierarchyDefinition({
    classHierarchyInspector,
    hierarchy: {
      childNodes: [
        {
          parentNodeClassName: "BisCore.PhysicalElement",
          definitions: async ({ parentNode }) => getPhysicalElementChildren(parentNode),
        },
        {
          parentNodeClassName: "BisCore.SpatialElement",
          onlyIfNotHandled: true,
          definitions: async ({ parentNode }) => getSpatialElementChildren(parentNode),
        },
        {
          parentNodeClassName: "BisCore.GeometricElement3d",
          onlyIfNotHandled: true,
          definitions: async ({ parentNode }) => getGeometricElement3dChildren(parentNode),
        },
      ],
    },
  });
  ```

## 0.1.6

### Patch Changes

- [#634](https://github.com/iTwin/presentation/pull/634): `NodeSelectQueryFactory.createWhereClause`: Fixed `like` operator not matching substrings.

## 0.1.5

### Patch Changes

- [#632](https://github.com/iTwin/presentation/pull/632): Fixed hierarchy filtering when multiple paths uses same instance with diffrent class name.
- Updated dependencies:
  - @itwin/presentation-shared@0.3.1

## 0.1.4

### Patch Changes

- [#625](https://github.com/iTwin/presentation/pull/625): Fixed `preProcessNode` and `postProcessNode` losing `this` context in `HierarchyProvider`.
- Updated dependencies:
  - @itwin/presentation-shared@0.3.0

## 0.1.3

### Patch Changes

- [#620](https://github.com/iTwin/presentation/pull/620): Expose filtering information to the type of a fully processed node.

## 0.1.2

### Patch Changes

- [#618](https://github.com/iTwin/presentation/pull/618): Remove `@internal` tags from public APIs that aren't exported through the barrel. They were added to explicitly say that not adding to barrel was intentional, but that makes the `@itwin/no-internal` linter rule angry.

## 0.1.1

### Patch Changes

- [#603](https://github.com/iTwin/presentation/pull/603): Fix filtered node shown as having no children if it has a single hidden child node that also matches filter.

## 0.1.0

### Minor Changes

- [#584](https://github.com/iTwin/presentation/pull/584): Initial release.

### Patch Changes

- Updated dependencies:
  - @itwin/presentation-shared@0.2.0<|MERGE_RESOLUTION|>--- conflicted
+++ resolved
@@ -1,6 +1,5 @@
 # @itwin/presentation-hierarchies
 
-<<<<<<< HEAD
 ## 2.0.0-alpha.4
 
 ### Patch Changes
@@ -52,13 +51,12 @@
 
 - Updated dependencies:
   - @itwin/presentation-shared@2.0.0-alpha.0
-=======
+
 ## 1.7.4
 
 ### Patch Changes
 
 - [#1088](https://github.com/iTwin/presentation/pull/1088): Fix restart tokens not being unique when they need to, causing queries to be cancelled.
->>>>>>> cfe82bac
 
 ## 1.7.3
 
