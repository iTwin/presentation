# @itwin/presentation-hierarchies

<<<<<<< HEAD
## 2.0.0-alpha.2

### Patch Changes

- [#1005](https://github.com/iTwin/presentation/pull/1005): Removed deprecated `FilterTargetGroupingNodeInfo` interface.

## 2.0.0-alpha.1

### Patch Changes

- [#985](https://github.com/iTwin/presentation/pull/985): Add support for `itwinjs-core@5`
- Updated dependencies:
  - @itwin/presentation-shared@2.0.0-alpha.1

## 2.0.0-alpha.0

### Major Changes

- [#954](https://github.com/iTwin/presentation/pull/954): Add additional requirements for types in `EC` metadata namespace, whose objects are returned by `ECSchemaProvider`.

  - `EC.Schema`, `EC.Class` and `EC.Property` now all have an async `getCustomAttributes()` method that returns an `EC.CustomAttributeSet`, allowing consumers to access custom attributes of these schema items.
  - `EC.Class` now additionally has these members:
    - `baseClass: Promise<Class | undefined>`
    - `getDerivedClasses(): Promise<Class[]>`

  While this is an addition, it's considered a breaking change, because objects of the updated types are expected to be supplied to us by consumers.

  In reality, consumers will likely use `@itwin/presentation-core-interop` package for creating them, and the package has been updated to handle the change, so reacting to the breaking change is as simple as bumping the version of `@itwin/presentation-core-interop` package in the consumer's `package.json`.

### Patch Changes

- [#954](https://github.com/iTwin/presentation/pull/954): Fix `HiddenSchema` and `HiddenClass` custom attributes not being taken into account when creating ECSQL query for hierarchies.

  This is achieved through a `createFilterClauses` function change in `NodesQueryClauseFactory` implementation, created by `createNodesQueryClauseFactory` factory. Now the implementation checks the custom attributes of content class' derived classes and includes appropriate filters in the returned `where` clause.

- Updated dependencies:
  - @itwin/presentation-shared@2.0.0-alpha.0
=======
## 1.7.1

### Patch Changes

- [#1024](https://github.com/iTwin/presentation/pull/1024): Update `depthInPath` documentation. Clarified that it does not set auto-expand for node that is at `depthInPath` position.

## 1.7.0

### Minor Changes

- 8f7d200926b93e862276e1f978f6c891691e0dae: Refactored specifying the depth / level to which filtering path should be auto-expanded.

  - Deprecated `FilteringPathAutoExpandOption` and `FilterTargetGroupingNodeInfo`.
  - Added `FilteringPathAutoExpandDepthInPath` and `FilteringPathAutoExpandDepthInHierarchy` which should be used instead.

  Migration:

  ```ts
  const pathExpandedToInstanceInPath: HierarchyFilteringPath = {
    path: [instanceKey1, instanceKey2, instanceKey3],
    options: {
      // deprecated:
      autoExpand: { depth: 1 },
      // do this instead:
      autoExpand: { depthInPath: 1 },
    },
  };

  const pathExpandedToGroupingNode: HierarchyFilteringPath = {
    path: [instanceKey1, instanceKey2, instanceKey3],
    options: {
      // deprecated:
      autoExpand: { depth: 1, key: groupingNodeKey },
      // also deprecated:
      autoExpand: { depth: 1, includeGroupingNodes: true },
      // do this instead:
      autoExpand: { depthInHierarchy: 1 },
    },
  };
  ```
>>>>>>> 7a76e409

## 1.6.1

### Patch Changes

- [#1010](https://github.com/iTwin/presentation/pull/1010): Fixed `HierarchyFilteringPathOptions.autoExpand` depth option not working properly with grouping nodes. Added `includeGroupingNodes` attribute to `FilteringPathAutoExpandOption`, which allows auto-expanding only desired gouping nodes, when set together with `depth` value.

## 1.6.0

### Minor Changes

- 69a2db67917f84e99d532e8e9aabbc02ec262d91: `HierarchyFilteringPathOptions.autoExpand` is now of type:
  ```ts
  autoExpand?: { depth: number } | boolean;
  ```
  When `depth` is set, only nodes up to specified `depth` in `HierarchyFilteringPath` will have `autoExpand` option set.

## 1.5.1

### Patch Changes

- [#982](https://github.com/iTwin/presentation/pull/982): Update itwinjs-core dependencies to v5.0.0
- Updated dependencies:
  - @itwin/presentation-shared@1.2.2

## 1.5.0

### Minor Changes

- [#962](https://github.com/iTwin/presentation/pull/962): `createChildNodePropsAsync` function, returned by `createHierarchyFilteringHelper`, may now return either a Promise, or the value synchronously. Either way, the result may be awaited, but for cases when the `createChildNodePropsAsync` function is called many times, not having to await on it provides performance improvement.

  **Before:**

  ```ts
  const childNodeProps = await createHierarchyFilteringHelper(undefined, undefined).createChildNodePropsAsync({
    pathMatcher: (identifier): boolean | Promise<boolean> => {
      return false;
    },
  });
  ```

  **After:**

  - **Option A:** check if it's a Promise before awaiting:

    Use this when you want to get slightly better performance by avoiding unnecessary `await`.

    ```ts
    const childNodePropsPossiblyPromise = createHierarchyFilteringHelper(undefined, undefined).createChildNodePropsAsync({
      pathMatcher: (identifier): boolean | Promise<boolean> => {
        return false;
      },
    });
    const childNodeProps = childNodePropsPossiblyPromise instanceOf Promise ? await childNodePropsPossiblyPromise : childNodePropsPossiblyPromise;
    ```

  - **Option B:** always await

    Use this if pathMatcher always returns a Promise or you prefer a simpler pattern.

    ```ts
    const childNodeProps = await createHierarchyFilteringHelper(undefined, undefined).createChildNodePropsAsync({
      pathMatcher: async (identifier): Promise<boolean> => {
        return false;
      },
    });
    ```

## 1.4.2

### Patch Changes

- [#909](https://github.com/iTwin/presentation/pull/909): Do not use `dev` versions of `@itwin/*` packages.
- Updated dependencies:
  - @itwin/presentation-shared@1.2.1

## 1.4.1

### Patch Changes

- [#828](https://github.com/iTwin/presentation/pull/828): Polyfill `Symbol.dispose` and `Symbol.asyncDispose` to make sure that code using the upcoming JS recource management API works in all environments.

## 1.4.0

### Minor Changes

- [#802](https://github.com/iTwin/presentation/pull/802): Prefer `Symbol.dispose` over `dispose` for disposable objects.

  The package contained a number of types for disposable objects, that had a requirement of `dispose` method being called on them after they are no longer needed. In conjunction with the `using` utility from `@itwin/core-bentley`, usage of such objects looked like this:

  ```ts
  class MyDisposable() {
    dispose() {
      // do some cleanup
    }
  }
  using(new MyDisposable(), (obj) => {
    // do something with obj, it'll get disposed when the callback returns
  });
  ```

  In version `5.2`, TypeScript [introduced](https://www.typescriptlang.org/docs/handbook/release-notes/typescript-5-2.html#using-declarations-and-explicit-resource-management) `Disposable` type and `using` declarations (from the upcoming [Explicit Resource Management](https://github.com/tc39/proposal-explicit-resource-management) feature in ECMAScript). Now we're making use of those new utilities in this package (while still supporting the old `dispose` method), which allows using `MyDisposable` from the above snippet like this:

  ```ts
  using obj = new MyDisposable();
  // do something with obj, it'll get disposed when it goes out of scope
  ```

## 1.3.0

### Minor Changes

- [#783](https://github.com/iTwin/presentation/pull/783): Extended `createPredicateBasedHierarchyDefinition` props to accept `HierarchyDefinition` functions: `parseNode`, `preProcessNode` and `postProcessNode`.

  The change allows creating a fully capable `HierarchyDefinition` with all the custom behaviors provided by those functions.

- [#791](https://github.com/iTwin/presentation/pull/791): Unify hierarchy updates' handling.

  Previously, we'd only raise the `HierarchyProvider.hierarchyChanged` event on data source changes. The tree state hooks would listen to this event and trigger a hierarchy update. However, there are a few other reasons for the hierarchy to change - changing formatter or active hierarchy filter. In those situations the event was not raised, but tree state hooks still had to trigger hierarchy update. So we ended up with a mix of event-driven and manual hierarchy updates.

  With this change we're clearly stating that a hierarchy provider should trigger its `hierarchyChanged` event whenever something happens that causes the hierarchy to change. That means, the event will be raised when formatter or hierarchy filter is set, and tree state hooks can initiate hierarchy reload from a single place - the `hierarchyChanged` event listener.

  To let event listeners know what caused the hierarchy change, the event now has event arguments, which should be set by the hierarchy provider when raising the event. This allows listeners to customize hierarchy reload logic - for example, our tree state hooks always keep existing tree state except when a new hierarchy filter is set, in which case the existing state is discarded.

- [#783](https://github.com/iTwin/presentation/pull/783): Added hierarchy filtering helper to make hierarchy filtering easier to implement.

  The helper can be created using the `createHierarchyFilteringHelper` function and supplying it the root level filtering paths and parent node. From there, filtering information for specific hierarchy level is determined and an object with the following attributes is returned:

  - `hasFilter` tells if the hierarchy level has a filter applied.
  - `hasFilterTargetAncestor` tells if there's a filter target ancestor node up in the hierarchy.
  - `getChildNodeFilteringIdentifiers()` returns an array of hierarchy node identifiers that apply specifically for this hierarchy level.
  - `createChildNodeProps()` and `createChildNodePropsAsync()` return attributes that should be applied to nodes in filtered hierarchy levels, after applying the filter.

  See the [Implementing hierarchy filtering support](./learning/CustomHierarchyProviders.md#implementing-hierarchy-filtering-support) learning page for a usage example.

  In addition, deprecated a few APIs that are replaced by filtering helper:

  - `extractFilteringProps` function,
  - `HierarchyNodeFilteringProps.create` function.

### Patch Changes

- Updated dependencies:
  - @itwin/presentation-shared@1.2.0

## 1.2.1

### Patch Changes

- [#760](https://github.com/iTwin/presentation/pull/760): Added missing `package.json` file under `cjs` folder. It is needed for package to work as commonjs module.

## 1.2.0

### Minor Changes

- [#740](https://github.com/iTwin/presentation/pull/740): Define `type` and `exports` attributes in `package.json`.

  The change moves this package a step closer towards dropping CommonJS support - it's now transpiled from ESM to CommonJS instead of the opposite.

  In addition, the `exports` attribute has been added to `package.json` to prohibit access to APIs that are not intended to be used by external consumers.

### Patch Changes

- [#743](https://github.com/iTwin/presentation/pull/743): Fixed hierarchy filtering having a limit of 500 filtered nodes under a single parent.
- [#758](https://github.com/iTwin/presentation/pull/758): Promote `@beta` APIs to `@public`.
- Updated dependencies:
  - @itwin/presentation-shared@1.1.0

## 1.1.0

### Minor Changes

- [#711](https://github.com/iTwin/presentation/pull/711): Increased the speed of hierarchy filtering with large number of filtered paths.

  | Amount of paths | Before the change | After the change |
  | --------------- | ----------------- | ---------------- |
  | 500             | 960.18 ms         | 233.65 ms        |
  | 1k              | 2.29 s            | 336.81 ms        |
  | 10k             | 232.55 s          | 2.17 s           |
  | 50k             | not tested        | 13.45 s          |

  In addition, changed `NodeParser` (return type of `HierarchyDefinition.parseNode`):

  - It now can return a promise, so instead of just `SourceInstanceHierarchyNode` it can now also return `Promise<SourceInstanceHierarchyNode>`.
  - Additionally, it now accepts an optional `parentNode` argument of `HierarchyDefinitionParentNode` type.

## 1.0.0

### Major Changes

- [#727](https://github.com/iTwin/presentation/pull/727): 1.0 release.

  The APIs are now considered stable and ready for production use.

### Patch Changes

- Updated dependencies:
  - @itwin/presentation-shared@1.0.0

## 0.7.1

### Patch Changes

- [#720](https://github.com/iTwin/presentation/pull/720): Fixed iModel hierarchy provider returning unfiltered nodes after setting the hierarchy filter in certain scenarios.

  The situation could happen when a new hierarchy filter is set during an ongoing nodes request. Then, requesting nodes immediately after setting the filter could return nodes from the previous request.

  The change also slightly changes what happens with ongoing requests when hierarchy provider's internal state is reset: provider is disposed, the `imodelChanged` event is raised or hierarchy filter is set. Previously, it would continue handling all ongoing requests and return a valid result. Now, it will stop ASAP and return an empty list.

## 0.7.0

### Minor Changes

- [#708](https://github.com/iTwin/presentation/pull/708): **BREAKING:** Added support for creating hierarchies from multiple data sources.

  - `InstancesNodeKey.instanceKeys` array items now have an optional `imodelKey` attribute to allow for the identification of the iModel that the instance belongs to. This is useful when working with sets of instance keys representing instances from different iModels. In addition, the same `imodelKey` attribute is also available on `HierarchyNodeIdentifier` to allow for filtering nodes based on the iModel they belong to.
  - `HierarchyNode` terminology and related changes:
    - "Standard" nodes were renamed to "IModel" nodes to signify the fact that they're based on iModel data:
      - `StandardHierarchyNodeKey` renamed to `IModelHierarchyNodeKey`.
      - `HierarchyNodeKey.isStandard` renamed to `HierarchyNodeKey.isIModelNodeKey`.
      - `HierarchyNode.isStandard` renamed to `HierarchyNode.isIModelNode`.
    - "Custom" nodes were renamed to "generic":
      - `key` of custom nodes was a `string`. Now, `HierarchyProvider` returns these nodes with key of type `GenericNodeKey` (`HierarchyDefinition` still returns the `key` as `string` like before). This affects how generic nodes are identified through `HierarchyNodeIdentifier` when specifying hierarchy filter paths (was a `string`, now `GenericNodeKey`).
      - `DefineCustomNodeChildHierarchyLevelProps` renamed to `DefineGenericNodeChildHierarchyLevelProps`.
      - `HierarchyNodeKey.isCustom` renamed to `HierarchyNodeKey.isGeneric`.
      - `HierarchyNode.isCustom` renamed to `HierarchyNode.isGeneric`.
      - `HierarchyNodeIdentifier.isCustomNodeIdentifier` renamed to `HierarchyNodeIdentifier.isGenericNodeIdentifier`.
      - `HierarchyNodesDefinition.isCustomNode` renamed to `HierarchyNodesDefinition.isGenericNode`.
    - `ParsedHierarchyNode` was renamed to `SourceHierarchyNode`.
    - Type guards in `HierarchyNode` namespace no longer narrow the type of the input node to `ProcessedHierarchyNode` subtypes. Instead, a `ProcessedHierarchyNode` namespace was added with a number of type guards to do that.
  - Changes to `HierarchyProvider` interface:
    - Removed `notifyDataSourceChanged` method. Each provider implementation should decide how it gets notified about data source changes.
    - Added `setHierarchyFilter` method to allow setting or removing the filter without creating a new provider.
  - Renamed `createHierarchyProvider` to `createIModelHierarchyProvider` to signify that the created provider creates nodes based on specific iModel. In addition, the function received the following changes:
    - The `imodelAccess` object now requires an additional `imodelKey` attribute. See README for how to create the `imodelAccess` object.
    - All nodes returned by the provider are now associated with the iModel this provider is using:
      - Instances-based hierarchy nodes' instance keys have an `imodelKey` attribute.
      - Generic nodes' keys have a `source` attribute set to imodel access' `imodelKey`.
    - Added an optional `imodelChanged` prop of `Event` type. The created provider listens to this event and updates the hierarchy when the event is raised (previously this was done by calling `notifyDataSourceChanged` method on the provider).
    - The returned provider now has a `dispose` method to clean up resources - make sure to call it when the provider is no longer needed.
  - Added `mergeProviders` function, which, given a number of hierarchy providers, creates a new provider that merges the hierarchies of the input providers. The returned provider has a `dispose` method that needs to be called when the provider is no longer needed.
  - Renamed `createClassBasedHierarchyDefinition` to `createPredicateBasedHierarchyDefinition` to signify its props changes:

    - When specifying `childNodes` definition for instances parent node, the `parentNodeClassName` attribute was changed to `parentInstancesNodePredicate`. In addition to accepting a full class name, identifying the class of parent instances to return children for, it now also accepts an async function predicate.
    - When specifying `childNodes` definition for generic parent node, the `customParentNodeKey` attribute was changed to `parentGenericNodePredicate`. The type changed from `string`, identifying the key of the parent node, to an async function predicate.

    Migration:

    ```ts
    // before
    const definition = createClassBasedHierarchyDefinition({
      classHierarchyInspector,
      hierarchy: {
        rootNodes: async () => [...],
        childNodes: [
          {
            parentNodeClassName: "MySchema.MyClass",
            definitions: async () => [...],
          },
          {
            customParentNodeKey: "my-custom-node",
            definitions: async () => [...],
          },
        ],
      },
    });

    // after
    const definition = createPredicateBasedHierarchyDefinition({
      classHierarchyInspector,
      hierarchy: {
        rootNodes: async () => [...],
        childNodes: [
          {
            parentInstancesNodePredicate: "MySchema.MyClass",
            /* alternative:
            parentInstancesNodePredicate: async (parentKey) =>
              Promise.all(
                parentKey.instanceKeys.map(async (instanceKey) =>
                  classHierarchyInspector.classDerivesFrom(instanceKey.className, "MySchema.MyClass"),
                ),
              ),
            */
            definitions: async () => [...],
          },
          {
            parentGenericNodePredicate: async (parentKey) => parentKey.id === "my-custom-node",
            definitions: async () => [...],
          },
        ],
      },
    });
    ```

- [#708](https://github.com/iTwin/presentation/pull/708): Added utilities for custom hierarchy filtering handling:

  - `extractFilteringProps` function, given root level hierarchy filtering paths and a parent node, returns props required to filter particular hierarchy level.
  - `HierarchyFilteringPath` interface is now public and there's also a similarly-named namespace with the following utilities:
    - `mergeOptions` merges filtering options of two paths. This is useful for cases when there are multiple paths targeting the same node, but with different options.
    - `normalize` takes `HierarchyFilteringPath`, which may be either a pure path or an object with a path and options, and returns normalized version of it - an object with `path` and `options` attributes.

- [#717](https://github.com/iTwin/presentation/pull/717): **BREAKING:** Added a required `HierarchyProvider.hierarchyChanged` attribute.

  The attribute is of type `Event` and should be raised by the provider whenever the underlying data source changes in a way that affects the resulting hierarchy. This moves the responsibility of data source change tracking from the consumers using the provider to the provider itself. All provider implementations delivered by this package have been updated to raise this event when necessary.

## 0.6.0

### Minor Changes

- [#707](https://github.com/iTwin/presentation/pull/707): **BREAKING:** Added mandatory `instanceLabelSelectClauseFactory` parameter to `createNodesQueryClauseFactory`, this enables grouping by navigation property.

  Migration example:

  _Before:_

  ```ts
  const selectQueryFactory = createNodesQueryClauseFactory({ imodelAccess });
  ```

  _After:_

  ```ts
  const selectQueryFactory = createNodesQueryClauseFactory({
    imodelAccess,
    instanceLabelSelectClauseFactory: createBisInstanceLabelSelectClauseFactory({ classHierarchyInspector: imodelAccess }),
  });
  ```

- Updated dependencies:
  - @itwin/presentation-shared@0.5.0

## 0.5.0

### Minor Changes

- [#688](https://github.com/iTwin/presentation/pull/688): Add ability to prevent auto-expanding of a grouping node when filtering hierarchies:

  ```ts
  const hierarchyProvider = createHierarchyProvider({
    imodelAccess,
    hierarchyDefinition,
    filtering: {
      paths: [
        {
          // Path to the element "C"
          path: [elementKeys.a, elementKeys.b, elementKeys.c],
          // Supply grouping node attributes with the path to the "C" element.
          options: { autoExpand: { key: groupingNode.key, depth: groupingNode.parentKeys.length } },
        },
      ],
    },
  });
  ```

- [#688](https://github.com/iTwin/presentation/pull/688): Add hierarchy node key types to the barrel exports.

### Patch Changes

- [#695](https://github.com/iTwin/presentation/pull/695): Bump `iTwin.js` core package dependency versions to `4.8.0`
- Updated dependencies:
  - @itwin/presentation-shared@0.4.1

## 0.4.0

### Minor Changes

- [#676](https://github.com/iTwin/presentation/pull/676): `createHierarchyProvider`: Added ability to specify whether hierarchy should be expanded to filtering path target, when specifying the `filtering.paths` prop.

  With this change, hierarchy is no longer expanded to filter targets by default. To achieve the same behavior, paths with `autoExpand` option should be provided:

  _Before:_

  ```tsx
  const hierarchyProvider = createHierarchyProvider({
    imodelAccess,
    hierarchyDefinition: createHierarchyDefinition(imodelAccess),
    filtering: { paths: filterPaths },
  });
  ```

  _Now:_

  ```tsx
  const hierarchyProvider = createHierarchyProvider({
    imodelAccess,
    hierarchyDefinition: createHierarchyDefinition(imodelAccess),
    filtering: { paths: filterPaths.map((path) => ({ path, options: { autoExpand: true } })) },
  });
  ```

- [#672](https://github.com/iTwin/presentation/pull/672): Fix `autoExpand` prop of grouping specification for `NodesQueryClauseFactory.createSelectClause` being wrongly defined as `string`. Define it as a string union of `"always" | "single-child"`.

### Patch Changes

- [#675](https://github.com/iTwin/presentation/pull/675): Fix nodes being erroneously set as filter targets when they had filter target siblings.
- [#672](https://github.com/iTwin/presentation/pull/672): Fix grouped nodes not being returned for "Not specified" property grouping node when grouping by value ranges.
- [#672](https://github.com/iTwin/presentation/pull/672): Fix hierarchy provider not returning all nodes in situations when internal cache is full and a prior request of grouped children was made.
- Updated dependencies:
  - @itwin/presentation-shared@0.4.0

## 0.3.0

### Minor Changes

- [#665](https://github.com/iTwin/presentation/pull/665): Remove the option to specify `ecClassId` and `ecInstanceId` in `NodesQueryClauseFactory.createSelectClause` as `Id64String`. Now they can only be specified as a selector object, e.g. `{ selector: "this.ECClassId" }`. In case a static string is needed, the selector can return one.

### Patch Changes

- Updated dependencies:
  - @itwin/presentation-shared@0.3.2

## 0.2.0

### Minor Changes

- [#642](https://github.com/iTwin/presentation/pull/642): Added `onlyIfNotHandled` flag to hierarchy level definitions that are passed to `createClassBasedHierarchyDefinition`.
  This flag allows to skip instance node hierarchy level definitions if previous ones have defined hierarchy levels for a more specific class.
  This can help to reduce repetition having to check if class doesn't match those of the more specific definitions.

  Before:

  ```ts
  createClassBasedHierarchyDefinition({
    classHierarchyInspector: inspector,
    hierarchy: {
      childNodes: [
        {
          parentNodeClassName: "BisCore.PhysicalElement",
          definitions: async ({ parentNode }) => getPhysicalElementChildren(parentNode),
        },
        {
          parentNodeClassName: "BisCore.SpatialElement",
          definitions: async ({ parentNode, parentNodeClassName }) => {
            if (await inspector.classDerivesFrom(parentNodeClassName, "BisCore.PhysicalElement")) {
              return [];
            }

            return getSpatialElementChildren(parentNode);
          },
        },
        {
          parentNodeClassName: "BisCore.GeometricElement3d",
          definitions: async ({ parentNode, parentNodeClassName }) => {
            if (await inspector.classDerivesFrom(parentNodeClassName, "BisCore.PhysicalElement")) {
              return [];
            }

            if (await inspector.classDerivesFrom(parentNodeClassName, "BisCore.SpatialElement")) {
              return [];
            }

            return getGeometricElement3dChildren(parentNode);
          },
        },
      ],
    },
  });
  ```

  After:

  ```ts
  createClassBasedHierarchyDefinition({
    classHierarchyInspector,
    hierarchy: {
      childNodes: [
        {
          parentNodeClassName: "BisCore.PhysicalElement",
          definitions: async ({ parentNode }) => getPhysicalElementChildren(parentNode),
        },
        {
          parentNodeClassName: "BisCore.SpatialElement",
          onlyIfNotHandled: true,
          definitions: async ({ parentNode }) => getSpatialElementChildren(parentNode),
        },
        {
          parentNodeClassName: "BisCore.GeometricElement3d",
          onlyIfNotHandled: true,
          definitions: async ({ parentNode }) => getGeometricElement3dChildren(parentNode),
        },
      ],
    },
  });
  ```

## 0.1.6

### Patch Changes

- [#634](https://github.com/iTwin/presentation/pull/634): `NodeSelectQueryFactory.createWhereClause`: Fixed `like` operator not matching substrings.

## 0.1.5

### Patch Changes

- [#632](https://github.com/iTwin/presentation/pull/632): Fixed hierarchy filtering when multiple paths uses same instance with diffrent class name.
- Updated dependencies:
  - @itwin/presentation-shared@0.3.1

## 0.1.4

### Patch Changes

- [#625](https://github.com/iTwin/presentation/pull/625): Fixed `preProcessNode` and `postProcessNode` losing `this` context in `HierarchyProvider`.
- Updated dependencies:
  - @itwin/presentation-shared@0.3.0

## 0.1.3

### Patch Changes

- [#620](https://github.com/iTwin/presentation/pull/620): Expose filtering information to the type of a fully processed node.

## 0.1.2

### Patch Changes

- [#618](https://github.com/iTwin/presentation/pull/618): Remove `@internal` tags from public APIs that aren't exported through the barrel. They were added to explicitly say that not adding to barrel was intentional, but that makes the `@itwin/no-internal` linter rule angry.

## 0.1.1

### Patch Changes

- [#603](https://github.com/iTwin/presentation/pull/603): Fix filtered node shown as having no children if it has a single hidden child node that also matches filter.

## 0.1.0

### Minor Changes

- [#584](https://github.com/iTwin/presentation/pull/584): Initial release.

### Patch Changes

- Updated dependencies:
  - @itwin/presentation-shared@0.2.0<|MERGE_RESOLUTION|>--- conflicted
+++ resolved
@@ -1,6 +1,5 @@
 # @itwin/presentation-hierarchies
 
-<<<<<<< HEAD
 ## 2.0.0-alpha.2
 
 ### Patch Changes
@@ -38,7 +37,7 @@
 
 - Updated dependencies:
   - @itwin/presentation-shared@2.0.0-alpha.0
-=======
+
 ## 1.7.1
 
 ### Patch Changes
@@ -79,7 +78,6 @@
     },
   };
   ```
->>>>>>> 7a76e409
 
 ## 1.6.1
 
