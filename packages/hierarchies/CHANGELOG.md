# @itwin/presentation-hierarchies

<<<<<<< HEAD
## 2.0.0-alpha.3

### Patch Changes

- [#1031](https://github.com/iTwin/presentation/pull/1031): Version bump

## 2.0.0-alpha.2

### Patch Changes

- [#1005](https://github.com/iTwin/presentation/pull/1005): Removed deprecated `FilterTargetGroupingNodeInfo` interface.

## 2.0.0-alpha.1

### Patch Changes

- [#985](https://github.com/iTwin/presentation/pull/985): Add support for `itwinjs-core@5`
- Updated dependencies:
  - @itwin/presentation-shared@2.0.0-alpha.1

## 2.0.0-alpha.0

### Major Changes

- [#954](https://github.com/iTwin/presentation/pull/954): Add additional requirements for types in `EC` metadata namespace, whose objects are returned by `ECSchemaProvider`.

  - `EC.Schema`, `EC.Class` and `EC.Property` now all have an async `getCustomAttributes()` method that returns an `EC.CustomAttributeSet`, allowing consumers to access custom attributes of these schema items.
  - `EC.Class` now additionally has these members:
    - `baseClass: Promise<Class | undefined>`
    - `getDerivedClasses(): Promise<Class[]>`

  While this is an addition, it's considered a breaking change, because objects of the updated types are expected to be supplied to us by consumers.

  In reality, consumers will likely use `@itwin/presentation-core-interop` package for creating them, and the package has been updated to handle the change, so reacting to the breaking change is as simple as bumping the version of `@itwin/presentation-core-interop` package in the consumer's `package.json`.

### Patch Changes

- [#954](https://github.com/iTwin/presentation/pull/954): Fix `HiddenSchema` and `HiddenClass` custom attributes not being taken into account when creating ECSQL query for hierarchies.

  This is achieved through a `createFilterClauses` function change in `NodesQueryClauseFactory` implementation, created by `createNodesQueryClauseFactory` factory. Now the implementation checks the custom attributes of content class' derived classes and includes appropriate filters in the returned `where` clause.

- Updated dependencies:
  - @itwin/presentation-shared@2.0.0-alpha.0
=======
## 1.7.2

### Patch Changes

- [#1039](https://github.com/iTwin/presentation/pull/1039): Bump iTwin.js core dependencies to `^5.1.1`.
- Updated dependencies:
  - @itwin/presentation-shared@1.2.3
>>>>>>> 3c362638

## 1.7.1

### Patch Changes

- [#1024](https://github.com/iTwin/presentation/pull/1024): Update `depthInPath` documentation. Clarified that it does not set auto-expand for node that is at `depthInPath` position.

## 1.7.0

### Minor Changes

- 8f7d200926b93e862276e1f978f6c891691e0dae: Refactored specifying the depth / level to which filtering path should be auto-expanded.

  - Deprecated `FilteringPathAutoExpandOption` and `FilterTargetGroupingNodeInfo`.
  - Added `FilteringPathAutoExpandDepthInPath` and `FilteringPathAutoExpandDepthInHierarchy` which should be used instead.

  Migration:

  ```ts
  const pathExpandedToInstanceInPath: HierarchyFilteringPath = {
    path: [instanceKey1, instanceKey2, instanceKey3],
    options: {
      // deprecated:
      autoExpand: { depth: 1 },
      // do this instead:
      autoExpand: { depthInPath: 1 },
    },
  };

  const pathExpandedToGroupingNode: HierarchyFilteringPath = {
    path: [instanceKey1, instanceKey2, instanceKey3],
    options: {
      // deprecated:
      autoExpand: { depth: 1, key: groupingNodeKey },
      // also deprecated:
      autoExpand: { depth: 1, includeGroupingNodes: true },
      // do this instead:
      autoExpand: { depthInHierarchy: 1 },
    },
  };
  ```

## 1.6.1

### Patch Changes

- [#1010](https://github.com/iTwin/presentation/pull/1010): Fixed `HierarchyFilteringPathOptions.autoExpand` depth option not working properly with grouping nodes. Added `includeGroupingNodes` attribute to `FilteringPathAutoExpandOption`, which allows auto-expanding only desired gouping nodes, when set together with `depth` value.

## 1.6.0

### Minor Changes

- 69a2db67917f84e99d532e8e9aabbc02ec262d91: `HierarchyFilteringPathOptions.autoExpand` is now of type:
  ```ts
  autoExpand?: { depth: number } | boolean;
  ```
  When `depth` is set, only nodes up to specified `depth` in `HierarchyFilteringPath` will have `autoExpand` option set.

## 1.5.1

### Patch Changes

- [#982](https://github.com/iTwin/presentation/pull/982): Update itwinjs-core dependencies to v5.0.0
- Updated dependencies:
  - @itwin/presentation-shared@1.2.2

## 1.5.0

### Minor Changes

- [#962](https://github.com/iTwin/presentation/pull/962): `createChildNodePropsAsync` function, returned by `createHierarchyFilteringHelper`, may now return either a Promise, or the value synchronously. Either way, the result may be awaited, but for cases when the `createChildNodePropsAsync` function is called many times, not having to await on it provides performance improvement.

  **Before:**

  ```ts
  const childNodeProps = await createHierarchyFilteringHelper(undefined, undefined).createChildNodePropsAsync({
    pathMatcher: (identifier): boolean | Promise<boolean> => {
      return false;
    },
  });
  ```

  **After:**

  - **Option A:** check if it's a Promise before awaiting:

    Use this when you want to get slightly better performance by avoiding unnecessary `await`.

    ```ts
    const childNodePropsPossiblyPromise = createHierarchyFilteringHelper(undefined, undefined).createChildNodePropsAsync({
      pathMatcher: (identifier): boolean | Promise<boolean> => {
        return false;
      },
    });
    const childNodeProps = childNodePropsPossiblyPromise instanceOf Promise ? await childNodePropsPossiblyPromise : childNodePropsPossiblyPromise;
    ```

  - **Option B:** always await

    Use this if pathMatcher always returns a Promise or you prefer a simpler pattern.

    ```ts
    const childNodeProps = await createHierarchyFilteringHelper(undefined, undefined).createChildNodePropsAsync({
      pathMatcher: async (identifier): Promise<boolean> => {
        return false;
      },
    });
    ```

## 1.4.2

### Patch Changes

- [#909](https://github.com/iTwin/presentation/pull/909): Do not use `dev` versions of `@itwin/*` packages.
- Updated dependencies:
  - @itwin/presentation-shared@1.2.1

## 1.4.1

### Patch Changes

- [#828](https://github.com/iTwin/presentation/pull/828): Polyfill `Symbol.dispose` and `Symbol.asyncDispose` to make sure that code using the upcoming JS recource management API works in all environments.

## 1.4.0

### Minor Changes

- [#802](https://github.com/iTwin/presentation/pull/802): Prefer `Symbol.dispose` over `dispose` for disposable objects.

  The package contained a number of types for disposable objects, that had a requirement of `dispose` method being called on them after they are no longer needed. In conjunction with the `using` utility from `@itwin/core-bentley`, usage of such objects looked like this:

  ```ts
  class MyDisposable() {
    dispose() {
      // do some cleanup
    }
  }
  using(new MyDisposable(), (obj) => {
    // do something with obj, it'll get disposed when the callback returns
  });
  ```

  In version `5.2`, TypeScript [introduced](https://www.typescriptlang.org/docs/handbook/release-notes/typescript-5-2.html#using-declarations-and-explicit-resource-management) `Disposable` type and `using` declarations (from the upcoming [Explicit Resource Management](https://github.com/tc39/proposal-explicit-resource-management) feature in ECMAScript). Now we're making use of those new utilities in this package (while still supporting the old `dispose` method), which allows using `MyDisposable` from the above snippet like this:

  ```ts
  using obj = new MyDisposable();
  // do something with obj, it'll get disposed when it goes out of scope
  ```

## 1.3.0

### Minor Changes

- [#783](https://github.com/iTwin/presentation/pull/783): Extended `createPredicateBasedHierarchyDefinition` props to accept `HierarchyDefinition` functions: `parseNode`, `preProcessNode` and `postProcessNode`.

  The change allows creating a fully capable `HierarchyDefinition` with all the custom behaviors provided by those functions.

- [#791](https://github.com/iTwin/presentation/pull/791): Unify hierarchy updates' handling.

  Previously, we'd only raise the `HierarchyProvider.hierarchyChanged` event on data source changes. The tree state hooks would listen to this event and trigger a hierarchy update. However, there are a few other reasons for the hierarchy to change - changing formatter or active hierarchy filter. In those situations the event was not raised, but tree state hooks still had to trigger hierarchy update. So we ended up with a mix of event-driven and manual hierarchy updates.

  With this change we're clearly stating that a hierarchy provider should trigger its `hierarchyChanged` event whenever something happens that causes the hierarchy to change. That means, the event will be raised when formatter or hierarchy filter is set, and tree state hooks can initiate hierarchy reload from a single place - the `hierarchyChanged` event listener.

  To let event listeners know what caused the hierarchy change, the event now has event arguments, which should be set by the hierarchy provider when raising the event. This allows listeners to customize hierarchy reload logic - for example, our tree state hooks always keep existing tree state except when a new hierarchy filter is set, in which case the existing state is discarded.

- [#783](https://github.com/iTwin/presentation/pull/783): Added hierarchy filtering helper to make hierarchy filtering easier to implement.

  The helper can be created using the `createHierarchyFilteringHelper` function and supplying it the root level filtering paths and parent node. From there, filtering information for specific hierarchy level is determined and an object with the following attributes is returned:

  - `hasFilter` tells if the hierarchy level has a filter applied.
  - `hasFilterTargetAncestor` tells if there's a filter target ancestor node up in the hierarchy.
  - `getChildNodeFilteringIdentifiers()` returns an array of hierarchy node identifiers that apply specifically for this hierarchy level.
  - `createChildNodeProps()` and `createChildNodePropsAsync()` return attributes that should be applied to nodes in filtered hierarchy levels, after applying the filter.

  See the [Implementing hierarchy filtering support](./learning/CustomHierarchyProviders.md#implementing-hierarchy-filtering-support) learning page for a usage example.

  In addition, deprecated a few APIs that are replaced by filtering helper:

  - `extractFilteringProps` function,
  - `HierarchyNodeFilteringProps.create` function.

### Patch Changes

- Updated dependencies:
  - @itwin/presentation-shared@1.2.0

## 1.2.1

### Patch Changes

- [#760](https://github.com/iTwin/presentation/pull/760): Added missing `package.json` file under `cjs` folder. It is needed for package to work as commonjs module.

## 1.2.0

### Minor Changes

- [#740](https://github.com/iTwin/presentation/pull/740): Define `type` and `exports` attributes in `package.json`.

  The change moves this package a step closer towards dropping CommonJS support - it's now transpiled from ESM to CommonJS instead of the opposite.

  In addition, the `exports` attribute has been added to `package.json` to prohibit access to APIs that are not intended to be used by external consumers.

### Patch Changes

- [#743](https://github.com/iTwin/presentation/pull/743): Fixed hierarchy filtering having a limit of 500 filtered nodes under a single parent.
- [#758](https://github.com/iTwin/presentation/pull/758): Promote `@beta` APIs to `@public`.
- Updated dependencies:
  - @itwin/presentation-shared@1.1.0

## 1.1.0

### Minor Changes

- [#711](https://github.com/iTwin/presentation/pull/711): Increased the speed of hierarchy filtering with large number of filtered paths.

  | Amount of paths | Before the change | After the change |
  | --------------- | ----------------- | ---------------- |
  | 500             | 960.18 ms         | 233.65 ms        |
  | 1k              | 2.29 s            | 336.81 ms        |
  | 10k             | 232.55 s          | 2.17 s           |
  | 50k             | not tested        | 13.45 s          |

  In addition, changed `NodeParser` (return type of `HierarchyDefinition.parseNode`):

  - It now can return a promise, so instead of just `SourceInstanceHierarchyNode` it can now also return `Promise<SourceInstanceHierarchyNode>`.
  - Additionally, it now accepts an optional `parentNode` argument of `HierarchyDefinitionParentNode` type.

## 1.0.0

### Major Changes

- [#727](https://github.com/iTwin/presentation/pull/727): 1.0 release.

  The APIs are now considered stable and ready for production use.

### Patch Changes

- Updated dependencies:
  - @itwin/presentation-shared@1.0.0

## 0.7.1

### Patch Changes

- [#720](https://github.com/iTwin/presentation/pull/720): Fixed iModel hierarchy provider returning unfiltered nodes after setting the hierarchy filter in certain scenarios.

  The situation could happen when a new hierarchy filter is set during an ongoing nodes request. Then, requesting nodes immediately after setting the filter could return nodes from the previous request.

  The change also slightly changes what happens with ongoing requests when hierarchy provider's internal state is reset: provider is disposed, the `imodelChanged` event is raised or hierarchy filter is set. Previously, it would continue handling all ongoing requests and return a valid result. Now, it will stop ASAP and return an empty list.

## 0.7.0

### Minor Changes

- [#708](https://github.com/iTwin/presentation/pull/708): **BREAKING:** Added support for creating hierarchies from multiple data sources.

  - `InstancesNodeKey.instanceKeys` array items now have an optional `imodelKey` attribute to allow for the identification of the iModel that the instance belongs to. This is useful when working with sets of instance keys representing instances from different iModels. In addition, the same `imodelKey` attribute is also available on `HierarchyNodeIdentifier` to allow for filtering nodes based on the iModel they belong to.
  - `HierarchyNode` terminology and related changes:
    - "Standard" nodes were renamed to "IModel" nodes to signify the fact that they're based on iModel data:
      - `StandardHierarchyNodeKey` renamed to `IModelHierarchyNodeKey`.
      - `HierarchyNodeKey.isStandard` renamed to `HierarchyNodeKey.isIModelNodeKey`.
      - `HierarchyNode.isStandard` renamed to `HierarchyNode.isIModelNode`.
    - "Custom" nodes were renamed to "generic":
      - `key` of custom nodes was a `string`. Now, `HierarchyProvider` returns these nodes with key of type `GenericNodeKey` (`HierarchyDefinition` still returns the `key` as `string` like before). This affects how generic nodes are identified through `HierarchyNodeIdentifier` when specifying hierarchy filter paths (was a `string`, now `GenericNodeKey`).
      - `DefineCustomNodeChildHierarchyLevelProps` renamed to `DefineGenericNodeChildHierarchyLevelProps`.
      - `HierarchyNodeKey.isCustom` renamed to `HierarchyNodeKey.isGeneric`.
      - `HierarchyNode.isCustom` renamed to `HierarchyNode.isGeneric`.
      - `HierarchyNodeIdentifier.isCustomNodeIdentifier` renamed to `HierarchyNodeIdentifier.isGenericNodeIdentifier`.
      - `HierarchyNodesDefinition.isCustomNode` renamed to `HierarchyNodesDefinition.isGenericNode`.
    - `ParsedHierarchyNode` was renamed to `SourceHierarchyNode`.
    - Type guards in `HierarchyNode` namespace no longer narrow the type of the input node to `ProcessedHierarchyNode` subtypes. Instead, a `ProcessedHierarchyNode` namespace was added with a number of type guards to do that.
  - Changes to `HierarchyProvider` interface:
    - Removed `notifyDataSourceChanged` method. Each provider implementation should decide how it gets notified about data source changes.
    - Added `setHierarchyFilter` method to allow setting or removing the filter without creating a new provider.
  - Renamed `createHierarchyProvider` to `createIModelHierarchyProvider` to signify that the created provider creates nodes based on specific iModel. In addition, the function received the following changes:
    - The `imodelAccess` object now requires an additional `imodelKey` attribute. See README for how to create the `imodelAccess` object.
    - All nodes returned by the provider are now associated with the iModel this provider is using:
      - Instances-based hierarchy nodes' instance keys have an `imodelKey` attribute.
      - Generic nodes' keys have a `source` attribute set to imodel access' `imodelKey`.
    - Added an optional `imodelChanged` prop of `Event` type. The created provider listens to this event and updates the hierarchy when the event is raised (previously this was done by calling `notifyDataSourceChanged` method on the provider).
    - The returned provider now has a `dispose` method to clean up resources - make sure to call it when the provider is no longer needed.
  - Added `mergeProviders` function, which, given a number of hierarchy providers, creates a new provider that merges the hierarchies of the input providers. The returned provider has a `dispose` method that needs to be called when the provider is no longer needed.
  - Renamed `createClassBasedHierarchyDefinition` to `createPredicateBasedHierarchyDefinition` to signify its props changes:

    - When specifying `childNodes` definition for instances parent node, the `parentNodeClassName` attribute was changed to `parentInstancesNodePredicate`. In addition to accepting a full class name, identifying the class of parent instances to return children for, it now also accepts an async function predicate.
    - When specifying `childNodes` definition for generic parent node, the `customParentNodeKey` attribute was changed to `parentGenericNodePredicate`. The type changed from `string`, identifying the key of the parent node, to an async function predicate.

    Migration:

    ```ts
    // before
    const definition = createClassBasedHierarchyDefinition({
      classHierarchyInspector,
      hierarchy: {
        rootNodes: async () => [...],
        childNodes: [
          {
            parentNodeClassName: "MySchema.MyClass",
            definitions: async () => [...],
          },
          {
            customParentNodeKey: "my-custom-node",
            definitions: async () => [...],
          },
        ],
      },
    });

    // after
    const definition = createPredicateBasedHierarchyDefinition({
      classHierarchyInspector,
      hierarchy: {
        rootNodes: async () => [...],
        childNodes: [
          {
            parentInstancesNodePredicate: "MySchema.MyClass",
            /* alternative:
            parentInstancesNodePredicate: async (parentKey) =>
              Promise.all(
                parentKey.instanceKeys.map(async (instanceKey) =>
                  classHierarchyInspector.classDerivesFrom(instanceKey.className, "MySchema.MyClass"),
                ),
              ),
            */
            definitions: async () => [...],
          },
          {
            parentGenericNodePredicate: async (parentKey) => parentKey.id === "my-custom-node",
            definitions: async () => [...],
          },
        ],
      },
    });
    ```

- [#708](https://github.com/iTwin/presentation/pull/708): Added utilities for custom hierarchy filtering handling:

  - `extractFilteringProps` function, given root level hierarchy filtering paths and a parent node, returns props required to filter particular hierarchy level.
  - `HierarchyFilteringPath` interface is now public and there's also a similarly-named namespace with the following utilities:
    - `mergeOptions` merges filtering options of two paths. This is useful for cases when there are multiple paths targeting the same node, but with different options.
    - `normalize` takes `HierarchyFilteringPath`, which may be either a pure path or an object with a path and options, and returns normalized version of it - an object with `path` and `options` attributes.

- [#717](https://github.com/iTwin/presentation/pull/717): **BREAKING:** Added a required `HierarchyProvider.hierarchyChanged` attribute.

  The attribute is of type `Event` and should be raised by the provider whenever the underlying data source changes in a way that affects the resulting hierarchy. This moves the responsibility of data source change tracking from the consumers using the provider to the provider itself. All provider implementations delivered by this package have been updated to raise this event when necessary.

## 0.6.0

### Minor Changes

- [#707](https://github.com/iTwin/presentation/pull/707): **BREAKING:** Added mandatory `instanceLabelSelectClauseFactory` parameter to `createNodesQueryClauseFactory`, this enables grouping by navigation property.

  Migration example:

  _Before:_

  ```ts
  const selectQueryFactory = createNodesQueryClauseFactory({ imodelAccess });
  ```

  _After:_

  ```ts
  const selectQueryFactory = createNodesQueryClauseFactory({
    imodelAccess,
    instanceLabelSelectClauseFactory: createBisInstanceLabelSelectClauseFactory({ classHierarchyInspector: imodelAccess }),
  });
  ```

- Updated dependencies:
  - @itwin/presentation-shared@0.5.0

## 0.5.0

### Minor Changes

- [#688](https://github.com/iTwin/presentation/pull/688): Add ability to prevent auto-expanding of a grouping node when filtering hierarchies:

  ```ts
  const hierarchyProvider = createHierarchyProvider({
    imodelAccess,
    hierarchyDefinition,
    filtering: {
      paths: [
        {
          // Path to the element "C"
          path: [elementKeys.a, elementKeys.b, elementKeys.c],
          // Supply grouping node attributes with the path to the "C" element.
          options: { autoExpand: { key: groupingNode.key, depth: groupingNode.parentKeys.length } },
        },
      ],
    },
  });
  ```

- [#688](https://github.com/iTwin/presentation/pull/688): Add hierarchy node key types to the barrel exports.

### Patch Changes

- [#695](https://github.com/iTwin/presentation/pull/695): Bump `iTwin.js` core package dependency versions to `4.8.0`
- Updated dependencies:
  - @itwin/presentation-shared@0.4.1

## 0.4.0

### Minor Changes

- [#676](https://github.com/iTwin/presentation/pull/676): `createHierarchyProvider`: Added ability to specify whether hierarchy should be expanded to filtering path target, when specifying the `filtering.paths` prop.

  With this change, hierarchy is no longer expanded to filter targets by default. To achieve the same behavior, paths with `autoExpand` option should be provided:

  _Before:_

  ```tsx
  const hierarchyProvider = createHierarchyProvider({
    imodelAccess,
    hierarchyDefinition: createHierarchyDefinition(imodelAccess),
    filtering: { paths: filterPaths },
  });
  ```

  _Now:_

  ```tsx
  const hierarchyProvider = createHierarchyProvider({
    imodelAccess,
    hierarchyDefinition: createHierarchyDefinition(imodelAccess),
    filtering: { paths: filterPaths.map((path) => ({ path, options: { autoExpand: true } })) },
  });
  ```

- [#672](https://github.com/iTwin/presentation/pull/672): Fix `autoExpand` prop of grouping specification for `NodesQueryClauseFactory.createSelectClause` being wrongly defined as `string`. Define it as a string union of `"always" | "single-child"`.

### Patch Changes

- [#675](https://github.com/iTwin/presentation/pull/675): Fix nodes being erroneously set as filter targets when they had filter target siblings.
- [#672](https://github.com/iTwin/presentation/pull/672): Fix grouped nodes not being returned for "Not specified" property grouping node when grouping by value ranges.
- [#672](https://github.com/iTwin/presentation/pull/672): Fix hierarchy provider not returning all nodes in situations when internal cache is full and a prior request of grouped children was made.
- Updated dependencies:
  - @itwin/presentation-shared@0.4.0

## 0.3.0

### Minor Changes

- [#665](https://github.com/iTwin/presentation/pull/665): Remove the option to specify `ecClassId` and `ecInstanceId` in `NodesQueryClauseFactory.createSelectClause` as `Id64String`. Now they can only be specified as a selector object, e.g. `{ selector: "this.ECClassId" }`. In case a static string is needed, the selector can return one.

### Patch Changes

- Updated dependencies:
  - @itwin/presentation-shared@0.3.2

## 0.2.0

### Minor Changes

- [#642](https://github.com/iTwin/presentation/pull/642): Added `onlyIfNotHandled` flag to hierarchy level definitions that are passed to `createClassBasedHierarchyDefinition`.
  This flag allows to skip instance node hierarchy level definitions if previous ones have defined hierarchy levels for a more specific class.
  This can help to reduce repetition having to check if class doesn't match those of the more specific definitions.

  Before:

  ```ts
  createClassBasedHierarchyDefinition({
    classHierarchyInspector: inspector,
    hierarchy: {
      childNodes: [
        {
          parentNodeClassName: "BisCore.PhysicalElement",
          definitions: async ({ parentNode }) => getPhysicalElementChildren(parentNode),
        },
        {
          parentNodeClassName: "BisCore.SpatialElement",
          definitions: async ({ parentNode, parentNodeClassName }) => {
            if (await inspector.classDerivesFrom(parentNodeClassName, "BisCore.PhysicalElement")) {
              return [];
            }

            return getSpatialElementChildren(parentNode);
          },
        },
        {
          parentNodeClassName: "BisCore.GeometricElement3d",
          definitions: async ({ parentNode, parentNodeClassName }) => {
            if (await inspector.classDerivesFrom(parentNodeClassName, "BisCore.PhysicalElement")) {
              return [];
            }

            if (await inspector.classDerivesFrom(parentNodeClassName, "BisCore.SpatialElement")) {
              return [];
            }

            return getGeometricElement3dChildren(parentNode);
          },
        },
      ],
    },
  });
  ```

  After:

  ```ts
  createClassBasedHierarchyDefinition({
    classHierarchyInspector,
    hierarchy: {
      childNodes: [
        {
          parentNodeClassName: "BisCore.PhysicalElement",
          definitions: async ({ parentNode }) => getPhysicalElementChildren(parentNode),
        },
        {
          parentNodeClassName: "BisCore.SpatialElement",
          onlyIfNotHandled: true,
          definitions: async ({ parentNode }) => getSpatialElementChildren(parentNode),
        },
        {
          parentNodeClassName: "BisCore.GeometricElement3d",
          onlyIfNotHandled: true,
          definitions: async ({ parentNode }) => getGeometricElement3dChildren(parentNode),
        },
      ],
    },
  });
  ```

## 0.1.6

### Patch Changes

- [#634](https://github.com/iTwin/presentation/pull/634): `NodeSelectQueryFactory.createWhereClause`: Fixed `like` operator not matching substrings.

## 0.1.5

### Patch Changes

- [#632](https://github.com/iTwin/presentation/pull/632): Fixed hierarchy filtering when multiple paths uses same instance with diffrent class name.
- Updated dependencies:
  - @itwin/presentation-shared@0.3.1

## 0.1.4

### Patch Changes

- [#625](https://github.com/iTwin/presentation/pull/625): Fixed `preProcessNode` and `postProcessNode` losing `this` context in `HierarchyProvider`.
- Updated dependencies:
  - @itwin/presentation-shared@0.3.0

## 0.1.3

### Patch Changes

- [#620](https://github.com/iTwin/presentation/pull/620): Expose filtering information to the type of a fully processed node.

## 0.1.2

### Patch Changes

- [#618](https://github.com/iTwin/presentation/pull/618): Remove `@internal` tags from public APIs that aren't exported through the barrel. They were added to explicitly say that not adding to barrel was intentional, but that makes the `@itwin/no-internal` linter rule angry.

## 0.1.1

### Patch Changes

- [#603](https://github.com/iTwin/presentation/pull/603): Fix filtered node shown as having no children if it has a single hidden child node that also matches filter.

## 0.1.0

### Minor Changes

- [#584](https://github.com/iTwin/presentation/pull/584): Initial release.

### Patch Changes

- Updated dependencies:
  - @itwin/presentation-shared@0.2.0<|MERGE_RESOLUTION|>--- conflicted
+++ resolved
@@ -1,6 +1,5 @@
 # @itwin/presentation-hierarchies
 
-<<<<<<< HEAD
 ## 2.0.0-alpha.3
 
 ### Patch Changes
@@ -44,7 +43,7 @@
 
 - Updated dependencies:
   - @itwin/presentation-shared@2.0.0-alpha.0
-=======
+
 ## 1.7.2
 
 ### Patch Changes
@@ -52,7 +51,6 @@
 - [#1039](https://github.com/iTwin/presentation/pull/1039): Bump iTwin.js core dependencies to `^5.1.1`.
 - Updated dependencies:
   - @itwin/presentation-shared@1.2.3
->>>>>>> 3c362638
 
 ## 1.7.1
 
@@ -106,9 +104,11 @@
 ### Minor Changes
 
 - 69a2db67917f84e99d532e8e9aabbc02ec262d91: `HierarchyFilteringPathOptions.autoExpand` is now of type:
+
   ```ts
   autoExpand?: { depth: number } | boolean;
   ```
+
   When `depth` is set, only nodes up to specified `depth` in `HierarchyFilteringPath` will have `autoExpand` option set.
 
 ## 1.5.1
