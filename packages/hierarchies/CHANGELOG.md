--- conflicted
+++ resolved
@@ -1,6 +1,5 @@
 # @itwin/presentation-hierarchies
 
-<<<<<<< HEAD
 ## 2.0.0-alpha.1
 
 ### Patch Changes
@@ -32,13 +31,12 @@
 
 - Updated dependencies:
   - @itwin/presentation-shared@2.0.0-alpha.0
-=======
+
 ## 1.6.1
 
 ### Patch Changes
 
 - [#1010](https://github.com/iTwin/presentation/pull/1010): Fixed `HierarchyFilteringPathOptions.autoExpand` depth option not working properly with grouping nodes. Added `includeGroupingNodes` attribute to `FilteringPathAutoExpandOption`, which allows auto-expanding only desired gouping nodes, when set together with `depth` value.
->>>>>>> 30ace24e
 
 ## 1.6.0
 
