# @itwin/presentation-hierarchies

<<<<<<< HEAD
## 2.0.0-alpha.0

### Major Changes

- [#954](https://github.com/iTwin/presentation/pull/954): Add additional requirements for types in `EC` metadata namespace, whose objects are returned by `ECSchemaProvider`.

  - `EC.Schema`, `EC.Class` and `EC.Property` now all have an async `getCustomAttributes()` method that returns an `EC.CustomAttributeSet`, allowing consumers to access custom attributes of these schema items.
  - `EC.Class` now additionally has these members:
    - `baseClass: Promise<Class | undefined>`
    - `getDerivedClasses(): Promise<Class[]>`

  While this is an addition, it's considered a breaking change, because objects of the updated types are expected to be supplied to us by consumers.

  In reality, consumers will likely use `@itwin/presentation-core-interop` package for creating them, and the package has been updated to handle the change, so reacting to the breaking change is as simple as bumping the version of `@itwin/presentation-core-interop` package in the consumer's `package.json`.

### Patch Changes

- [#954](https://github.com/iTwin/presentation/pull/954): Fix `HiddenSchema` and `HiddenClass` custom attributes not being taken into account when creating ECSQL query for hierarchies.

  This is achieved through a `createFilterClauses` function change in `NodesQueryClauseFactory` implementation, created by `createNodesQueryClauseFactory` factory. Now the implementation checks the custom attributes of content class' derived classes and includes appropriate filters in the returned `where` clause.

- Updated dependencies:
  - @itwin/presentation-shared@2.0.0-alpha.0
=======
## 1.5.1

### Patch Changes

- [#982](https://github.com/iTwin/presentation/pull/982): Update itwinjs-core dependencies to v5.0.0
- Updated dependencies:
  - @itwin/presentation-shared@1.2.2

## 1.5.0

### Minor Changes

- [#962](https://github.com/iTwin/presentation/pull/962): `createChildNodePropsAsync` function, returned by `createHierarchyFilteringHelper`, may now return either a Promise, or the value synchronously. Either way, the result may be awaited, but for cases when the `createChildNodePropsAsync` function is called many times, not having to await on it provides performance improvement.

  **Before:**

  ```ts
  const childNodeProps = await createHierarchyFilteringHelper(undefined, undefined).createChildNodePropsAsync({
    pathMatcher: (identifier): boolean | Promise<boolean> => {
      return false;
    },
  });
  ```

  **After:**

  - **Option A:** check if it's a Promise before awaiting:

    Use this when you want to get slightly better performance by avoiding unnecessary `await`.

    ```ts
    const childNodePropsPossiblyPromise = createHierarchyFilteringHelper(undefined, undefined).createChildNodePropsAsync({
      pathMatcher: (identifier): boolean | Promise<boolean> => {
        return false;
      },
    });
    const childNodeProps = childNodePropsPossiblyPromise instanceOf Promise ? await childNodePropsPossiblyPromise : childNodePropsPossiblyPromise;
    ```

  - **Option B:** always await

    Use this if pathMatcher always returns a Promise or you prefer a simpler pattern.

    ```ts
    const childNodeProps = await createHierarchyFilteringHelper(undefined, undefined).createChildNodePropsAsync({
      pathMatcher: async (identifier): Promise<boolean> => {
        return false;
      },
    });
    ```
>>>>>>> a2fecefa

## 1.4.2

### Patch Changes

- [#909](https://github.com/iTwin/presentation/pull/909): Do not use `dev` versions of `@itwin/*` packages.
- Updated dependencies:
  - @itwin/presentation-shared@1.2.1

## 1.4.1

### Patch Changes

- [#828](https://github.com/iTwin/presentation/pull/828): Polyfill `Symbol.dispose` and `Symbol.asyncDispose` to make sure that code using the upcoming JS recource management API works in all environments.

## 1.4.0

### Minor Changes

- [#802](https://github.com/iTwin/presentation/pull/802): Prefer `Symbol.dispose` over `dispose` for disposable objects.

  The package contained a number of types for disposable objects, that had a requirement of `dispose` method being called on them after they are no longer needed. In conjunction with the `using` utility from `@itwin/core-bentley`, usage of such objects looked like this:

  ```ts
  class MyDisposable() {
    dispose() {
      // do some cleanup
    }
  }
  using(new MyDisposable(), (obj) => {
    // do something with obj, it'll get disposed when the callback returns
  });
  ```

  In version `5.2`, TypeScript [introduced](https://www.typescriptlang.org/docs/handbook/release-notes/typescript-5-2.html#using-declarations-and-explicit-resource-management) `Disposable` type and `using` declarations (from the upcoming [Explicit Resource Management](https://github.com/tc39/proposal-explicit-resource-management) feature in ECMAScript). Now we're making use of those new utilities in this package (while still supporting the old `dispose` method), which allows using `MyDisposable` from the above snippet like this:

  ```ts
  using obj = new MyDisposable();
  // do something with obj, it'll get disposed when it goes out of scope
  ```

## 1.3.0

### Minor Changes

- [#783](https://github.com/iTwin/presentation/pull/783): Extended `createPredicateBasedHierarchyDefinition` props to accept `HierarchyDefinition` functions: `parseNode`, `preProcessNode` and `postProcessNode`.

  The change allows creating a fully capable `HierarchyDefinition` with all the custom behaviors provided by those functions.

- [#791](https://github.com/iTwin/presentation/pull/791): Unify hierarchy updates' handling.

  Previously, we'd only raise the `HierarchyProvider.hierarchyChanged` event on data source changes. The tree state hooks would listen to this event and trigger a hierarchy update. However, there are a few other reasons for the hierarchy to change - changing formatter or active hierarchy filter. In those situations the event was not raised, but tree state hooks still had to trigger hierarchy update. So we ended up with a mix of event-driven and manual hierarchy updates.

  With this change we're clearly stating that a hierarchy provider should trigger its `hierarchyChanged` event whenever something happens that causes the hierarchy to change. That means, the event will be raised when formatter or hierarchy filter is set, and tree state hooks can initiate hierarchy reload from a single place - the `hierarchyChanged` event listener.

  To let event listeners know what caused the hierarchy change, the event now has event arguments, which should be set by the hierarchy provider when raising the event. This allows listeners to customize hierarchy reload logic - for example, our tree state hooks always keep existing tree state except when a new hierarchy filter is set, in which case the existing state is discarded.

- [#783](https://github.com/iTwin/presentation/pull/783): Added hierarchy filtering helper to make hierarchy filtering easier to implement.

  The helper can be created using the `createHierarchyFilteringHelper` function and supplying it the root level filtering paths and parent node. From there, filtering information for specific hierarchy level is determined and an object with the following attributes is returned:

  - `hasFilter` tells if the hierarchy level has a filter applied.
  - `hasFilterTargetAncestor` tells if there's a filter target ancestor node up in the hierarchy.
  - `getChildNodeFilteringIdentifiers()` returns an array of hierarchy node identifiers that apply specifically for this hierarchy level.
  - `createChildNodeProps()` and `createChildNodePropsAsync()` return attributes that should be applied to nodes in filtered hierarchy levels, after applying the filter.

  See the [Implementing hierarchy filtering support](./learning/CustomHierarchyProviders.md#implementing-hierarchy-filtering-support) learning page for a usage example.

  In addition, deprecated a few APIs that are replaced by filtering helper:

  - `extractFilteringProps` function,
  - `HierarchyNodeFilteringProps.create` function.

### Patch Changes

- Updated dependencies:
  - @itwin/presentation-shared@1.2.0

## 1.2.1

### Patch Changes

- [#760](https://github.com/iTwin/presentation/pull/760): Added missing `package.json` file under `cjs` folder. It is needed for package to work as commonjs module.

## 1.2.0

### Minor Changes

- [#740](https://github.com/iTwin/presentation/pull/740): Define `type` and `exports` attributes in `package.json`.

  The change moves this package a step closer towards dropping CommonJS support - it's now transpiled from ESM to CommonJS instead of the opposite.

  In addition, the `exports` attribute has been added to `package.json` to prohibit access to APIs that are not intended to be used by external consumers.

### Patch Changes

- [#743](https://github.com/iTwin/presentation/pull/743): Fixed hierarchy filtering having a limit of 500 filtered nodes under a single parent.
- [#758](https://github.com/iTwin/presentation/pull/758): Promote `@beta` APIs to `@public`.
- Updated dependencies:
  - @itwin/presentation-shared@1.1.0

## 1.1.0

### Minor Changes

- [#711](https://github.com/iTwin/presentation/pull/711): Increased the speed of hierarchy filtering with large number of filtered paths.

  | Amount of paths | Before the change | After the change |
  | --------------- | ----------------- | ---------------- |
  | 500             | 960.18 ms         | 233.65 ms        |
  | 1k              | 2.29 s            | 336.81 ms        |
  | 10k             | 232.55 s          | 2.17 s           |
  | 50k             | not tested        | 13.45 s          |

  In addition, changed `NodeParser` (return type of `HierarchyDefinition.parseNode`):

  - It now can return a promise, so instead of just `SourceInstanceHierarchyNode` it can now also return `Promise<SourceInstanceHierarchyNode>`.
  - Additionally, it now accepts an optional `parentNode` argument of `HierarchyDefinitionParentNode` type.

## 1.0.0

### Major Changes

- [#727](https://github.com/iTwin/presentation/pull/727): 1.0 release.

  The APIs are now considered stable and ready for production use.

### Patch Changes

- Updated dependencies:
  - @itwin/presentation-shared@1.0.0

## 0.7.1

### Patch Changes

- [#720](https://github.com/iTwin/presentation/pull/720): Fixed iModel hierarchy provider returning unfiltered nodes after setting the hierarchy filter in certain scenarios.

  The situation could happen when a new hierarchy filter is set during an ongoing nodes request. Then, requesting nodes immediately after setting the filter could return nodes from the previous request.

  The change also slightly changes what happens with ongoing requests when hierarchy provider's internal state is reset: provider is disposed, the `imodelChanged` event is raised or hierarchy filter is set. Previously, it would continue handling all ongoing requests and return a valid result. Now, it will stop ASAP and return an empty list.

## 0.7.0

### Minor Changes

- [#708](https://github.com/iTwin/presentation/pull/708): **BREAKING:** Added support for creating hierarchies from multiple data sources.

  - `InstancesNodeKey.instanceKeys` array items now have an optional `imodelKey` attribute to allow for the identification of the iModel that the instance belongs to. This is useful when working with sets of instance keys representing instances from different iModels. In addition, the same `imodelKey` attribute is also available on `HierarchyNodeIdentifier` to allow for filtering nodes based on the iModel they belong to.
  - `HierarchyNode` terminology and related changes:
    - "Standard" nodes were renamed to "IModel" nodes to signify the fact that they're based on iModel data:
      - `StandardHierarchyNodeKey` renamed to `IModelHierarchyNodeKey`.
      - `HierarchyNodeKey.isStandard` renamed to `HierarchyNodeKey.isIModelNodeKey`.
      - `HierarchyNode.isStandard` renamed to `HierarchyNode.isIModelNode`.
    - "Custom" nodes were renamed to "generic":
      - `key` of custom nodes was a `string`. Now, `HierarchyProvider` returns these nodes with key of type `GenericNodeKey` (`HierarchyDefinition` still returns the `key` as `string` like before). This affects how generic nodes are identified through `HierarchyNodeIdentifier` when specifying hierarchy filter paths (was a `string`, now `GenericNodeKey`).
      - `DefineCustomNodeChildHierarchyLevelProps` renamed to `DefineGenericNodeChildHierarchyLevelProps`.
      - `HierarchyNodeKey.isCustom` renamed to `HierarchyNodeKey.isGeneric`.
      - `HierarchyNode.isCustom` renamed to `HierarchyNode.isGeneric`.
      - `HierarchyNodeIdentifier.isCustomNodeIdentifier` renamed to `HierarchyNodeIdentifier.isGenericNodeIdentifier`.
      - `HierarchyNodesDefinition.isCustomNode` renamed to `HierarchyNodesDefinition.isGenericNode`.
    - `ParsedHierarchyNode` was renamed to `SourceHierarchyNode`.
    - Type guards in `HierarchyNode` namespace no longer narrow the type of the input node to `ProcessedHierarchyNode` subtypes. Instead, a `ProcessedHierarchyNode` namespace was added with a number of type guards to do that.
  - Changes to `HierarchyProvider` interface:
    - Removed `notifyDataSourceChanged` method. Each provider implementation should decide how it gets notified about data source changes.
    - Added `setHierarchyFilter` method to allow setting or removing the filter without creating a new provider.
  - Renamed `createHierarchyProvider` to `createIModelHierarchyProvider` to signify that the created provider creates nodes based on specific iModel. In addition, the function received the following changes:
    - The `imodelAccess` object now requires an additional `imodelKey` attribute. See README for how to create the `imodelAccess` object.
    - All nodes returned by the provider are now associated with the iModel this provider is using:
      - Instances-based hierarchy nodes' instance keys have an `imodelKey` attribute.
      - Generic nodes' keys have a `source` attribute set to imodel access' `imodelKey`.
    - Added an optional `imodelChanged` prop of `Event` type. The created provider listens to this event and updates the hierarchy when the event is raised (previously this was done by calling `notifyDataSourceChanged` method on the provider).
    - The returned provider now has a `dispose` method to clean up resources - make sure to call it when the provider is no longer needed.
  - Added `mergeProviders` function, which, given a number of hierarchy providers, creates a new provider that merges the hierarchies of the input providers. The returned provider has a `dispose` method that needs to be called when the provider is no longer needed.
  - Renamed `createClassBasedHierarchyDefinition` to `createPredicateBasedHierarchyDefinition` to signify its props changes:

    - When specifying `childNodes` definition for instances parent node, the `parentNodeClassName` attribute was changed to `parentInstancesNodePredicate`. In addition to accepting a full class name, identifying the class of parent instances to return children for, it now also accepts an async function predicate.
    - When specifying `childNodes` definition for generic parent node, the `customParentNodeKey` attribute was changed to `parentGenericNodePredicate`. The type changed from `string`, identifying the key of the parent node, to an async function predicate.

    Migration:

    ```ts
    // before
    const definition = createClassBasedHierarchyDefinition({
      classHierarchyInspector,
      hierarchy: {
        rootNodes: async () => [...],
        childNodes: [
          {
            parentNodeClassName: "MySchema.MyClass",
            definitions: async () => [...],
          },
          {
            customParentNodeKey: "my-custom-node",
            definitions: async () => [...],
          },
        ],
      },
    });

    // after
    const definition = createPredicateBasedHierarchyDefinition({
      classHierarchyInspector,
      hierarchy: {
        rootNodes: async () => [...],
        childNodes: [
          {
            parentInstancesNodePredicate: "MySchema.MyClass",
            /* alternative:
            parentInstancesNodePredicate: async (parentKey) =>
              Promise.all(
                parentKey.instanceKeys.map(async (instanceKey) =>
                  classHierarchyInspector.classDerivesFrom(instanceKey.className, "MySchema.MyClass"),
                ),
              ),
            */
            definitions: async () => [...],
          },
          {
            parentGenericNodePredicate: async (parentKey) => parentKey.id === "my-custom-node",
            definitions: async () => [...],
          },
        ],
      },
    });
    ```

- [#708](https://github.com/iTwin/presentation/pull/708): Added utilities for custom hierarchy filtering handling:

  - `extractFilteringProps` function, given root level hierarchy filtering paths and a parent node, returns props required to filter particular hierarchy level.
  - `HierarchyFilteringPath` interface is now public and there's also a similarly-named namespace with the following utilities:
    - `mergeOptions` merges filtering options of two paths. This is useful for cases when there are multiple paths targeting the same node, but with different options.
    - `normalize` takes `HierarchyFilteringPath`, which may be either a pure path or an object with a path and options, and returns normalized version of it - an object with `path` and `options` attributes.

- [#717](https://github.com/iTwin/presentation/pull/717): **BREAKING:** Added a required `HierarchyProvider.hierarchyChanged` attribute.

  The attribute is of type `Event` and should be raised by the provider whenever the underlying data source changes in a way that affects the resulting hierarchy. This moves the responsibility of data source change tracking from the consumers using the provider to the provider itself. All provider implementations delivered by this package have been updated to raise this event when necessary.

## 0.6.0

### Minor Changes

- [#707](https://github.com/iTwin/presentation/pull/707): **BREAKING:** Added mandatory `instanceLabelSelectClauseFactory` parameter to `createNodesQueryClauseFactory`, this enables grouping by navigation property.

  Migration example:

  _Before:_

  ```ts
  const selectQueryFactory = createNodesQueryClauseFactory({ imodelAccess });
  ```

  _After:_

  ```ts
  const selectQueryFactory = createNodesQueryClauseFactory({
    imodelAccess,
    instanceLabelSelectClauseFactory: createBisInstanceLabelSelectClauseFactory({ classHierarchyInspector: imodelAccess }),
  });
  ```

- Updated dependencies:
  - @itwin/presentation-shared@0.5.0

## 0.5.0

### Minor Changes

- [#688](https://github.com/iTwin/presentation/pull/688): Add ability to prevent auto-expanding of a grouping node when filtering hierarchies:

  ```ts
  const hierarchyProvider = createHierarchyProvider({
    imodelAccess,
    hierarchyDefinition,
    filtering: {
      paths: [
        {
          // Path to the element "C"
          path: [elementKeys.a, elementKeys.b, elementKeys.c],
          // Supply grouping node attributes with the path to the "C" element.
          options: { autoExpand: { key: groupingNode.key, depth: groupingNode.parentKeys.length } },
        },
      ],
    },
  });
  ```

- [#688](https://github.com/iTwin/presentation/pull/688): Add hierarchy node key types to the barrel exports.

### Patch Changes

- [#695](https://github.com/iTwin/presentation/pull/695): Bump `iTwin.js` core package dependency versions to `4.8.0`
- Updated dependencies:
  - @itwin/presentation-shared@0.4.1

## 0.4.0

### Minor Changes

- [#676](https://github.com/iTwin/presentation/pull/676): `createHierarchyProvider`: Added ability to specify whether hierarchy should be expanded to filtering path target, when specifying the `filtering.paths` prop.

  With this change, hierarchy is no longer expanded to filter targets by default. To achieve the same behavior, paths with `autoExpand` option should be provided:

  _Before:_

  ```tsx
  const hierarchyProvider = createHierarchyProvider({
    imodelAccess,
    hierarchyDefinition: createHierarchyDefinition(imodelAccess),
    filtering: { paths: filterPaths },
  });
  ```

  _Now:_

  ```tsx
  const hierarchyProvider = createHierarchyProvider({
    imodelAccess,
    hierarchyDefinition: createHierarchyDefinition(imodelAccess),
    filtering: { paths: filterPaths.map((path) => ({ path, options: { autoExpand: true } })) },
  });
  ```

- [#672](https://github.com/iTwin/presentation/pull/672): Fix `autoExpand` prop of grouping specification for `NodesQueryClauseFactory.createSelectClause` being wrongly defined as `string`. Define it as a string union of `"always" | "single-child"`.

### Patch Changes

- [#675](https://github.com/iTwin/presentation/pull/675): Fix nodes being erroneously set as filter targets when they had filter target siblings.
- [#672](https://github.com/iTwin/presentation/pull/672): Fix grouped nodes not being returned for "Not specified" property grouping node when grouping by value ranges.
- [#672](https://github.com/iTwin/presentation/pull/672): Fix hierarchy provider not returning all nodes in situations when internal cache is full and a prior request of grouped children was made.
- Updated dependencies:
  - @itwin/presentation-shared@0.4.0

## 0.3.0

### Minor Changes

- [#665](https://github.com/iTwin/presentation/pull/665): Remove the option to specify `ecClassId` and `ecInstanceId` in `NodesQueryClauseFactory.createSelectClause` as `Id64String`. Now they can only be specified as a selector object, e.g. `{ selector: "this.ECClassId" }`. In case a static string is needed, the selector can return one.

### Patch Changes

- Updated dependencies:
  - @itwin/presentation-shared@0.3.2

## 0.2.0

### Minor Changes

- [#642](https://github.com/iTwin/presentation/pull/642): Added `onlyIfNotHandled` flag to hierarchy level definitions that are passed to `createClassBasedHierarchyDefinition`.
  This flag allows to skip instance node hierarchy level definitions if previous ones have defined hierarchy levels for a more specific class.
  This can help to reduce repetition having to check if class doesn't match those of the more specific definitions.

  Before:

  ```ts
  createClassBasedHierarchyDefinition({
    classHierarchyInspector: inspector,
    hierarchy: {
      childNodes: [
        {
          parentNodeClassName: "BisCore.PhysicalElement",
          definitions: async ({ parentNode }) => getPhysicalElementChildren(parentNode),
        },
        {
          parentNodeClassName: "BisCore.SpatialElement",
          definitions: async ({ parentNode, parentNodeClassName }) => {
            if (await inspector.classDerivesFrom(parentNodeClassName, "BisCore.PhysicalElement")) {
              return [];
            }

            return getSpatialElementChildren(parentNode);
          },
        },
        {
          parentNodeClassName: "BisCore.GeometricElement3d",
          definitions: async ({ parentNode, parentNodeClassName }) => {
            if (await inspector.classDerivesFrom(parentNodeClassName, "BisCore.PhysicalElement")) {
              return [];
            }

            if (await inspector.classDerivesFrom(parentNodeClassName, "BisCore.SpatialElement")) {
              return [];
            }

            return getGeometricElement3dChildren(parentNode);
          },
        },
      ],
    },
  });
  ```

  After:

  ```ts
  createClassBasedHierarchyDefinition({
    classHierarchyInspector,
    hierarchy: {
      childNodes: [
        {
          parentNodeClassName: "BisCore.PhysicalElement",
          definitions: async ({ parentNode }) => getPhysicalElementChildren(parentNode),
        },
        {
          parentNodeClassName: "BisCore.SpatialElement",
          onlyIfNotHandled: true,
          definitions: async ({ parentNode }) => getSpatialElementChildren(parentNode),
        },
        {
          parentNodeClassName: "BisCore.GeometricElement3d",
          onlyIfNotHandled: true,
          definitions: async ({ parentNode }) => getGeometricElement3dChildren(parentNode),
        },
      ],
    },
  });
  ```

## 0.1.6

### Patch Changes

- [#634](https://github.com/iTwin/presentation/pull/634): `NodeSelectQueryFactory.createWhereClause`: Fixed `like` operator not matching substrings.

## 0.1.5

### Patch Changes

- [#632](https://github.com/iTwin/presentation/pull/632): Fixed hierarchy filtering when multiple paths uses same instance with diffrent class name.
- Updated dependencies:
  - @itwin/presentation-shared@0.3.1

## 0.1.4

### Patch Changes

- [#625](https://github.com/iTwin/presentation/pull/625): Fixed `preProcessNode` and `postProcessNode` losing `this` context in `HierarchyProvider`.
- Updated dependencies:
  - @itwin/presentation-shared@0.3.0

## 0.1.3

### Patch Changes

- [#620](https://github.com/iTwin/presentation/pull/620): Expose filtering information to the type of a fully processed node.

## 0.1.2

### Patch Changes

- [#618](https://github.com/iTwin/presentation/pull/618): Remove `@internal` tags from public APIs that aren't exported through the barrel. They were added to explicitly say that not adding to barrel was intentional, but that makes the `@itwin/no-internal` linter rule angry.

## 0.1.1

### Patch Changes

- [#603](https://github.com/iTwin/presentation/pull/603): Fix filtered node shown as having no children if it has a single hidden child node that also matches filter.

## 0.1.0

### Minor Changes

- [#584](https://github.com/iTwin/presentation/pull/584): Initial release.

### Patch Changes

- Updated dependencies:
  - @itwin/presentation-shared@0.2.0<|MERGE_RESOLUTION|>--- conflicted
+++ resolved
@@ -1,6 +1,5 @@
 # @itwin/presentation-hierarchies
 
-<<<<<<< HEAD
 ## 2.0.0-alpha.0
 
 ### Major Changes
@@ -24,7 +23,7 @@
 
 - Updated dependencies:
   - @itwin/presentation-shared@2.0.0-alpha.0
-=======
+
 ## 1.5.1
 
 ### Patch Changes
@@ -75,7 +74,6 @@
       },
     });
     ```
->>>>>>> a2fecefa
 
 ## 1.4.2
 
