--- conflicted
+++ resolved
@@ -1,6 +1,5 @@
 # @itwin/presentation-shared
 
-<<<<<<< HEAD
 ## 2.0.0-alpha.1
 
 ### Patch Changes
@@ -21,13 +20,12 @@
   While this is an addition, it's considered a breaking change, because objects of the updated types are expected to be supplied to us by consumers.
 
   In reality, consumers will likely use `@itwin/presentation-core-interop` package for creating them, and the package has been updated to handle the change, so reacting to the breaking change is as simple as bumping the version of `@itwin/presentation-core-interop` package in the consumer's `package.json`.
-=======
+
 ## 1.2.3
 
 ### Patch Changes
 
 - [#1039](https://github.com/iTwin/presentation/pull/1039): Bump iTwin.js core dependencies to `^5.1.1`.
->>>>>>> 3c362638
 
 ## 1.2.2
 
