# @itwin/presentation-hierarchies-react

<<<<<<< HEAD
## 2.0.0-alpha.30

### Patch Changes

- [#1037](https://github.com/iTwin/presentation/pull/1037): Added additional documentation for `RenameAction`

## 2.0.0-alpha.29

### Patch Changes

- [#1035](https://github.com/iTwin/presentation/pull/1035): Version bump after merge from `master`.

## 2.0.0-alpha.28

### Patch Changes

- [#1031](https://github.com/iTwin/presentation/pull/1031): Version bump
- Updated dependencies:
  - @itwin/presentation-hierarchies@2.0.0-alpha.3
  - @itwin/unified-selection@1.5.1-alpha.0

## 2.0.0-alpha.27

### Patch Changes

- [#1026](https://github.com/iTwin/presentation/pull/1026): Fix `reserveSpace` property being required instead of optional for `FilterAction` and `RenameAction`.

## 2.0.0-alpha.26

### Major Changes

- [#1023](https://github.com/iTwin/presentation/pull/1023): Split `getActions` into `getMenuActions` & `getInlineActions` for `StrataKitTreeRenderer` and `StrataKitTreeNodeRenderer`.

  Updated peer dependencies:

  - @stratakit/bricks@0.3.3
  - @stratakit/foundations@0.2.2
  - @stratakit/structures@0.3.1

  Added `reserveSpace` property to `FilterAction` and `RenameAction`, which reserves space for the action when it is not available

### Minor Changes

- [#1007](https://github.com/iTwin/presentation/pull/1007): Renames:
  `FlatNode` => `FlatTreeNodeItem`
  `FlatTreeNode` => `FlatTreeItem`
  `PlaceholderNode` => `PlaceholderItem`
  `useFlatTreeNodeList` => `useFlatTreeItems`

  Changed `FlatTreeNodeItem` (previously `FlatNode`) to have property `node: PresentationHierarchyNode` instead of extending `PresentationHierarchyNode`.

### Patch Changes

- Updated dependencies:
  - @itwin/presentation-hierarchies@2.0.0-alpha.2

## 2.0.0-alpha.25

### Patch Changes

- Updated dependencies:
  - @itwin/presentation-hierarchies@2.0.0-alpha.1
  - @itwin/presentation-shared@2.0.0-alpha.1
  - @itwin/unified-selection@1.4.3-alpha.0

## 2.0.0-alpha.24

### Patch Changes

- [#975](https://github.com/iTwin/presentation/pull/975): Associate tree nodes rendered by `<StrataKitTreeNodeRenderer />` component with error messages rendered in `<TreeErrorRenderer />`. This improves accessibility by linking error information to the node.
- [#979](https://github.com/iTwin/presentation/pull/979): Adjust how `useTree` and other variants of it determines `isReloading` value. `isReloading` is now set to `true` if root nodes are being loaded.

## 2.0.0-alpha.23

### Minor Changes

- [#972](https://github.com/iTwin/presentation/pull/972): Added `getEditingProps` prop to `<StrataKitTreeRenderer />` component that allows to make node labels editable. In order to enter label editing mode `<RenameAction />` component was added.

## 2.0.0-alpha.22

### Minor Changes

- [#970](https://github.com/iTwin/presentation/pull/970): Exposed the type of tree state hooks' result `treeRendererProps` attribute - `TreeRendererProps`. The type can be useful when creating custom tree renderers.

## 2.0.0-alpha.21

### Major Changes

- [#961](https://github.com/iTwin/presentation/pull/961): **Breaking changes** to tree state hooks `useTree`, `useUnifiedSelectionTree`, `useIModelTree`, `useIModelUnifiedSelectionTree`:

  - All tree rendering props have been moved under `treeRendererProps`. The value can be passed to `<StrataKitTreeRenderer />` component.
  - In case an error occurs while loading the root hierarchy level, instead of `treeRendererProps`, the `rootErrorRendererProps` are set, which can be passed to `<StrataKitRootErrorRenderer />` component to render the error state.
  - The `isLoading` attribute has been renamed to `isReloading`.
  - Errors are no longer defined as children of `PresentationHierarchyNode` and instead are now included as `error` attribute for more fluent API.

  When rendering tree state, the recommended order of checks is:

  1. If `rootErrorRendererProps` is defined, there was an error - render error state.
  2. If `treeRendererProps` is not defined, the component is doing the initial load - render loading state.
  3. If `treeRendererProps` is defined, the hierarchy is loaded - render the tree component.

     The `isReloading` attribute may also be set at the same time, indicating that the hierarchy is being reloaded in the background. Consumers may want to render an overlay in this case, or not render the tree at all.

  Example:

  ```ts
  function MyComponent () {
      const useTreeResult = useIModelUnifiedSelectionTree({...});

      // handle possible root errors with our provided component or your own custom implementation
      if (treeProps.rootErrorRendererProps) {
        return <StrataKitRootErrorRenderer {...useTreeResult.rootErrorRendererProps} />;
      }

      // handle loading state
      if (!treeProps.treeRendererProps) {
        return <MyLoadingComponent />;
      }

      // handle loaded hierarchy
      return <StrataKitTreeRenderer {...useTreeResult.treeProps} />;
  }
  ```

## 2.0.0-alpha.20

### Major Changes

- [#965](https://github.com/iTwin/presentation/pull/965): Added `@stratakit/structures` as a peer dependency.

## 2.0.0-alpha.19

### Major Changes

- [#954](https://github.com/iTwin/presentation/pull/954): Add additional requirements for types in `EC` metadata namespace, whose objects are returned by `ECSchemaProvider`.

  - `EC.Schema`, `EC.Class` and `EC.Property` now all have an async `getCustomAttributes()` method that returns an `EC.CustomAttributeSet`, allowing consumers to access custom attributes of these schema items.
  - `EC.Class` now additionally has these members:
    - `baseClass: Promise<Class | undefined>`
    - `getDerivedClasses(): Promise<Class[]>`

  While this is an addition, it's considered a breaking change, because objects of the updated types are expected to be supplied to us by consumers.

  In reality, consumers will likely use `@itwin/presentation-core-interop` package for creating them, and the package has been updated to handle the change, so reacting to the breaking change is as simple as bumping the version of `@itwin/presentation-core-interop` package in the consumer's `package.json`.

### Patch Changes

- [#957](https://github.com/iTwin/presentation/pull/957): Avoid leaking custom props to the `PlaceholderNode` that are causing console errors.
- Updated dependencies:
  - @itwin/presentation-hierarchies@2.0.0-alpha.0
  - @itwin/presentation-shared@2.0.0-alpha.0
  - @itwin/unified-selection@1.4.2-alpha.0

## 2.0.0-alpha.18

### Major Changes

- [#951](https://github.com/iTwin/presentation/pull/951): Move from `@itwin/itwinui-react@5.0.0-alpha` to `@stratakit/*` packages.

## 2.0.0-alpha.17

### Patch Changes

- [#949](https://github.com/iTwin/presentation/pull/949): Use default imports instead of `URL` constructor for icons.

## 2.0.0-alpha.16

### Minor Changes

- [#945](https://github.com/iTwin/presentation/pull/945): Re-export `getLogger` and `setLogger` functions from `@itwin/presentation-hierarchies` to allow setting a logger.

## 2.0.0-alpha.15

### Major Changes

- [#942](https://github.com/iTwin/presentation/pull/942): Unified selection API cleanup.

  - Remove deprecated `UnifiedSelectionProvider`.
  - Make `selectionStorage` prop required for unified selection - enabled tree state hooks (`useUnifiedSelectionTree` and `useIModelUnifiedSelectionTree`).

  Previously, the `selectionStorage` prop was optional, and if not provided, the hooks used unified selection React context (provided by `UnifiedSelectionProvider`) as fallback. Finally, if the context was not provided either, the hooks acted as regular non-unified selection hooks.

  This didn't make much sense, as the hooks were designed to work with unified selection, as their name suggests. So it makes sense to require the selection storage to be provided to them, and at that point the context becomes redundant.

- [#936](https://github.com/iTwin/presentation/pull/936): Replaced `actions` property on `TreeNodeRenderer` with `getActions` to match how decorations are handled. Removed `useFilterAction` hook and replaced it with `FilterAction` component.

  Before:

  ```tsx
  import { TreeNodeRenderer, useFilterAction } from "@itwin/presentation-hierarchies-react";

  const filterAction = useFilterAction({ onFilter, getHierarchyLevelDetails });
  return (
    <TreeNodeRenderer
      actions={useMemo(
        () => [
          filterAction,
          (node) => ({
            label: "Custom Action",
            actions: () => log(node.label),
            icon: customIconHref,
          }),
        ],
        [filterAction],
      )}
    />
  );
  ```

  After:

  ```tsx
  import { Icon, Tree } from "@itwin/itwinui-react";
  import { FilterAction, TreeNodeRenderer } from "@itwin/presentation-hierarchies-react";

  return (
    <TreeNodeRenderer
      getActions={useCallback(
        (node) => [
          <FilterAction key="filter" node={node} onFilter={onFilter} getHierarchyLevelDetails={getHierarchyLevelDetails} />,
          <Tree.ItemAction key="customAction" label="Custom action" onClick={() => log(node.label)} icon={<Icon href={customIconHref} />} />,
        ],
        [onFilter, getHierarchyLevelDetails],
      )}
    />
  );
  ```

### Minor Changes

- [#930](https://github.com/iTwin/presentation/pull/930): Exposed `TreeErrorRenderer`, which takes `renderError` property to render custom error messages.
  `TreeRenderer` now takes `errorRenderer` to render a custom error display component.

  Custom error display component example:

  ```ts
  <TreeRenderer
      {...treeProps}
      errorRenderer={(errorsRendererProps) => (
          <MyErrorRenderer {...errorsRendererProps} />
      )}
  />
  ```

  Custom error message example:

  ```ts
  <TreeRenderer
      {...treeProps}
      errorRenderer={(errorsRendererProps) => (
          <TreeErrorRenderer
              {...errorsRendererProps}
              renderError={(errorProps) => {
                  return <unstable_ErrorRegion.Item message={...} />;
              }}
          />
      )}
  />
  ```

- [#937](https://github.com/iTwin/presentation/pull/937): `TreeRenderer` now takes `rootErrorRenderer` to render a custom root error display component.

  Custom error display component example:

  ```ts
  <TreeRenderer
      {...treeProps}
      rootErrorRenderer={(rootErrorRendererProps) => (
          <MyRootErrorRenderer {...rootErrorRendererProps} />
      )}
  />
  ```

- [#930](https://github.com/iTwin/presentation/pull/930): Changed flat tree building functions to hooks:

  - `flattenNodes` => `useFlatTreeNodeList`.
  - `getErrors` => `useErrorList`.

### Patch Changes

- [#930](https://github.com/iTwin/presentation/pull/930): Fix `ResultSetTooLarge` error suggesting filtering when parent node is not filterable.

## 2.0.0-alpha.14

### Patch Changes

- [#928](https://github.com/iTwin/presentation/pull/928): Memoize tree components to reduce the amount of renders.

## 2.0.0-alpha.13

### Patch Changes

- [#924](https://github.com/iTwin/presentation/pull/924): Fix tree error dropdown not applying actions.

## 2.0.0-alpha.12

### Patch Changes

- [#922](https://github.com/iTwin/presentation/pull/922): Fix tree displaying aditional scrollbars, when scrolling to the last element with low tree width.

## 2.0.0-alpha.11

### Patch Changes

- [#916](https://github.com/iTwin/presentation/pull/916): Fix tree nodes overlapping when nodes with and without sublabel are rendered alongside.
- [#920](https://github.com/iTwin/presentation/pull/920): Changed error display for node errors to match new design system.

## 2.0.0-alpha.10

### Patch Changes

- [#913](https://github.com/iTwin/presentation/pull/913): Removed outline showed after node expander is clicked.

## 2.0.0-alpha.9

### Patch Changes

- [#906](https://github.com/iTwin/presentation/pull/906): Replaced `TreeNodeRenderer.getIcon` prop with `getDecorations` prop.

  The `getIcon` prop took either an icon URI, or a `ReactElement`. The new `getDecorations` prop allows passing multiple React elements, allowing consumers to render not just the icon, but also addition components like a tag or a color swatch. Migration:

  ```ts
  // previously, when `getIcon` returned a `ReactElement`:
  function myGetIcon(node: PresentationHierarchyNode): React.ReactElement {
    // implementation...
  }
  <TreeNodeRenderer getIcon={myGetIcon} />

  // now:
  <TreeNodeRenderer getDecorations={myGetIcon} />

  // previously, when `getIcon` returned an icon URI:
  function myGetIconUri(node: PresentationHierarchyNode): string {
    // implementation...
  }
  <TreeNodeRenderer getIcon={myGetIconUri} />

  // now:
  <TreeNodeRenderer getDecorations={(node) => <Icon href={myGetIconUri(node)} />} />
  ```

- [#911](https://github.com/iTwin/presentation/pull/911): Fix incorrect left padding on tree items

## 2.0.0-alpha.8

### Patch Changes

- [#903](https://github.com/iTwin/presentation/pull/903): Added `activeDescription` optional property to TreeItemAction interface, which when provided a value will display a dot above the button indicating an active state. The provided value is used to set accesible description and should explain why the action item is active.
- [#903](https://github.com/iTwin/presentation/pull/903): Changed `createFilterAction` function to a React hook and renamed it to `useFilterAction`.

## 2.0.0-alpha.7

### Patch Changes

- [#892](https://github.com/iTwin/presentation/pull/892): Fix focus outline for tree items not being visible on action items click.
- [#894](https://github.com/iTwin/presentation/pull/894): Fix `treeRenderer` property `getSublabel` not being used.

## 2.0.0-alpha.6

### Patch Changes

- [#890](https://github.com/iTwin/presentation/pull/890): Fix alpha peer dependencies to no longer have caret.

## 2.0.0-alpha.5

### Minor Changes

- [#883](https://github.com/iTwin/presentation/pull/883): Trees rendered with `TreeRenderer` will now be virtualized.

## 2.0.0-alpha.4

### Minor Changes

- [#878](https://github.com/iTwin/presentation/pull/878): Tree node renderer now uses `Tree.ItemAction`. `Show` property now takes in undefined values, values behave like this:

  - `undefined` - visible on hover/focus,
  - `true` - visible at all times,
  - `false` - hidden at all times.

  Updated peer dependencies:

  - itwinui-icons to 5.0.0-alpha.3,
  - itwinui-react to 5.0.0-alpha.6,

## 2.0.0-alpha.3

### Patch Changes

- [#870](https://github.com/iTwin/presentation/pull/870): `TreeRenderer` and `TreeNodeRenderer` now take actions as specification function array.

  - `label`: Action item's label.
  - `action`: The action performed when the button is clicked.
  - `show` A boolean determining whether the button should be displayed.
  - `icon`: The button's icon.

## 2.0.0-alpha.2

### Major Changes

- [#864](https://github.com/iTwin/presentation/pull/864): Add `@itwin/itwinui-icons` as optional peer dependency (only required when using iTwinUI-based tree / node renderers).

## 2.0.0-alpha.1

### Patch Changes

- [#860](https://github.com/iTwin/presentation/pull/860): Changes to tree node action buttons related to filtering:
  - Fix filter button style.
  - Removed "reset filter" button. The filter can be reset through the filter editing dialog.
- [#862](https://github.com/iTwin/presentation/pull/862): Update `@itwin/itwinui-react` dependency to `5.0.0-alpha.3`.

  This fixes the following issues:

  - nodes being selected on expand,
  - node action buttons being rendered incorrectly.

## 2.0.0-alpha.0

### Major Changes

- [#847](https://github.com/iTwin/presentation/pull/847): Moving tree rendering components to a new design systems.
=======
## 1.9.2

### Patch Changes

- [#1039](https://github.com/iTwin/presentation/pull/1039): Bump iTwin.js core dependencies to `^5.1.1`.
- Updated dependencies:
  - @itwin/presentation-hierarchies@1.7.2
  - @itwin/presentation-shared@1.2.3
  - @itwin/unified-selection@1.5.1
>>>>>>> 3c362638

## 1.9.1

### Patch Changes

- [#1033](https://github.com/iTwin/presentation/pull/1033): Fix unified selection tree state hooks `useUnifiedSelectionTree` and `useIModelUnifiedSelectionTree` not handling the recently added `createSelectableForGenericNode` prop.

## 1.9.0

### Minor Changes

- [#1027](https://github.com/iTwin/presentation/pull/1027): Added `getActions` property to `TreeRenderer` and `TreeNodeRenderer` to allow providing custom actions for tree nodes.

## 1.8.1

### Patch Changes

- Updated dependencies:
  - @itwin/presentation-hierarchies@1.7.1

## 1.8.0

### Minor Changes

- [#1019](https://github.com/iTwin/presentation/pull/1019): Add ability to customize `Selectable` objects that are added to unified selection, when a generic node in a unified selection-driven tree component is selected.

  By default, when a generic node is selected in a unified selection-driven tree component, the `Selectable` that is created for it gets a per-tree unique identifier. This means that a similar generic node somewhere else in the tree or a different tree will not be considered the same. However, in some cases we do want generic nodes to be treated as the same, and for that matter unified selection-enabling tree state hooks now have a new `createSelectableForGenericNode` option:

  ```tsx
  import { useUnifiedSelectionTree } from "@itwin/presentation-hierarchies-react";

  const treeState = useUnifiedSelectionTree({
    selectionStorage,
    createSelectableForGenericNode: useCallback<NonNullable<Props<typeof useUnifiedSelectionTree>["createSelectableForGenericNode"]>>(
      (node, uniqueId) => ({ identifier: node.key.id, data: node, async *loadInstanceKeys() {} }),
      [],
    ),
    // ...other options
  });
  ```

### Patch Changes

- Updated dependencies:
  - @itwin/unified-selection@1.5.0

## 1.7.2

### Patch Changes

- Updated dependencies:
  - @itwin/presentation-hierarchies@1.7.0

## 1.7.1

### Patch Changes

- Updated dependencies:
  - @itwin/presentation-hierarchies@1.6.1

## 1.7.0

### Minor Changes

- 64e80beaeb87e5797d8238c14fa9cd8dbfcee7c3: Added `abortSignal` to `getFilteredPaths` callback used by `UseTree` hook. This allows to cancel ongoing requests when component is unmounted or new request is started.

### Patch Changes

- Updated dependencies:
  - @itwin/presentation-hierarchies@1.6.0

## 1.6.9

### Patch Changes

- [#1000](https://github.com/iTwin/presentation/pull/1000): Made sure `Apply filter` button becomes focused after hierarchy level filter is applied.

## 1.6.8

### Patch Changes

- [#982](https://github.com/iTwin/presentation/pull/982): Update itwinjs-core dependencies to v5.0.0
- Updated dependencies:
  - @itwin/presentation-hierarchies@1.5.1
  - @itwin/presentation-shared@1.2.2
  - @itwin/unified-selection@1.4.2

## 1.6.7

### Patch Changes

- [#974](https://github.com/iTwin/presentation/pull/974): Removed tree node outline on mobile devices.
- Updated dependencies:
  - @itwin/presentation-hierarchies@1.5.0

## 1.6.6

### Patch Changes

- [#944](https://github.com/iTwin/presentation/pull/944): Fixed `extended` selection mode not replacing existing selection when selected node is clicked.

## 1.6.5

### Patch Changes

- [#938](https://github.com/iTwin/presentation/pull/938): Fixed hierarchy level size exceeded message that suggest applying filtering on hierarchy levels that do not support filtering.

## 1.6.4

### Patch Changes

- [#909](https://github.com/iTwin/presentation/pull/909): Do not use `dev` versions of `@itwin/*` packages.
- Updated dependencies:
  - @itwin/unified-selection@1.4.1
  - @itwin/presentation-hierarchies@1.4.2
  - @itwin/presentation-shared@1.2.1

## 1.6.3

### Patch Changes

- Updated dependencies:
  - @itwin/unified-selection@1.4.0

## 1.6.2

### Patch Changes

- [#873](https://github.com/iTwin/presentation/pull/873): Fix hierarchy level size exceeds limit info message wrapping in narrow Tree on Safari browser.
- [#873](https://github.com/iTwin/presentation/pull/873): Do not require two clicks to expand node with filter buttons on touch devices.

## 1.6.1

### Patch Changes

- [#866](https://github.com/iTwin/presentation/pull/866): Updated hierarchy level size exceeded info message styling in narrow tree component to avoid cutting out text.

## 1.6.0

### Minor Changes

- [#841](https://github.com/iTwin/presentation/pull/841): Changed how tree state hooks access unified selection storage.

  - The tree state hooks that hook into unified selection system now accept a `selectionStorage` prop. At the moment the prop is optional, but will be made required in the next major release of the package.
  - The `UnifiedSelectionProvider` React context provider is now deprecated. The context is still used by tree state hooks if the selection storage is not provided through prop.

  Example of how to migrate to the new API:

  ```tsx
  const selectionStorage = createStorage();

  // before
  function MyTreeComponent() {
    // the hook takes selection storage from context, set up by the App component
    const treeState = useUnifiedSelectionTree({ ... });
    // ...
  }
  function App() {
    return (
      <UnifiedSelectionProvider storage={selectionStorage}>
        <MyTreeComponent />
      </UnifiedSelectionProvider>
    );
  }

  // after
  function MyTreeComponent({ selectionStorage }: { selectionStorage: SelectionStorage }) {
    // the hook takes selection storage from props
    const treeState = useUnifiedSelectionTree({ selectionStorage, ... });
    // ...
  }
  function App() {
    return (
      <MyTreeComponent selectionStorage={selectionStorage} />
    );
  }
  ```

### Patch Changes

- Updated dependencies:
  - @itwin/unified-selection@1.3.0

## 1.5.0

### Minor Changes

- [#840](https://github.com/iTwin/presentation/pull/840): Added `filterButtonsVisibility` to `treeNodeRenderer`. Which allows configuring filter buttons visibility for the whole tree.

  - `show-on-hover` - default value, shows filter buttons on node hover or focus.
  - `hide` - hides filter buttons on focus and hover, but will continue to show buttons on nodes in which filter is applied. Reaching hierarchy limit will continue to provide a way to filter nodes.

### Patch Changes

- [#831](https://github.com/iTwin/presentation/pull/831): Clicking on tree node buttons now visually show focus on node.
- [#812](https://github.com/iTwin/presentation/pull/812): Fixed tree state hooks not returning root nodes when hierarchy provider doesn't raise the `onHierarchyChanged` event upon setting a hierarchy filter.

## 1.4.0

### Minor Changes

- [#827](https://github.com/iTwin/presentation/pull/827): Changed `onHierarchyLoadError` callback in `UseTreeProps`, it now accepts error as one of the props arguments.

### Patch Changes

- [#828](https://github.com/iTwin/presentation/pull/828): Polyfill `Symbol.dispose` and `Symbol.asyncDispose` to make sure that code using the upcoming JS recource management API works in all environments.
- Updated dependencies:
  - @itwin/unified-selection@1.2.1
  - @itwin/presentation-hierarchies@1.4.1

## 1.3.0

### Minor Changes

- [#807](https://github.com/iTwin/presentation/pull/807): Added `getNode` function to tree state hooks to allow getting a node by id.

  Example usage:

  ```tsx
  function MyTreeComponentInternal({ imodelAccess }: { imodelAccess: IModelAccess }) {
    const {
      rootNodes,
      getNode,
      expandNode: doExpandNode,
      ...state
    } = useTree({
      // tree props
    });

    // enhance the default `expandNode` handler to log the action to console
    const expandNode = React.useCallback(
      async (nodeId: string, isExpanded: boolean) => {
        const node = getNode(nodeId);
        if (node) {
          console.log(`${isExpanded ? "Expanding" : "Collapsing"} node: ${node.label}`);
        }
        doExpandNode(nodeId, isExpanded);
      },
      [getNode, doExpandNode],
    );

    // render the tree
    if (!rootNodes || !rootNodes.length) {
      return "No data to display";
    }
    return <TreeRenderer {...state} expandNode={expandNode} rootNodes={rootNodes} />;
  }
  ```

- [#802](https://github.com/iTwin/presentation/pull/802): Prefer `Symbol.dispose` over `dispose` for disposable objects.

  The package contained a number of types for disposable objects, that had a requirement of `dispose` method being called on them after they are no longer needed. In conjunction with the `using` utility from `@itwin/core-bentley`, usage of such objects looked like this:

  ```ts
  class MyDisposable() {
    dispose() {
      // do some cleanup
    }
  }
  using(new MyDisposable(), (obj) => {
    // do something with obj, it'll get disposed when the callback returns
  });
  ```

  In version `5.2`, TypeScript [introduced](https://www.typescriptlang.org/docs/handbook/release-notes/typescript-5-2.html#using-declarations-and-explicit-resource-management) `Disposable` type and `using` declarations (from the upcoming [Explicit Resource Management](https://github.com/tc39/proposal-explicit-resource-management) feature in ECMAScript). Now we're making use of those new utilities in this package (while still supporting the old `dispose` method), which allows using `MyDisposable` from the above snippet like this:

  ```ts
  using obj = new MyDisposable();
  // do something with obj, it'll get disposed when it goes out of scope
  ```

### Patch Changes

- Updated dependencies:
  - @itwin/unified-selection@1.2.0
  - @itwin/presentation-hierarchies@1.4.0

## 1.2.0

### Minor Changes

- [#795](https://github.com/iTwin/presentation/pull/795): Added `size` property to `TreeNodeRenderer` to improve styling of `small` tree.
- [#791](https://github.com/iTwin/presentation/pull/791): Unify hierarchy updates' handling.

  Previously, we'd only raise the `HierarchyProvider.hierarchyChanged` event on data source changes. The tree state hooks would listen to this event and trigger a hierarchy update. However, there are a few other reasons for the hierarchy to change - changing formatter or active hierarchy filter. In those situations the event was not raised, but tree state hooks still had to trigger hierarchy update. So we ended up with a mix of event-driven and manual hierarchy updates.

  With this change we're clearly stating that a hierarchy provider should trigger its `hierarchyChanged` event whenever something happens that causes the hierarchy to change. That means, the event will be raised when formatter or hierarchy filter is set, and tree state hooks can initiate hierarchy reload from a single place - the `hierarchyChanged` event listener.

  To let event listeners know what caused the hierarchy change, the event now has event arguments, which should be set by the hierarchy provider when raising the event. This allows listeners to customize hierarchy reload logic - for example, our tree state hooks always keep existing tree state except when a new hierarchy filter is set, in which case the existing state is discarded.

### Patch Changes

- [#795](https://github.com/iTwin/presentation/pull/795): Fix tree node loading indicator to match other icons size.
- [#786](https://github.com/iTwin/presentation/pull/786): Bump package dependencies.
- [#794](https://github.com/iTwin/presentation/pull/794): Add missing `ref` to the placeholder and error nodes to have correct styling in virtualized small tree.
- Updated dependencies:
  - @itwin/presentation-shared@1.2.0
  - @itwin/presentation-hierarchies@1.3.0
  - @itwin/unified-selection@1.1.2

## 1.1.3

### Patch Changes

- [#780](https://github.com/iTwin/presentation/pull/780): Avoid double tree load when `getFilteredPaths` are provided during first render.

## 1.1.2

### Patch Changes

- Updated dependencies:
  - @itwin/unified-selection@1.1.1

## 1.1.1

### Patch Changes

- Updated dependencies:
  - @itwin/presentation-hierarchies@1.2.1

## 1.1.0

### Minor Changes

- [#740](https://github.com/iTwin/presentation/pull/740): Define `type` and `exports` attributes in `package.json`.

  The change moves this package a step closer towards dropping CommonJS support - it's now transpiled from ESM to CommonJS instead of the opposite.

  In addition, the `exports` attribute has been added to `package.json` to prohibit access to APIs that are not intended to be used by external consumers.

### Patch Changes

- [#758](https://github.com/iTwin/presentation/pull/758): Promote `@beta` APIs to `@public`.
- [#756](https://github.com/iTwin/presentation/pull/756): Added missing `ref` property to `TreeNodeRendererProps` type.
- Updated dependencies:
  - @itwin/presentation-shared@1.1.0
  - @itwin/unified-selection@1.1.0
  - @itwin/presentation-hierarchies@1.2.0

## 1.0.1

### Patch Changes

- [#734](https://github.com/iTwin/presentation/pull/734): Fixed `onHierarchyLimitExceeded` callback of [tree state hooks](./README.md#tree-state-hooks) being called with incorrect `limit` value.
- Updated dependencies:
  - @itwin/unified-selection@1.0.1
  - @itwin/presentation-hierarchies@1.1.0

## 1.0.0

### Major Changes

- [#727](https://github.com/iTwin/presentation/pull/727): 1.0 release.

  The APIs are now considered stable and ready for production use.

### Patch Changes

- Updated dependencies:
  - @itwin/presentation-hierarchies@1.0.0
  - @itwin/presentation-shared@1.0.0
  - @itwin/unified-selection@1.0.0

## 0.8.2

### Patch Changes

- [#724](https://github.com/iTwin/presentation/pull/724): Fixed `@itwin/core-bentley` dependency version to be `^4.9.0`.

## 0.8.1

### Patch Changes

- Updated dependencies:
  - @itwin/presentation-hierarchies@0.7.1

## 0.8.0

### Minor Changes

- [#708](https://github.com/iTwin/presentation/pull/708): **BREAKING:** A new attribute - `imodelKey` - has been added to `imodelAccess` prop of "use tree" hooks. For the most common case when a hierarchy is built from an `IModelConnection`, it's recommended to use `key` attribute of the connection as this value.

  Example:

  ```ts
  function createHierarchyProvider(imodel: IModelConnection) {
    return createIModelHierarchyProvider({
      imodelAccess: {
        imodelKey: imodel.key, // set the newly introduced `imodelKey` attribute
        // ... other iModel access props
      },
      // ... other provider props
    });
  }
  ```

  See "Basic example" section in README learning page for the full example.

- [#717](https://github.com/iTwin/presentation/pull/717): **BREAKING:** Add support for non-iModel-driven trees.

  - `useTree` and `useUnifiedSelectionTree` hooks have been changed to support non-iModel-driven trees. The hooks take a `getHierarchyProvider` prop, which returns a `HierarchyProvider`. The provider can return data from any data source.
  - New `useIModelTree` and `useIModelUnifiedSelectionTree` hooks have been added to cover the most common case, where a tree is created from a iModel's data. The API of these hooks is exactly the same as of the old `useTree` and `useUnifiedSelectionTree` hooks.

  Reacting to this breaking change is as simple as renaming the calls to `useTree` and `useUnifiedSelectionTree` to `useIModelTree` and `useIModelUnifiedSelectionTree`, respectively.

- [#717](https://github.com/iTwin/presentation/pull/717): **BREAKING:** The `reloadTree` function attribute returned by "use tree" hooks has been changed to **not** accept a `dataSourceChanged` parameter.

  The parameter was used to notify the tree component that the underlying data source has changed and the tree should be reloaded. For example, something like this was necessary:

  ```tsx
  const { reloadTree } = useIModelUnifiedSelectionTree({
    // ...
  });

  useEffect(() => {
    if (!imodel.isBriefcaseConnection()) {
      return;
    }

    return registerTxnListeners(imodel.txns, () => {
      reloadTree({ dataSourceChanged: true });
    });
  }, [imodel, reloadTree]);
  ```

  Now, the `HierarchyProvider` notifies the hook about hierarchy changes.

  Note that iModel-based hierarchy providers require an `imodelChanged` event object to be provided and raised when the underlying iModel changes:

  ```tsx
  const [imodelChanged] = useState(new BeEvent<() => void>());
  useEffect(() => {
    if (imodel.isBriefcaseConnection()) {
      return registerTxnListeners(imodel.txns, () => imodelChanged.raiseEvent());
    }
    return undefined;
  }, [imodel, imodelChanged]);

  const { ... } = useIModelUnifiedSelectionTree({
    imodelChanged,
    ...,
  });
  ```

### Patch Changes

- Updated dependencies:
  - @itwin/presentation-hierarchies@0.7.0

## 0.7.2

### Patch Changes

- [#699](https://github.com/iTwin/presentation/pull/699): Fixed warnings related to passing `ref` to the component that is not wrapped in `forwardRef` function.
- Updated dependencies:
  - @itwin/presentation-hierarchies@0.5.1
  - @itwin/presentation-shared@0.5.0
  - @itwin/unified-selection@0.5.1

## 0.7.1

### Patch Changes

- Updated dependencies:
  - @itwin/unified-selection@0.5.0
  - @itwin/presentation-hierarchies@0.5.0
  - @itwin/presentation-shared@0.4.1

## 0.7.0

### Minor Changes

- [#676](https://github.com/iTwin/presentation/pull/676): `useTree` and `useUnifiedSelectionTree`: Extended return type of `getFilteredPaths` prop to allow specifying whether hierarchy should be expanded to filtering path target.

  With this change, hierarchy is no longer expanded to filter targets by default. To achieve the same behavior, paths with `autoExpand` option should be returned:

  _Before:_

  ```tsx
  async function getFilteredPaths(): Promise<HierarchyNodeIdentifiersPath[]> {
    return paths;
  }
  ```

  _Now:_

  ```tsx
  async function getFilteredPaths(): Promise<Array<{ path: HierarchyNodeIdentifiersPath; options?: { autoExpand?: boolean }>> {
    return paths.map((path) => ({ path, options: { autoExpand: true } }));
  }
  ```

### Patch Changes

- Updated dependencies:
  - @itwin/presentation-hierarchies@0.4.0
  - @itwin/presentation-shared@0.4.0
  - @itwin/unified-selection@0.4.6

## 0.6.0

### Minor Changes

- [#661](https://github.com/iTwin/presentation/pull/661): Added `onHierarchyLoadError` callback to `useTree` and `useUnifiedSelectionTree` that is called when an error occurs while loading hierarchy.

### Patch Changes

- [#660](https://github.com/iTwin/presentation/pull/660): Switch to `onClick` and `onNodeKeyDown` callbacks provided by `TreeNode` in `TreeNodeRenderer`.
- [#655](https://github.com/iTwin/presentation/pull/655): Remove exposed internal APIs.
- Updated dependencies:
  - @itwin/presentation-hierarchies@0.3.0
  - @itwin/unified-selection@0.4.5
  - @itwin/presentation-shared@0.3.2

## 0.5.3

### Patch Changes

- [#649](https://github.com/iTwin/presentation/pull/649): Changed "Clear active filter" button to switch focus to "Apply filter" button when clicked.

## 0.5.2

### Patch Changes

- [#647](https://github.com/iTwin/presentation/pull/647): Correctly detect when `RowsLimitExceededError` is thrown.

## 0.5.1

### Patch Changes

- [#645](https://github.com/iTwin/presentation/pull/645): Fixed node filtering buttons not showing when node is hovered.

## 0.5.0

### Minor Changes

- [#639](https://github.com/iTwin/presentation/pull/639): Added ability to retry loading hierarchy level that failed to load.

### Patch Changes

- [#640](https://github.com/iTwin/presentation/pull/640): Fix keyboard hierarchy navigation and visual issues when nodes are focused.
- [#636](https://github.com/iTwin/presentation/pull/636): Updated `TreeModel` to auto-expand nodes when a filter is applied to them.
- Updated dependencies:
  - @itwin/presentation-hierarchies@0.2.0

## 0.4.3

### Patch Changes

- Updated dependencies:
  - @itwin/presentation-hierarchies@0.1.6

## 0.4.2

### Patch Changes

- [#630](https://github.com/iTwin/presentation/pull/630): Added `getLabel` function to `TreeRenderer` and `TreeNodeRenderer` to allow customizing node labels.
- Updated dependencies:
  - @itwin/presentation-hierarchies@0.1.5
  - @itwin/presentation-shared@0.3.1
  - @itwin/unified-selection@0.4.4

## 0.4.1

### Patch Changes

- [#627](https://github.com/iTwin/presentation/pull/627): Changed `extended` selection mode to not deselect nodes when `ctrl` is not used.
- Updated dependencies:
  - @itwin/presentation-shared@0.3.0
  - @itwin/presentation-hierarchies@0.1.4
  - @itwin/unified-selection@0.4.3

## 0.4.0

### Minor Changes

- [#615](https://github.com/iTwin/presentation/pull/615): Modified `onNodeClick` and `onNodeKeyDown` callbacks to pass node instead of id and changed `onFilterClick` to pass `HierarchyLevelDetails` instead of node id in `TreeNodeRenderer`. This change allows to access additional information about a node (such as `extendedData`) without having to perform a lookup. This change breaks the existing API, so the consuming code needs to be adjusted:

  ```typescript
  import { TreeNodeRenderer } from "@itwin/presentation-hierarchies-react";

  export function MyTreeNodeRenderer(props) {
    return (
      <TreeNodeRenderer
        {...props}
        // Previous implementation
        onNodeClick={(nodeId, isSelected, event) => someFunc(nodeId)}
        onNodeKeyDown={(nodeId, isSelected, event) => someFunc(nodeId)}
        onFilterClick={(nodeId) => {
          const hierarchyLevelDetails = getHierarchyLevelDetails(nodeId);
          someFunc(hierarchyLevelDetails);
        }}

        // After the change
        onNodeClick={(node, isSelected, event) => someFunc(node.id)}
        onNodeKeyDown={(node, isSelected, event) => someFunc(node.id)}
        onFilterClick={(hierarchyLevelDetails) => someFunc(hierarchyLevelDetails)}
      />
    );
  }
  ```

### Patch Changes

- [#624](https://github.com/iTwin/presentation/pull/624): Reset tree state when filter is applied on hierarchy.
- Updated dependencies:
  - @itwin/presentation-hierarchies@0.1.3

## 0.3.1

### Patch Changes

- Updated dependencies:
  - @itwin/presentation-hierarchies@0.1.2

## 0.3.0

### Minor Changes

- [#605](https://github.com/iTwin/presentation/pull/605): Added `onHierarchyLimitExceeded` callback to `useTree` and `useUnifiedSelectionTree` for tracking when hierarchy level exceeds the limit.

  ```typescript
  import { TreeRenderer, useTree } from "@itwin/presentation-hierarchies-react";

  function MyTree(props: MyTreeProps) {
    const state = useTree({
      ...props,
      onHierarchyLimitExceeded: ({ nodeId, filter, limit }) => {
        console.log(`Hierarchy limit of ${limit} exceeded for node ${nodeId}.`);
      }
    });
    return <TreeRenderer {...state} />;
  }
  ```

- [#607](https://github.com/iTwin/presentation/pull/607): Added `dataSourceChanged` option to `reloadTree` function retuned by `useTree` and `useUnifiedSelectionTree`. It allows to specify that data used to build the tree might have changed and need to be repulled when reloading the hierarchy.

  ```ts
  import { registerTxnListeners } from "@itwin/presentation-core-interop";

  function MyTree({ imodel, ...props}: Props) {
    const { reloadTree, treeProps } = useTree(props);
    useEffect(() => {
      // listen for changes in iModel and reload tree
      return registerTxnListeners(imodel.txns, () => {
        reloadTree({ dataSourceChanged: true });
      });
    }, [imodel, reloadTree]);
    return <TreeRenderer {...treeProps} />;
  }
  ```

## 0.2.0

### Minor Changes

- [#600](https://github.com/iTwin/presentation/pull/600): Added `onPerformanceMeasured` callback to `useTree` and `useUnifiedSelectionTree` for performance metrics reporting. This callback is invoked for `initial-load`, `hierarchy-level-load` and `reload` actions.

  ```typescript
  import { TreeRenderer, useTree } from "@itwin/presentation-hierarchies-react";

  function MyTree(props: MyTreeProps) {
    const state = useTree({
      ...props,
      onPerformanceMeasured: (action, duration) => {
        telemetryClient.log(`MyTree [${feature}] took ${duration} ms`);
      }
    });
    return <TreeRenderer {...state} />;
  }
  ```

### Patch Changes

- Updated dependencies:
  - @itwin/presentation-hierarchies@0.1.1

## 0.1.0

### Minor Changes

- [#587](https://github.com/iTwin/presentation/pull/587): Initial release.

### Patch Changes

- Updated dependencies:
  - @itwin/presentation-shared@0.2.0
  - @itwin/unified-selection@0.4.2
  - @itwin/presentation-hierarchies@0.1.0<|MERGE_RESOLUTION|>--- conflicted
+++ resolved
@@ -1,6 +1,5 @@
 # @itwin/presentation-hierarchies-react
 
-<<<<<<< HEAD
 ## 2.0.0-alpha.30
 
 ### Patch Changes
@@ -421,7 +420,7 @@
 ### Major Changes
 
 - [#847](https://github.com/iTwin/presentation/pull/847): Moving tree rendering components to a new design systems.
-=======
+
 ## 1.9.2
 
 ### Patch Changes
@@ -431,7 +430,6 @@
   - @itwin/presentation-hierarchies@1.7.2
   - @itwin/presentation-shared@1.2.3
   - @itwin/unified-selection@1.5.1
->>>>>>> 3c362638
 
 ## 1.9.1
 
