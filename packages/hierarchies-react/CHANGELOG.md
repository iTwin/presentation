--- conflicted
+++ resolved
@@ -1,6 +1,5 @@
 # @itwin/presentation-hierarchies-react
 
-<<<<<<< HEAD
 ## 2.0.0-alpha.10
 
 ### Patch Changes
@@ -114,7 +113,7 @@
 ### Major Changes
 
 - [#847](https://github.com/iTwin/presentation/pull/847): Moving tree rendering components to a new design systems.
-=======
+
 ## 1.6.4
 
 ### Patch Changes
@@ -131,7 +130,6 @@
 
 - Updated dependencies:
   - @itwin/unified-selection@1.4.0
->>>>>>> 466a1282
 
 ## 1.6.2
 
