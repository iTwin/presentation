--- conflicted
+++ resolved
@@ -1,6 +1,5 @@
 # @itwin/presentation-hierarchies-react
 
-<<<<<<< HEAD
 ## 2.0.0-alpha.35
 
 ### Patch Changes
@@ -471,13 +470,12 @@
 ### Major Changes
 
 - [#847](https://github.com/iTwin/presentation/pull/847): Moving tree rendering components to a new design systems.
-=======
+
 ## 1.9.5
 
 ### Patch Changes
 
 - [#1079](https://github.com/iTwin/presentation/pull/1079): Fixed tree node actions background color when node is selected and hovered.
->>>>>>> 6e51b68b
 
 ## 1.9.4
 
