# @itwin/presentation-hierarchies-react

<<<<<<< HEAD
## 2.0.0-alpha.46

### Minor Changes

- [#1011](https://github.com/iTwin/presentation/pull/1011): Renamed `getFilteredPaths` prop to `getSearchPaths` in tree hooks: `useTree`, `useUnifiedSelectionTree`, `useIModelTree`, `useIModelUnifiedSelectionTree`.

### Patch Changes

- Updated dependencies:
  - @itwin/presentation-hierarchies@2.0.0-alpha.7

## 2.0.0-alpha.45

### Patch Changes

- [#1134](https://github.com/iTwin/presentation/pull/1134): Fixed expanded tree nodes showing expander when tree is reloaded and child nodes are removed.

## 2.0.0-alpha.44

### Patch Changes

- Updated dependencies:
  - @itwin/unified-selection@1.6.3-alpha.0

## 2.0.0-alpha.43

### Patch Changes

- cc836290199b9ff778773b03ab578f90043e95f0: Do not open tree context menu is there is no actions.
- Updated dependencies:
  - @itwin/presentation-shared@2.0.0-alpha.4
  - @itwin/presentation-hierarchies@2.0.0-alpha.6

## 2.0.0-alpha.42

### Patch Changes

- [#1118](https://github.com/iTwin/presentation/pull/1118): Fixed first hidden inline action causing second action to be focused when navigating using keyboard.

## 2.0.0-alpha.41

### Major Changes

- [#1113](https://github.com/iTwin/presentation/pull/1113): Pass selected nodes to tree node action getters to support actions that should be applied on all selected nodes.

  **Breaking changes**
  - `StrataKitTreeRenderer.getInlineActions` callback receives `{ targetNode: PresentationHierarchyNode; selectedNodes: PresentationHierarchyNode[] }` props instead of `PresentationHierarchyNode`.
  - `StrataKitTreeRenderer.getMenuActions` callback receives `{ targetNode: PresentationHierarchyNode; selectedNodes: PresentationHierarchyNode[] }` props instead of `PresentationHierarchyNode`.

  Before

  ```tsx
  return <StrataKitTreeRenderer getInlineActions={(node) => [<InlineAction node={node} />]} getMenuActions={(node) => [<MenuAction node={node} />]} />;
  ```

  After

  ```tsx
  return (
    <StrataKitTreeRenderer
      getInlineActions={({ targetNode }) => [<InlineAction node={targetNode} />]}
      getMenuActions={({ targetNode }) => [<MenuAction node={targetNode} />]}
    />
  );
  ```

- [#1115](https://github.com/iTwin/presentation/pull/1115): Unified tree actions handling to make it easier defining actions that could be reused in different contexts: inline, context menu and actions dropdown.

  **Breaking changes**
  - Removed `reserveSpace` property from `<RenameAction />` and `<FilterAction />`. These actions now automatically infer the context they're used in.
  - Added requirement to render newly introduced `<TreeActionBase />` component instead of `<Tree.ItemAction />` when rendering custom tree actions.

### Minor Changes

- [#1115](https://github.com/iTwin/presentation/pull/1115): Added `getContextMenuActions` callback for rendering tree actions in context menu.

## 2.0.0-alpha.40

### Patch Changes

- [#1110](https://github.com/iTwin/presentation/pull/1110): Bump dependencies.
- Updated dependencies:
  - @itwin/presentation-hierarchies@2.0.0-alpha.5
  - @itwin/presentation-shared@2.0.0-alpha.3
  - @itwin/unified-selection@1.6.2-alpha.0

## 2.0.0-alpha.39

### Minor Changes

- [#1106](https://github.com/iTwin/presentation/pull/1106): Added an `id` property to `StrataKitTreeRenderer` that is passed to it's scroll wrapper.
- [#1107](https://github.com/iTwin/presentation/pull/1107): Introduced new `getClassName` callback to `StrataKitTreeRenderer` and `StrataKitTreeNodeRenderer` for providing class to tree node HTML element.

### Patch Changes

- [#1109](https://github.com/iTwin/presentation/pull/1109): Fixed error item Anchor font size.

## 2.0.0-alpha.38

### Patch Changes

- [#1102](https://github.com/iTwin/presentation/pull/1102): Updated tree error item renderer to render error actions as buttons based on StrataKit docs JSDoc suggestion.

## 2.0.0-alpha.37

### Major Changes

- [#1100](https://github.com/iTwin/presentation/pull/1100): Bumped StrataKit peer dependencies to:
  - `@stratakit/structures`: ^0.5.0
  - `@stratakit/icons`: ^0.2.0
  - `@stratakit/foundations`: ^0.4.0
  - `@stratakit/bricks`: ^0.5.0

## 2.0.0-alpha.36

### Major Changes

- [#1094](https://github.com/iTwin/presentation/pull/1094): Improve custom errors rendering API:
  - Separated `ChildrenLoad` error from the `Unknown` error. All expected tree errors have dedicated type and `Unknown` error can be used to handle custom errors encountered outside of tree.
  - Exposed `ErrorItemRenderer` that renders all error types supported by the tree.
  - Updated `TreeErrorRenderer` to pass all props necessary to render `ErrorItemRenderer` into `renderError` callback.

  These changes makes it easier to customize only some types of errors and leave default handling for others.

  Example:

  ```tsx
  <StrataKitTreeRenderer
    {...treeProps}
    errorRenderer={(errorProps) => {
      return (
        <TreeErrorRenderer
          {...errorProps}
          renderError={(errorItemProps) => {
            if (errorItemProps.errorItem.errorNode.error.type === "Unknown") {
              return <ErrorRegion.Item message="Custom error" messageId={errorItemProps.errorItem.errorNode.id} />;
            }
            return <ErrorItemRenderer {...errorItemProps} />;
          }}
        />
      );
    }}
  />
  ```

## 2.0.0-alpha.35

### Patch Changes

- [#1075](https://github.com/iTwin/presentation/pull/1075): Fix accessibility issues in `<TreeErrorRenderer />`.

  This involves a few localized string changes:
  - Added `issuesForTree`, defaulting to "Issues for {{tree_label}}.", used as a region landmark label for the error message container.
  - Added `noIssuesFound`, defaulting to "No issues found.", used as a label for errors' list when there are no issues.
  - Changed `issuesFound` to default to "{{number_of_issues}} issue(s) found.", and updated its usage to inject the number of issues found into the string instead of prefixing it before the string, which allows to place the number at any place in the string (may be a requirement for some languages). This is **a breaking change** for anyone, supplying their own localized strings.

  Also, **a new required prop** `treeLabel` was added to `<TreeErrorRenderer />` and `<StrataKitTreeRenderer />` components. The label is used to uniquely identify a tree in the application, which is required for accessibility purposes.

## 2.0.0-alpha.34

### Patch Changes

- [#1068](https://github.com/iTwin/presentation/pull/1068): Extend `@stratakit` peer dependency range to support the latest versions

## 2.0.0-alpha.33

### Patch Changes

- [#1057](https://github.com/iTwin/presentation/pull/1057): Change `useNodeHighlighting` hook to only highlight nodes that are filter targets.

## 2.0.0-alpha.32

### Patch Changes

- [#1045](https://github.com/iTwin/presentation/pull/1045): Fix highlight matching in `useNodeHighlighting` hook. Highlighting now works when the `highlightText` contains special characters (`[`, `+`, `*`, etc.).

## 2.0.0-alpha.31

### Patch Changes

- [#1042](https://github.com/iTwin/presentation/pull/1042): Version bump
- [#1040](https://github.com/iTwin/presentation/pull/1040): Added a react hook `useNodeHighlighting` that helps create highlighted node labels based on provided text that should be highlighted.

  Example usage:

  ```ts
  import { StrataKitTreeRenderer, useNodeHighlighting } from "@itwin/presentation-hierarchies-react";

  type BaseTreeRendererProps = React.ComponentPropsWithoutRef<typeof StrataKitTreeRenderer>;

  function MyComponent(props: BaseTreeRendererProps & { searchText: string }) {
    // Create highlight based on searchText
    const highlightText = props.searchText !== "" ? props.searchText : undefined;
    const { getLabel } = useNodeHighlighting({ highlightText });

    // Provide getLabel function to tree renderer
    return <StrataKitTreeRenderer {...props} getLabel={getLabel} />;
  }
  ```

- Updated dependencies:
  - @itwin/presentation-hierarchies@2.0.0-alpha.4
  - @itwin/presentation-shared@2.0.0-alpha.2
  - @itwin/unified-selection@1.5.1-alpha.1

## 2.0.0-alpha.30

### Patch Changes

- [#1037](https://github.com/iTwin/presentation/pull/1037): Added additional documentation for `RenameAction`

## 2.0.0-alpha.29

### Patch Changes

- [#1035](https://github.com/iTwin/presentation/pull/1035): Version bump after merge from `master`.

## 2.0.0-alpha.28

### Patch Changes

- [#1031](https://github.com/iTwin/presentation/pull/1031): Version bump
- Updated dependencies:
  - @itwin/presentation-hierarchies@2.0.0-alpha.3
  - @itwin/unified-selection@1.5.1-alpha.0

## 2.0.0-alpha.27

### Patch Changes

- [#1026](https://github.com/iTwin/presentation/pull/1026): Fix `reserveSpace` property being required instead of optional for `FilterAction` and `RenameAction`.

## 2.0.0-alpha.26

### Major Changes

- [#1023](https://github.com/iTwin/presentation/pull/1023): Split `getActions` into `getMenuActions` & `getInlineActions` for `StrataKitTreeRenderer` and `StrataKitTreeNodeRenderer`.

  Updated peer dependencies:
  - @stratakit/bricks@0.3.3
  - @stratakit/foundations@0.2.2
  - @stratakit/structures@0.3.1

  Added `reserveSpace` property to `FilterAction` and `RenameAction`, which reserves space for the action when it is not available

### Minor Changes

- [#1007](https://github.com/iTwin/presentation/pull/1007): Renames:
  `FlatNode` => `FlatTreeNodeItem`
  `FlatTreeNode` => `FlatTreeItem`
  `PlaceholderNode` => `PlaceholderItem`
  `useFlatTreeNodeList` => `useFlatTreeItems`

  Changed `FlatTreeNodeItem` (previously `FlatNode`) to have property `node: PresentationHierarchyNode` instead of extending `PresentationHierarchyNode`.

### Patch Changes

- Updated dependencies:
  - @itwin/presentation-hierarchies@2.0.0-alpha.2

## 2.0.0-alpha.25

### Patch Changes

- Updated dependencies:
  - @itwin/presentation-hierarchies@2.0.0-alpha.1
  - @itwin/presentation-shared@2.0.0-alpha.1
  - @itwin/unified-selection@1.4.3-alpha.0

## 2.0.0-alpha.24

### Patch Changes

- [#975](https://github.com/iTwin/presentation/pull/975): Associate tree nodes rendered by `<StrataKitTreeNodeRenderer />` component with error messages rendered in `<TreeErrorRenderer />`. This improves accessibility by linking error information to the node.
- [#979](https://github.com/iTwin/presentation/pull/979): Adjust how `useTree` and other variants of it determines `isReloading` value. `isReloading` is now set to `true` if root nodes are being loaded.

## 2.0.0-alpha.23

### Minor Changes

- [#972](https://github.com/iTwin/presentation/pull/972): Added `getEditingProps` prop to `<StrataKitTreeRenderer />` component that allows to make node labels editable. In order to enter label editing mode `<RenameAction />` component was added.

## 2.0.0-alpha.22

### Minor Changes

- [#970](https://github.com/iTwin/presentation/pull/970): Exposed the type of tree state hooks' result `treeRendererProps` attribute - `TreeRendererProps`. The type can be useful when creating custom tree renderers.

## 2.0.0-alpha.21

### Major Changes

- [#961](https://github.com/iTwin/presentation/pull/961): **Breaking changes** to tree state hooks `useTree`, `useUnifiedSelectionTree`, `useIModelTree`, `useIModelUnifiedSelectionTree`:
  - All tree rendering props have been moved under `treeRendererProps`. The value can be passed to `<StrataKitTreeRenderer />` component.
  - In case an error occurs while loading the root hierarchy level, instead of `treeRendererProps`, the `rootErrorRendererProps` are set, which can be passed to `<StrataKitRootErrorRenderer />` component to render the error state.
  - The `isLoading` attribute has been renamed to `isReloading`.
  - Errors are no longer defined as children of `PresentationHierarchyNode` and instead are now included as `error` attribute for more fluent API.

  When rendering tree state, the recommended order of checks is:
  1. If `rootErrorRendererProps` is defined, there was an error - render error state.
  2. If `treeRendererProps` is not defined, the component is doing the initial load - render loading state.
  3. If `treeRendererProps` is defined, the hierarchy is loaded - render the tree component.

     The `isReloading` attribute may also be set at the same time, indicating that the hierarchy is being reloaded in the background. Consumers may want to render an overlay in this case, or not render the tree at all.

  Example:

  ```ts
  function MyComponent () {
      const useTreeResult = useIModelUnifiedSelectionTree({...});

      // handle possible root errors with our provided component or your own custom implementation
      if (treeProps.rootErrorRendererProps) {
        return <StrataKitRootErrorRenderer {...useTreeResult.rootErrorRendererProps} />;
      }

      // handle loading state
      if (!treeProps.treeRendererProps) {
        return <MyLoadingComponent />;
      }

      // handle loaded hierarchy
      return <StrataKitTreeRenderer {...useTreeResult.treeProps} />;
  }
  ```

## 2.0.0-alpha.20

### Major Changes

- [#965](https://github.com/iTwin/presentation/pull/965): Added `@stratakit/structures` as a peer dependency.

## 2.0.0-alpha.19

### Major Changes

- [#954](https://github.com/iTwin/presentation/pull/954): Add additional requirements for types in `EC` metadata namespace, whose objects are returned by `ECSchemaProvider`.
  - `EC.Schema`, `EC.Class` and `EC.Property` now all have an async `getCustomAttributes()` method that returns an `EC.CustomAttributeSet`, allowing consumers to access custom attributes of these schema items.
  - `EC.Class` now additionally has these members:
    - `baseClass: Promise<Class | undefined>`
    - `getDerivedClasses(): Promise<Class[]>`

  While this is an addition, it's considered a breaking change, because objects of the updated types are expected to be supplied to us by consumers.

  In reality, consumers will likely use `@itwin/presentation-core-interop` package for creating them, and the package has been updated to handle the change, so reacting to the breaking change is as simple as bumping the version of `@itwin/presentation-core-interop` package in the consumer's `package.json`.

### Patch Changes

- [#957](https://github.com/iTwin/presentation/pull/957): Avoid leaking custom props to the `PlaceholderNode` that are causing console errors.
- Updated dependencies:
  - @itwin/presentation-hierarchies@2.0.0-alpha.0
  - @itwin/presentation-shared@2.0.0-alpha.0
  - @itwin/unified-selection@1.4.2-alpha.0

## 2.0.0-alpha.18

### Major Changes

- [#951](https://github.com/iTwin/presentation/pull/951): Move from `@itwin/itwinui-react@5.0.0-alpha` to `@stratakit/*` packages.

## 2.0.0-alpha.17

### Patch Changes

- [#949](https://github.com/iTwin/presentation/pull/949): Use default imports instead of `URL` constructor for icons.

## 2.0.0-alpha.16

### Minor Changes

- [#945](https://github.com/iTwin/presentation/pull/945): Re-export `getLogger` and `setLogger` functions from `@itwin/presentation-hierarchies` to allow setting a logger.

## 2.0.0-alpha.15

### Major Changes

- [#942](https://github.com/iTwin/presentation/pull/942): Unified selection API cleanup.
  - Remove deprecated `UnifiedSelectionProvider`.
  - Make `selectionStorage` prop required for unified selection - enabled tree state hooks (`useUnifiedSelectionTree` and `useIModelUnifiedSelectionTree`).

  Previously, the `selectionStorage` prop was optional, and if not provided, the hooks used unified selection React context (provided by `UnifiedSelectionProvider`) as fallback. Finally, if the context was not provided either, the hooks acted as regular non-unified selection hooks.

  This didn't make much sense, as the hooks were designed to work with unified selection, as their name suggests. So it makes sense to require the selection storage to be provided to them, and at that point the context becomes redundant.

- [#936](https://github.com/iTwin/presentation/pull/936): Replaced `actions` property on `TreeNodeRenderer` with `getActions` to match how decorations are handled. Removed `useFilterAction` hook and replaced it with `FilterAction` component.

  Before:

  ```tsx
  import { TreeNodeRenderer, useFilterAction } from "@itwin/presentation-hierarchies-react";

  const filterAction = useFilterAction({ onFilter, getHierarchyLevelDetails });
  return (
    <TreeNodeRenderer
      actions={useMemo(
        () => [
          filterAction,
          (node) => ({
            label: "Custom Action",
            actions: () => log(node.label),
            icon: customIconHref,
          }),
        ],
        [filterAction],
      )}
    />
  );
  ```

  After:

  ```tsx
  import { Icon, Tree } from "@itwin/itwinui-react";
  import { FilterAction, TreeNodeRenderer } from "@itwin/presentation-hierarchies-react";

  return (
    <TreeNodeRenderer
      getActions={useCallback(
        (node) => [
          <FilterAction key="filter" node={node} onFilter={onFilter} getHierarchyLevelDetails={getHierarchyLevelDetails} />,
          <Tree.ItemAction key="customAction" label="Custom action" onClick={() => log(node.label)} icon={<Icon href={customIconHref} />} />,
        ],
        [onFilter, getHierarchyLevelDetails],
      )}
    />
  );
  ```

### Minor Changes

- [#930](https://github.com/iTwin/presentation/pull/930): Exposed `TreeErrorRenderer`, which takes `renderError` property to render custom error messages.
  `TreeRenderer` now takes `errorRenderer` to render a custom error display component.

  Custom error display component example:

  ```ts
  <TreeRenderer
      {...treeProps}
      errorRenderer={(errorsRendererProps) => (
          <MyErrorRenderer {...errorsRendererProps} />
      )}
  />
  ```

  Custom error message example:

  ```ts
  <TreeRenderer
      {...treeProps}
      errorRenderer={(errorsRendererProps) => (
          <TreeErrorRenderer
              {...errorsRendererProps}
              renderError={(errorProps) => {
                  return <unstable_ErrorRegion.Item message={...} />;
              }}
          />
      )}
  />
  ```

- [#937](https://github.com/iTwin/presentation/pull/937): `TreeRenderer` now takes `rootErrorRenderer` to render a custom root error display component.

  Custom error display component example:

  ```ts
  <TreeRenderer
      {...treeProps}
      rootErrorRenderer={(rootErrorRendererProps) => (
          <MyRootErrorRenderer {...rootErrorRendererProps} />
      )}
  />
  ```

- [#930](https://github.com/iTwin/presentation/pull/930): Changed flat tree building functions to hooks:
  - `flattenNodes` => `useFlatTreeNodeList`.
  - `getErrors` => `useErrorList`.

### Patch Changes

- [#930](https://github.com/iTwin/presentation/pull/930): Fix `ResultSetTooLarge` error suggesting filtering when parent node is not filterable.

## 2.0.0-alpha.14

### Patch Changes

- [#928](https://github.com/iTwin/presentation/pull/928): Memoize tree components to reduce the amount of renders.

## 2.0.0-alpha.13

### Patch Changes

- [#924](https://github.com/iTwin/presentation/pull/924): Fix tree error dropdown not applying actions.

## 2.0.0-alpha.12

### Patch Changes

- [#922](https://github.com/iTwin/presentation/pull/922): Fix tree displaying aditional scrollbars, when scrolling to the last element with low tree width.

## 2.0.0-alpha.11

### Patch Changes

- [#916](https://github.com/iTwin/presentation/pull/916): Fix tree nodes overlapping when nodes with and without sublabel are rendered alongside.
- [#920](https://github.com/iTwin/presentation/pull/920): Changed error display for node errors to match new design system.

## 2.0.0-alpha.10

### Patch Changes

- [#913](https://github.com/iTwin/presentation/pull/913): Removed outline showed after node expander is clicked.

## 2.0.0-alpha.9

### Patch Changes

- [#906](https://github.com/iTwin/presentation/pull/906): Replaced `TreeNodeRenderer.getIcon` prop with `getDecorations` prop.

  The `getIcon` prop took either an icon URI, or a `ReactElement`. The new `getDecorations` prop allows passing multiple React elements, allowing consumers to render not just the icon, but also addition components like a tag or a color swatch. Migration:

  ```ts
  // previously, when `getIcon` returned a `ReactElement`:
  function myGetIcon(node: PresentationHierarchyNode): React.ReactElement {
    // implementation...
  }
  <TreeNodeRenderer getIcon={myGetIcon} />

  // now:
  <TreeNodeRenderer getDecorations={myGetIcon} />

  // previously, when `getIcon` returned an icon URI:
  function myGetIconUri(node: PresentationHierarchyNode): string {
    // implementation...
  }
  <TreeNodeRenderer getIcon={myGetIconUri} />

  // now:
  <TreeNodeRenderer getDecorations={(node) => <Icon href={myGetIconUri(node)} />} />
  ```

- [#911](https://github.com/iTwin/presentation/pull/911): Fix incorrect left padding on tree items

## 2.0.0-alpha.8

### Patch Changes

- [#903](https://github.com/iTwin/presentation/pull/903): Added `activeDescription` optional property to TreeItemAction interface, which when provided a value will display a dot above the button indicating an active state. The provided value is used to set accesible description and should explain why the action item is active.
- [#903](https://github.com/iTwin/presentation/pull/903): Changed `createFilterAction` function to a React hook and renamed it to `useFilterAction`.

## 2.0.0-alpha.7

### Patch Changes

- [#892](https://github.com/iTwin/presentation/pull/892): Fix focus outline for tree items not being visible on action items click.
- [#894](https://github.com/iTwin/presentation/pull/894): Fix `treeRenderer` property `getSublabel` not being used.

## 2.0.0-alpha.6

### Patch Changes

- [#890](https://github.com/iTwin/presentation/pull/890): Fix alpha peer dependencies to no longer have caret.

## 2.0.0-alpha.5

### Minor Changes

- [#883](https://github.com/iTwin/presentation/pull/883): Trees rendered with `TreeRenderer` will now be virtualized.

## 2.0.0-alpha.4

### Minor Changes

- [#878](https://github.com/iTwin/presentation/pull/878): Tree node renderer now uses `Tree.ItemAction`. `Show` property now takes in undefined values, values behave like this:
  - `undefined` - visible on hover/focus,
  - `true` - visible at all times,
  - `false` - hidden at all times.

  Updated peer dependencies:
  - itwinui-icons to 5.0.0-alpha.3,
  - itwinui-react to 5.0.0-alpha.6,

## 2.0.0-alpha.3

### Patch Changes

- [#870](https://github.com/iTwin/presentation/pull/870): `TreeRenderer` and `TreeNodeRenderer` now take actions as specification function array.
  - `label`: Action item's label.
  - `action`: The action performed when the button is clicked.
  - `show` A boolean determining whether the button should be displayed.
  - `icon`: The button's icon.

## 2.0.0-alpha.2

### Major Changes

- [#864](https://github.com/iTwin/presentation/pull/864): Add `@itwin/itwinui-icons` as optional peer dependency (only required when using iTwinUI-based tree / node renderers).

## 2.0.0-alpha.1

### Patch Changes

- [#860](https://github.com/iTwin/presentation/pull/860): Changes to tree node action buttons related to filtering:
  - Fix filter button style.
  - Removed "reset filter" button. The filter can be reset through the filter editing dialog.
- [#862](https://github.com/iTwin/presentation/pull/862): Update `@itwin/itwinui-react` dependency to `5.0.0-alpha.3`.

  This fixes the following issues:
  - nodes being selected on expand,
  - node action buttons being rendered incorrectly.

## 2.0.0-alpha.0

### Major Changes

- [#847](https://github.com/iTwin/presentation/pull/847): Moving tree rendering components to a new design systems.
=======
## 1.9.7

### Patch Changes

- [#1139](https://github.com/iTwin/presentation/pull/1139): Bump dependencies.
- Updated dependencies:
  - @itwin/presentation-hierarchies@1.7.6
  - @itwin/presentation-shared@1.2.5
  - @itwin/unified-selection@1.6.3
>>>>>>> 7028e75b

## 1.9.6

### Patch Changes

- [#1124](https://github.com/iTwin/presentation/pull/1124): Bump dependencies.
- Updated dependencies:
  - @itwin/unified-selection@1.6.2
  - @itwin/presentation-hierarchies@1.7.5
  - @itwin/presentation-shared@1.2.4

## 1.9.5

### Patch Changes

- [#1079](https://github.com/iTwin/presentation/pull/1079): Fixed tree node actions background color when node is selected and hovered.

## 1.9.4

### Patch Changes

- [#1063](https://github.com/iTwin/presentation/pull/1063): Make sure tree node actions are properly sticking to the right side when scrolling tree horizontally.

## 1.9.3

### Patch Changes

- [#1054](https://github.com/iTwin/presentation/pull/1054): Show tooltip with full label on tree nodes.

## 1.9.2

### Patch Changes

- [#1039](https://github.com/iTwin/presentation/pull/1039): Bump iTwin.js core dependencies to `^5.1.1`.
- Updated dependencies:
  - @itwin/presentation-hierarchies@1.7.2
  - @itwin/presentation-shared@1.2.3
  - @itwin/unified-selection@1.5.1

## 1.9.1

### Patch Changes

- [#1033](https://github.com/iTwin/presentation/pull/1033): Fix unified selection tree state hooks `useUnifiedSelectionTree` and `useIModelUnifiedSelectionTree` not handling the recently added `createSelectableForGenericNode` prop.

## 1.9.0

### Minor Changes

- [#1027](https://github.com/iTwin/presentation/pull/1027): Added `getActions` property to `TreeRenderer` and `TreeNodeRenderer` to allow providing custom actions for tree nodes.

## 1.8.1

### Patch Changes

- Updated dependencies:
  - @itwin/presentation-hierarchies@1.7.1

## 1.8.0

### Minor Changes

- [#1019](https://github.com/iTwin/presentation/pull/1019): Add ability to customize `Selectable` objects that are added to unified selection, when a generic node in a unified selection-driven tree component is selected.

  By default, when a generic node is selected in a unified selection-driven tree component, the `Selectable` that is created for it gets a per-tree unique identifier. This means that a similar generic node somewhere else in the tree or a different tree will not be considered the same. However, in some cases we do want generic nodes to be treated as the same, and for that matter unified selection-enabling tree state hooks now have a new `createSelectableForGenericNode` option:

  ```tsx
  import { useUnifiedSelectionTree } from "@itwin/presentation-hierarchies-react";

  const treeState = useUnifiedSelectionTree({
    selectionStorage,
    createSelectableForGenericNode: useCallback<NonNullable<Props<typeof useUnifiedSelectionTree>["createSelectableForGenericNode"]>>(
      (node, uniqueId) => ({ identifier: node.key.id, data: node, async *loadInstanceKeys() {} }),
      [],
    ),
    // ...other options
  });
  ```

### Patch Changes

- Updated dependencies:
  - @itwin/unified-selection@1.5.0

## 1.7.2

### Patch Changes

- Updated dependencies:
  - @itwin/presentation-hierarchies@1.7.0

## 1.7.1

### Patch Changes

- Updated dependencies:
  - @itwin/presentation-hierarchies@1.6.1

## 1.7.0

### Minor Changes

- 64e80beaeb87e5797d8238c14fa9cd8dbfcee7c3: Added `abortSignal` to `getFilteredPaths` callback used by `UseTree` hook. This allows to cancel ongoing requests when component is unmounted or new request is started.

### Patch Changes

- Updated dependencies:
  - @itwin/presentation-hierarchies@1.6.0

## 1.6.9

### Patch Changes

- [#1000](https://github.com/iTwin/presentation/pull/1000): Made sure `Apply filter` button becomes focused after hierarchy level filter is applied.

## 1.6.8

### Patch Changes

- [#982](https://github.com/iTwin/presentation/pull/982): Update itwinjs-core dependencies to v5.0.0
- Updated dependencies:
  - @itwin/presentation-hierarchies@1.5.1
  - @itwin/presentation-shared@1.2.2
  - @itwin/unified-selection@1.4.2

## 1.6.7

### Patch Changes

- [#974](https://github.com/iTwin/presentation/pull/974): Removed tree node outline on mobile devices.
- Updated dependencies:
  - @itwin/presentation-hierarchies@1.5.0

## 1.6.6

### Patch Changes

- [#944](https://github.com/iTwin/presentation/pull/944): Fixed `extended` selection mode not replacing existing selection when selected node is clicked.

## 1.6.5

### Patch Changes

- [#938](https://github.com/iTwin/presentation/pull/938): Fixed hierarchy level size exceeded message that suggest applying filtering on hierarchy levels that do not support filtering.

## 1.6.4

### Patch Changes

- [#909](https://github.com/iTwin/presentation/pull/909): Do not use `dev` versions of `@itwin/*` packages.
- Updated dependencies:
  - @itwin/unified-selection@1.4.1
  - @itwin/presentation-hierarchies@1.4.2
  - @itwin/presentation-shared@1.2.1

## 1.6.3

### Patch Changes

- Updated dependencies:
  - @itwin/unified-selection@1.4.0

## 1.6.2

### Patch Changes

- [#873](https://github.com/iTwin/presentation/pull/873): Fix hierarchy level size exceeds limit info message wrapping in narrow Tree on Safari browser.
- [#873](https://github.com/iTwin/presentation/pull/873): Do not require two clicks to expand node with filter buttons on touch devices.

## 1.6.1

### Patch Changes

- [#866](https://github.com/iTwin/presentation/pull/866): Updated hierarchy level size exceeded info message styling in narrow tree component to avoid cutting out text.

## 1.6.0

### Minor Changes

- [#841](https://github.com/iTwin/presentation/pull/841): Changed how tree state hooks access unified selection storage.
  - The tree state hooks that hook into unified selection system now accept a `selectionStorage` prop. At the moment the prop is optional, but will be made required in the next major release of the package.
  - The `UnifiedSelectionProvider` React context provider is now deprecated. The context is still used by tree state hooks if the selection storage is not provided through prop.

  Example of how to migrate to the new API:

  ```tsx
  const selectionStorage = createStorage();

  // before
  function MyTreeComponent() {
    // the hook takes selection storage from context, set up by the App component
    const treeState = useUnifiedSelectionTree({ ... });
    // ...
  }
  function App() {
    return (
      <UnifiedSelectionProvider storage={selectionStorage}>
        <MyTreeComponent />
      </UnifiedSelectionProvider>
    );
  }

  // after
  function MyTreeComponent({ selectionStorage }: { selectionStorage: SelectionStorage }) {
    // the hook takes selection storage from props
    const treeState = useUnifiedSelectionTree({ selectionStorage, ... });
    // ...
  }
  function App() {
    return (
      <MyTreeComponent selectionStorage={selectionStorage} />
    );
  }
  ```

### Patch Changes

- Updated dependencies:
  - @itwin/unified-selection@1.3.0

## 1.5.0

### Minor Changes

- [#840](https://github.com/iTwin/presentation/pull/840): Added `filterButtonsVisibility` to `treeNodeRenderer`. Which allows configuring filter buttons visibility for the whole tree.
  - `show-on-hover` - default value, shows filter buttons on node hover or focus.
  - `hide` - hides filter buttons on focus and hover, but will continue to show buttons on nodes in which filter is applied. Reaching hierarchy limit will continue to provide a way to filter nodes.

### Patch Changes

- [#831](https://github.com/iTwin/presentation/pull/831): Clicking on tree node buttons now visually show focus on node.
- [#812](https://github.com/iTwin/presentation/pull/812): Fixed tree state hooks not returning root nodes when hierarchy provider doesn't raise the `onHierarchyChanged` event upon setting a hierarchy filter.

## 1.4.0

### Minor Changes

- [#827](https://github.com/iTwin/presentation/pull/827): Changed `onHierarchyLoadError` callback in `UseTreeProps`, it now accepts error as one of the props arguments.

### Patch Changes

- [#828](https://github.com/iTwin/presentation/pull/828): Polyfill `Symbol.dispose` and `Symbol.asyncDispose` to make sure that code using the upcoming JS recource management API works in all environments.
- Updated dependencies:
  - @itwin/unified-selection@1.2.1
  - @itwin/presentation-hierarchies@1.4.1

## 1.3.0

### Minor Changes

- [#807](https://github.com/iTwin/presentation/pull/807): Added `getNode` function to tree state hooks to allow getting a node by id.

  Example usage:

  ```tsx
  function MyTreeComponentInternal({ imodelAccess }: { imodelAccess: IModelAccess }) {
    const {
      rootNodes,
      getNode,
      expandNode: doExpandNode,
      ...state
    } = useTree({
      // tree props
    });

    // enhance the default `expandNode` handler to log the action to console
    const expandNode = React.useCallback(
      async (nodeId: string, isExpanded: boolean) => {
        const node = getNode(nodeId);
        if (node) {
          console.log(`${isExpanded ? "Expanding" : "Collapsing"} node: ${node.label}`);
        }
        doExpandNode(nodeId, isExpanded);
      },
      [getNode, doExpandNode],
    );

    // render the tree
    if (!rootNodes || !rootNodes.length) {
      return "No data to display";
    }
    return <TreeRenderer {...state} expandNode={expandNode} rootNodes={rootNodes} />;
  }
  ```

- [#802](https://github.com/iTwin/presentation/pull/802): Prefer `Symbol.dispose` over `dispose` for disposable objects.

  The package contained a number of types for disposable objects, that had a requirement of `dispose` method being called on them after they are no longer needed. In conjunction with the `using` utility from `@itwin/core-bentley`, usage of such objects looked like this:

  ```ts
  class MyDisposable() {
    dispose() {
      // do some cleanup
    }
  }
  using(new MyDisposable(), (obj) => {
    // do something with obj, it'll get disposed when the callback returns
  });
  ```

  In version `5.2`, TypeScript [introduced](https://www.typescriptlang.org/docs/handbook/release-notes/typescript-5-2.html#using-declarations-and-explicit-resource-management) `Disposable` type and `using` declarations (from the upcoming [Explicit Resource Management](https://github.com/tc39/proposal-explicit-resource-management) feature in ECMAScript). Now we're making use of those new utilities in this package (while still supporting the old `dispose` method), which allows using `MyDisposable` from the above snippet like this:

  ```ts
  using obj = new MyDisposable();
  // do something with obj, it'll get disposed when it goes out of scope
  ```

### Patch Changes

- Updated dependencies:
  - @itwin/unified-selection@1.2.0
  - @itwin/presentation-hierarchies@1.4.0

## 1.2.0

### Minor Changes

- [#795](https://github.com/iTwin/presentation/pull/795): Added `size` property to `TreeNodeRenderer` to improve styling of `small` tree.
- [#791](https://github.com/iTwin/presentation/pull/791): Unify hierarchy updates' handling.

  Previously, we'd only raise the `HierarchyProvider.hierarchyChanged` event on data source changes. The tree state hooks would listen to this event and trigger a hierarchy update. However, there are a few other reasons for the hierarchy to change - changing formatter or active hierarchy filter. In those situations the event was not raised, but tree state hooks still had to trigger hierarchy update. So we ended up with a mix of event-driven and manual hierarchy updates.

  With this change we're clearly stating that a hierarchy provider should trigger its `hierarchyChanged` event whenever something happens that causes the hierarchy to change. That means, the event will be raised when formatter or hierarchy filter is set, and tree state hooks can initiate hierarchy reload from a single place - the `hierarchyChanged` event listener.

  To let event listeners know what caused the hierarchy change, the event now has event arguments, which should be set by the hierarchy provider when raising the event. This allows listeners to customize hierarchy reload logic - for example, our tree state hooks always keep existing tree state except when a new hierarchy filter is set, in which case the existing state is discarded.

### Patch Changes

- [#795](https://github.com/iTwin/presentation/pull/795): Fix tree node loading indicator to match other icons size.
- [#786](https://github.com/iTwin/presentation/pull/786): Bump package dependencies.
- [#794](https://github.com/iTwin/presentation/pull/794): Add missing `ref` to the placeholder and error nodes to have correct styling in virtualized small tree.
- Updated dependencies:
  - @itwin/presentation-shared@1.2.0
  - @itwin/presentation-hierarchies@1.3.0
  - @itwin/unified-selection@1.1.2

## 1.1.3

### Patch Changes

- [#780](https://github.com/iTwin/presentation/pull/780): Avoid double tree load when `getFilteredPaths` are provided during first render.

## 1.1.2

### Patch Changes

- Updated dependencies:
  - @itwin/unified-selection@1.1.1

## 1.1.1

### Patch Changes

- Updated dependencies:
  - @itwin/presentation-hierarchies@1.2.1

## 1.1.0

### Minor Changes

- [#740](https://github.com/iTwin/presentation/pull/740): Define `type` and `exports` attributes in `package.json`.

  The change moves this package a step closer towards dropping CommonJS support - it's now transpiled from ESM to CommonJS instead of the opposite.

  In addition, the `exports` attribute has been added to `package.json` to prohibit access to APIs that are not intended to be used by external consumers.

### Patch Changes

- [#758](https://github.com/iTwin/presentation/pull/758): Promote `@beta` APIs to `@public`.
- [#756](https://github.com/iTwin/presentation/pull/756): Added missing `ref` property to `TreeNodeRendererProps` type.
- Updated dependencies:
  - @itwin/presentation-shared@1.1.0
  - @itwin/unified-selection@1.1.0
  - @itwin/presentation-hierarchies@1.2.0

## 1.0.1

### Patch Changes

- [#734](https://github.com/iTwin/presentation/pull/734): Fixed `onHierarchyLimitExceeded` callback of [tree state hooks](./README.md#tree-state-hooks) being called with incorrect `limit` value.
- Updated dependencies:
  - @itwin/unified-selection@1.0.1
  - @itwin/presentation-hierarchies@1.1.0

## 1.0.0

### Major Changes

- [#727](https://github.com/iTwin/presentation/pull/727): 1.0 release.

  The APIs are now considered stable and ready for production use.

### Patch Changes

- Updated dependencies:
  - @itwin/presentation-hierarchies@1.0.0
  - @itwin/presentation-shared@1.0.0
  - @itwin/unified-selection@1.0.0

## 0.8.2

### Patch Changes

- [#724](https://github.com/iTwin/presentation/pull/724): Fixed `@itwin/core-bentley` dependency version to be `^4.9.0`.

## 0.8.1

### Patch Changes

- Updated dependencies:
  - @itwin/presentation-hierarchies@0.7.1

## 0.8.0

### Minor Changes

- [#708](https://github.com/iTwin/presentation/pull/708): **BREAKING:** A new attribute - `imodelKey` - has been added to `imodelAccess` prop of "use tree" hooks. For the most common case when a hierarchy is built from an `IModelConnection`, it's recommended to use `key` attribute of the connection as this value.

  Example:

  ```ts
  function createHierarchyProvider(imodel: IModelConnection) {
    return createIModelHierarchyProvider({
      imodelAccess: {
        imodelKey: imodel.key, // set the newly introduced `imodelKey` attribute
        // ... other iModel access props
      },
      // ... other provider props
    });
  }
  ```

  See "Basic example" section in README learning page for the full example.

- [#717](https://github.com/iTwin/presentation/pull/717): **BREAKING:** Add support for non-iModel-driven trees.
  - `useTree` and `useUnifiedSelectionTree` hooks have been changed to support non-iModel-driven trees. The hooks take a `getHierarchyProvider` prop, which returns a `HierarchyProvider`. The provider can return data from any data source.
  - New `useIModelTree` and `useIModelUnifiedSelectionTree` hooks have been added to cover the most common case, where a tree is created from a iModel's data. The API of these hooks is exactly the same as of the old `useTree` and `useUnifiedSelectionTree` hooks.

  Reacting to this breaking change is as simple as renaming the calls to `useTree` and `useUnifiedSelectionTree` to `useIModelTree` and `useIModelUnifiedSelectionTree`, respectively.

- [#717](https://github.com/iTwin/presentation/pull/717): **BREAKING:** The `reloadTree` function attribute returned by "use tree" hooks has been changed to **not** accept a `dataSourceChanged` parameter.

  The parameter was used to notify the tree component that the underlying data source has changed and the tree should be reloaded. For example, something like this was necessary:

  ```tsx
  const { reloadTree } = useIModelUnifiedSelectionTree({
    // ...
  });

  useEffect(() => {
    if (!imodel.isBriefcaseConnection()) {
      return;
    }

    return registerTxnListeners(imodel.txns, () => {
      reloadTree({ dataSourceChanged: true });
    });
  }, [imodel, reloadTree]);
  ```

  Now, the `HierarchyProvider` notifies the hook about hierarchy changes.

  Note that iModel-based hierarchy providers require an `imodelChanged` event object to be provided and raised when the underlying iModel changes:

  ```tsx
  const [imodelChanged] = useState(new BeEvent<() => void>());
  useEffect(() => {
    if (imodel.isBriefcaseConnection()) {
      return registerTxnListeners(imodel.txns, () => imodelChanged.raiseEvent());
    }
    return undefined;
  }, [imodel, imodelChanged]);

  const { ... } = useIModelUnifiedSelectionTree({
    imodelChanged,
    ...,
  });
  ```

### Patch Changes

- Updated dependencies:
  - @itwin/presentation-hierarchies@0.7.0

## 0.7.2

### Patch Changes

- [#699](https://github.com/iTwin/presentation/pull/699): Fixed warnings related to passing `ref` to the component that is not wrapped in `forwardRef` function.
- Updated dependencies:
  - @itwin/presentation-hierarchies@0.5.1
  - @itwin/presentation-shared@0.5.0
  - @itwin/unified-selection@0.5.1

## 0.7.1

### Patch Changes

- Updated dependencies:
  - @itwin/unified-selection@0.5.0
  - @itwin/presentation-hierarchies@0.5.0
  - @itwin/presentation-shared@0.4.1

## 0.7.0

### Minor Changes

- [#676](https://github.com/iTwin/presentation/pull/676): `useTree` and `useUnifiedSelectionTree`: Extended return type of `getFilteredPaths` prop to allow specifying whether hierarchy should be expanded to filtering path target.

  With this change, hierarchy is no longer expanded to filter targets by default. To achieve the same behavior, paths with `autoExpand` option should be returned:

  _Before:_

  ```tsx
  async function getFilteredPaths(): Promise<HierarchyNodeIdentifiersPath[]> {
    return paths;
  }
  ```

  _Now:_

  ```tsx
  async function getFilteredPaths(): Promise<Array<{ path: HierarchyNodeIdentifiersPath; options?: { autoExpand?: boolean }>> {
    return paths.map((path) => ({ path, options: { autoExpand: true } }));
  }
  ```

### Patch Changes

- Updated dependencies:
  - @itwin/presentation-hierarchies@0.4.0
  - @itwin/presentation-shared@0.4.0
  - @itwin/unified-selection@0.4.6

## 0.6.0

### Minor Changes

- [#661](https://github.com/iTwin/presentation/pull/661): Added `onHierarchyLoadError` callback to `useTree` and `useUnifiedSelectionTree` that is called when an error occurs while loading hierarchy.

### Patch Changes

- [#660](https://github.com/iTwin/presentation/pull/660): Switch to `onClick` and `onNodeKeyDown` callbacks provided by `TreeNode` in `TreeNodeRenderer`.
- [#655](https://github.com/iTwin/presentation/pull/655): Remove exposed internal APIs.
- Updated dependencies:
  - @itwin/presentation-hierarchies@0.3.0
  - @itwin/unified-selection@0.4.5
  - @itwin/presentation-shared@0.3.2

## 0.5.3

### Patch Changes

- [#649](https://github.com/iTwin/presentation/pull/649): Changed "Clear active filter" button to switch focus to "Apply filter" button when clicked.

## 0.5.2

### Patch Changes

- [#647](https://github.com/iTwin/presentation/pull/647): Correctly detect when `RowsLimitExceededError` is thrown.

## 0.5.1

### Patch Changes

- [#645](https://github.com/iTwin/presentation/pull/645): Fixed node filtering buttons not showing when node is hovered.

## 0.5.0

### Minor Changes

- [#639](https://github.com/iTwin/presentation/pull/639): Added ability to retry loading hierarchy level that failed to load.

### Patch Changes

- [#640](https://github.com/iTwin/presentation/pull/640): Fix keyboard hierarchy navigation and visual issues when nodes are focused.
- [#636](https://github.com/iTwin/presentation/pull/636): Updated `TreeModel` to auto-expand nodes when a filter is applied to them.
- Updated dependencies:
  - @itwin/presentation-hierarchies@0.2.0

## 0.4.3

### Patch Changes

- Updated dependencies:
  - @itwin/presentation-hierarchies@0.1.6

## 0.4.2

### Patch Changes

- [#630](https://github.com/iTwin/presentation/pull/630): Added `getLabel` function to `TreeRenderer` and `TreeNodeRenderer` to allow customizing node labels.
- Updated dependencies:
  - @itwin/presentation-hierarchies@0.1.5
  - @itwin/presentation-shared@0.3.1
  - @itwin/unified-selection@0.4.4

## 0.4.1

### Patch Changes

- [#627](https://github.com/iTwin/presentation/pull/627): Changed `extended` selection mode to not deselect nodes when `ctrl` is not used.
- Updated dependencies:
  - @itwin/presentation-shared@0.3.0
  - @itwin/presentation-hierarchies@0.1.4
  - @itwin/unified-selection@0.4.3

## 0.4.0

### Minor Changes

- [#615](https://github.com/iTwin/presentation/pull/615): Modified `onNodeClick` and `onNodeKeyDown` callbacks to pass node instead of id and changed `onFilterClick` to pass `HierarchyLevelDetails` instead of node id in `TreeNodeRenderer`. This change allows to access additional information about a node (such as `extendedData`) without having to perform a lookup. This change breaks the existing API, so the consuming code needs to be adjusted:

  ```typescript
  import { TreeNodeRenderer } from "@itwin/presentation-hierarchies-react";

  export function MyTreeNodeRenderer(props) {
    return (
      <TreeNodeRenderer
        {...props}
        // Previous implementation
        onNodeClick={(nodeId, isSelected, event) => someFunc(nodeId)}
        onNodeKeyDown={(nodeId, isSelected, event) => someFunc(nodeId)}
        onFilterClick={(nodeId) => {
          const hierarchyLevelDetails = getHierarchyLevelDetails(nodeId);
          someFunc(hierarchyLevelDetails);
        }}

        // After the change
        onNodeClick={(node, isSelected, event) => someFunc(node.id)}
        onNodeKeyDown={(node, isSelected, event) => someFunc(node.id)}
        onFilterClick={(hierarchyLevelDetails) => someFunc(hierarchyLevelDetails)}
      />
    );
  }
  ```

### Patch Changes

- [#624](https://github.com/iTwin/presentation/pull/624): Reset tree state when filter is applied on hierarchy.
- Updated dependencies:
  - @itwin/presentation-hierarchies@0.1.3

## 0.3.1

### Patch Changes

- Updated dependencies:
  - @itwin/presentation-hierarchies@0.1.2

## 0.3.0

### Minor Changes

- [#605](https://github.com/iTwin/presentation/pull/605): Added `onHierarchyLimitExceeded` callback to `useTree` and `useUnifiedSelectionTree` for tracking when hierarchy level exceeds the limit.

  ```typescript
  import { TreeRenderer, useTree } from "@itwin/presentation-hierarchies-react";

  function MyTree(props: MyTreeProps) {
    const state = useTree({
      ...props,
      onHierarchyLimitExceeded: ({ nodeId, filter, limit }) => {
        console.log(`Hierarchy limit of ${limit} exceeded for node ${nodeId}.`);
      }
    });
    return <TreeRenderer {...state} />;
  }
  ```

- [#607](https://github.com/iTwin/presentation/pull/607): Added `dataSourceChanged` option to `reloadTree` function retuned by `useTree` and `useUnifiedSelectionTree`. It allows to specify that data used to build the tree might have changed and need to be repulled when reloading the hierarchy.

  ```ts
  import { registerTxnListeners } from "@itwin/presentation-core-interop";

  function MyTree({ imodel, ...props}: Props) {
    const { reloadTree, treeProps } = useTree(props);
    useEffect(() => {
      // listen for changes in iModel and reload tree
      return registerTxnListeners(imodel.txns, () => {
        reloadTree({ dataSourceChanged: true });
      });
    }, [imodel, reloadTree]);
    return <TreeRenderer {...treeProps} />;
  }
  ```

## 0.2.0

### Minor Changes

- [#600](https://github.com/iTwin/presentation/pull/600): Added `onPerformanceMeasured` callback to `useTree` and `useUnifiedSelectionTree` for performance metrics reporting. This callback is invoked for `initial-load`, `hierarchy-level-load` and `reload` actions.

  ```typescript
  import { TreeRenderer, useTree } from "@itwin/presentation-hierarchies-react";

  function MyTree(props: MyTreeProps) {
    const state = useTree({
      ...props,
      onPerformanceMeasured: (action, duration) => {
        telemetryClient.log(`MyTree [${feature}] took ${duration} ms`);
      }
    });
    return <TreeRenderer {...state} />;
  }
  ```

### Patch Changes

- Updated dependencies:
  - @itwin/presentation-hierarchies@0.1.1

## 0.1.0

### Minor Changes

- [#587](https://github.com/iTwin/presentation/pull/587): Initial release.

### Patch Changes

- Updated dependencies:
  - @itwin/presentation-shared@0.2.0
  - @itwin/unified-selection@0.4.2
  - @itwin/presentation-hierarchies@0.1.0<|MERGE_RESOLUTION|>--- conflicted
+++ resolved
@@ -1,6 +1,5 @@
 # @itwin/presentation-hierarchies-react
 
-<<<<<<< HEAD
 ## 2.0.0-alpha.46
 
 ### Minor Changes
@@ -616,7 +615,7 @@
 ### Major Changes
 
 - [#847](https://github.com/iTwin/presentation/pull/847): Moving tree rendering components to a new design systems.
-=======
+
 ## 1.9.7
 
 ### Patch Changes
@@ -626,7 +625,6 @@
   - @itwin/presentation-hierarchies@1.7.6
   - @itwin/presentation-shared@1.2.5
   - @itwin/unified-selection@1.6.3
->>>>>>> 7028e75b
 
 ## 1.9.6
 
