# @itwin/presentation-hierarchies-react

<<<<<<< HEAD
## 2.0.0-alpha.25

### Patch Changes

- Updated dependencies:
  - @itwin/presentation-hierarchies@2.0.0-alpha.1
  - @itwin/presentation-shared@2.0.0-alpha.1
  - @itwin/unified-selection@1.4.3-alpha.0

## 2.0.0-alpha.24

### Patch Changes

- [#975](https://github.com/iTwin/presentation/pull/975): Associate tree nodes rendered by `<StrataKitTreeNodeRenderer />` component with error messages rendered in `<TreeErrorRenderer />`. This improves accessibility by linking error information to the node.
- [#979](https://github.com/iTwin/presentation/pull/979): Adjust how `useTree` and other variants of it determines `isReloading` value. `isReloading` is now set to `true` if root nodes are being loaded.

## 2.0.0-alpha.23

### Minor Changes

- [#972](https://github.com/iTwin/presentation/pull/972): Added `getEditingProps` prop to `<StrataKitTreeRenderer />` component that allows to make node labels editable. In order to enter label editing mode `<RenameAction />` component was added.

## 2.0.0-alpha.22

### Minor Changes

- [#970](https://github.com/iTwin/presentation/pull/970): Exposed the type of tree state hooks' result `treeRendererProps` attribute - `TreeRendererProps`. The type can be useful when creating custom tree renderers.

## 2.0.0-alpha.21

### Major Changes

- [#961](https://github.com/iTwin/presentation/pull/961): **Breaking changes** to tree state hooks `useTree`, `useUnifiedSelectionTree`, `useIModelTree`, `useIModelUnifiedSelectionTree`:

  - All tree rendering props have been moved under `treeRendererProps`. The value can be passed to `<StrataKitTreeRenderer />` component.
  - In case an error occurs while loading the root hierarchy level, instead of `treeRendererProps`, the `rootErrorRendererProps` are set, which can be passed to `<StrataKitRootErrorRenderer />` component to render the error state.
  - The `isLoading` attribute has been renamed to `isReloading`.
  - Errors are no longer defined as children of `PresentationHierarchyNode` and instead are now included as `error` attribute for more fluent API.

  When rendering tree state, the recommended order of checks is:

  1. If `rootErrorRendererProps` is defined, there was an error - render error state.
  2. If `treeRendererProps` is not defined, the component is doing the initial load - render loading state.
  3. If `treeRendererProps` is defined, the hierarchy is loaded - render the tree component.

     The `isReloading` attribute may also be set at the same time, indicating that the hierarchy is being reloaded in the background. Consumers may want to render an overlay in this case, or not render the tree at all.

  Example:

  ```ts
  function MyComponent () {
      const useTreeResult = useIModelUnifiedSelectionTree({...});

      // handle possible root errors with our provided component or your own custom implementation
      if (treeProps.rootErrorRendererProps) {
        return <StrataKitRootErrorRenderer {...useTreeResult.rootErrorRendererProps} />;
      }

      // handle loading state
      if (!treeProps.treeRendererProps) {
        return <MyLoadingComponent />;
      }

      // handle loaded hierarchy
      return <StrataKitTreeRenderer {...useTreeResult.treeProps} />;
  }
  ```

## 2.0.0-alpha.20

### Major Changes

- [#965](https://github.com/iTwin/presentation/pull/965): Added `@stratakit/structures` as a peer dependency.

## 2.0.0-alpha.19

### Major Changes

- [#954](https://github.com/iTwin/presentation/pull/954): Add additional requirements for types in `EC` metadata namespace, whose objects are returned by `ECSchemaProvider`.

  - `EC.Schema`, `EC.Class` and `EC.Property` now all have an async `getCustomAttributes()` method that returns an `EC.CustomAttributeSet`, allowing consumers to access custom attributes of these schema items.
  - `EC.Class` now additionally has these members:
    - `baseClass: Promise<Class | undefined>`
    - `getDerivedClasses(): Promise<Class[]>`

  While this is an addition, it's considered a breaking change, because objects of the updated types are expected to be supplied to us by consumers.

  In reality, consumers will likely use `@itwin/presentation-core-interop` package for creating them, and the package has been updated to handle the change, so reacting to the breaking change is as simple as bumping the version of `@itwin/presentation-core-interop` package in the consumer's `package.json`.

### Patch Changes

- [#957](https://github.com/iTwin/presentation/pull/957): Avoid leaking custom props to the `PlaceholderNode` that are causing console errors.
- Updated dependencies:
  - @itwin/presentation-hierarchies@2.0.0-alpha.0
  - @itwin/presentation-shared@2.0.0-alpha.0
  - @itwin/unified-selection@1.4.2-alpha.0

## 2.0.0-alpha.18

### Major Changes

- [#951](https://github.com/iTwin/presentation/pull/951): Move from `@itwin/itwinui-react@5.0.0-alpha` to `@stratakit/*` packages.

## 2.0.0-alpha.17

### Patch Changes

- [#949](https://github.com/iTwin/presentation/pull/949): Use default imports instead of `URL` constructor for icons.

## 2.0.0-alpha.16

### Minor Changes

- [#945](https://github.com/iTwin/presentation/pull/945): Re-export `getLogger` and `setLogger` functions from `@itwin/presentation-hierarchies` to allow setting a logger.

## 2.0.0-alpha.15

### Major Changes

- [#942](https://github.com/iTwin/presentation/pull/942): Unified selection API cleanup.

  - Remove deprecated `UnifiedSelectionProvider`.
  - Make `selectionStorage` prop required for unified selection - enabled tree state hooks (`useUnifiedSelectionTree` and `useIModelUnifiedSelectionTree`).

  Previously, the `selectionStorage` prop was optional, and if not provided, the hooks used unified selection React context (provided by `UnifiedSelectionProvider`) as fallback. Finally, if the context was not provided either, the hooks acted as regular non-unified selection hooks.

  This didn't make much sense, as the hooks were designed to work with unified selection, as their name suggests. So it makes sense to require the selection storage to be provided to them, and at that point the context becomes redundant.

- [#936](https://github.com/iTwin/presentation/pull/936): Replaced `actions` property on `TreeNodeRenderer` with `getActions` to match how decorations are handled. Removed `useFilterAction` hook and replaced it with `FilterAction` component.

  Before:

  ```tsx
  import { TreeNodeRenderer, useFilterAction } from "@itwin/presentation-hierarchies-react";

  const filterAction = useFilterAction({ onFilter, getHierarchyLevelDetails });
  return (
    <TreeNodeRenderer
      actions={useMemo(
        () => [
          filterAction,
          (node) => ({
            label: "Custom Action",
            actions: () => log(node.label),
            icon: customIconHref,
          }),
        ],
        [filterAction],
      )}
    />
  );
  ```

  After:

  ```tsx
  import { Icon, Tree } from "@itwin/itwinui-react";
  import { FilterAction, TreeNodeRenderer } from "@itwin/presentation-hierarchies-react";

  return (
    <TreeNodeRenderer
      getActions={useCallback(
        (node) => [
          <FilterAction key="filter" node={node} onFilter={onFilter} getHierarchyLevelDetails={getHierarchyLevelDetails} />,
          <Tree.ItemAction key="customAction" label="Custom action" onClick={() => log(node.label)} icon={<Icon href={customIconHref} />} />,
        ],
        [onFilter, getHierarchyLevelDetails],
      )}
    />
  );
  ```

### Minor Changes

- [#930](https://github.com/iTwin/presentation/pull/930): Exposed `TreeErrorRenderer`, which takes `renderError` property to render custom error messages.
  `TreeRenderer` now takes `errorRenderer` to render a custom error display component.

  Custom error display component example:

  ```ts
  <TreeRenderer
      {...treeProps}
      errorRenderer={(errorsRendererProps) => (
          <MyErrorRenderer {...errorsRendererProps} />
      )}
  />
  ```

  Custom error message example:

  ```ts
  <TreeRenderer
      {...treeProps}
      errorRenderer={(errorsRendererProps) => (
          <TreeErrorRenderer
              {...errorsRendererProps}
              renderError={(errorProps) => {
                  return <unstable_ErrorRegion.Item message={...} />;
              }}
          />
      )}
  />
  ```

- [#937](https://github.com/iTwin/presentation/pull/937): `TreeRenderer` now takes `rootErrorRenderer` to render a custom root error display component.

  Custom error display component example:

  ```ts
  <TreeRenderer
      {...treeProps}
      rootErrorRenderer={(rootErrorRendererProps) => (
          <MyRootErrorRenderer {...rootErrorRendererProps} />
      )}
  />
  ```

- [#930](https://github.com/iTwin/presentation/pull/930): Changed flat tree building functions to hooks:

  - `flattenNodes` => `useFlatTreeNodeList`.
  - `getErrors` => `useErrorList`.

### Patch Changes

- [#930](https://github.com/iTwin/presentation/pull/930): Fix `ResultSetTooLarge` error suggesting filtering when parent node is not filterable.

## 2.0.0-alpha.14

### Patch Changes

- [#928](https://github.com/iTwin/presentation/pull/928): Memoize tree components to reduce the amount of renders.

## 2.0.0-alpha.13

### Patch Changes

- [#924](https://github.com/iTwin/presentation/pull/924): Fix tree error dropdown not applying actions.

## 2.0.0-alpha.12

### Patch Changes

- [#922](https://github.com/iTwin/presentation/pull/922): Fix tree displaying aditional scrollbars, when scrolling to the last element with low tree width.

## 2.0.0-alpha.11

### Patch Changes

- [#916](https://github.com/iTwin/presentation/pull/916): Fix tree nodes overlapping when nodes with and without sublabel are rendered alongside.
- [#920](https://github.com/iTwin/presentation/pull/920): Changed error display for node errors to match new design system.

## 2.0.0-alpha.10

### Patch Changes

- [#913](https://github.com/iTwin/presentation/pull/913): Removed outline showed after node expander is clicked.

## 2.0.0-alpha.9

### Patch Changes

- [#906](https://github.com/iTwin/presentation/pull/906): Replaced `TreeNodeRenderer.getIcon` prop with `getDecorations` prop.

  The `getIcon` prop took either an icon URI, or a `ReactElement`. The new `getDecorations` prop allows passing multiple React elements, allowing consumers to render not just the icon, but also addition components like a tag or a color swatch. Migration:

  ```ts
  // previously, when `getIcon` returned a `ReactElement`:
  function myGetIcon(node: PresentationHierarchyNode): React.ReactElement {
    // implementation...
  }
  <TreeNodeRenderer getIcon={myGetIcon} />

  // now:
  <TreeNodeRenderer getDecorations={myGetIcon} />

  // previously, when `getIcon` returned an icon URI:
  function myGetIconUri(node: PresentationHierarchyNode): string {
    // implementation...
  }
  <TreeNodeRenderer getIcon={myGetIconUri} />

  // now:
  <TreeNodeRenderer getDecorations={(node) => <Icon href={myGetIconUri(node)} />} />
  ```

- [#911](https://github.com/iTwin/presentation/pull/911): Fix incorrect left padding on tree items

## 2.0.0-alpha.8

### Patch Changes

- [#903](https://github.com/iTwin/presentation/pull/903): Added `activeDescription` optional property to TreeItemAction interface, which when provided a value will display a dot above the button indicating an active state. The provided value is used to set accesible description and should explain why the action item is active.
- [#903](https://github.com/iTwin/presentation/pull/903): Changed `createFilterAction` function to a React hook and renamed it to `useFilterAction`.

## 2.0.0-alpha.7

### Patch Changes

- [#892](https://github.com/iTwin/presentation/pull/892): Fix focus outline for tree items not being visible on action items click.
- [#894](https://github.com/iTwin/presentation/pull/894): Fix `treeRenderer` property `getSublabel` not being used.

## 2.0.0-alpha.6

### Patch Changes

- [#890](https://github.com/iTwin/presentation/pull/890): Fix alpha peer dependencies to no longer have caret.

## 2.0.0-alpha.5

### Minor Changes

- [#883](https://github.com/iTwin/presentation/pull/883): Trees rendered with `TreeRenderer` will now be virtualized.

## 2.0.0-alpha.4

### Minor Changes

- [#878](https://github.com/iTwin/presentation/pull/878): Tree node renderer now uses `Tree.ItemAction`. `Show` property now takes in undefined values, values behave like this:

  - `undefined` - visible on hover/focus,
  - `true` - visible at all times,
  - `false` - hidden at all times.

  Updated peer dependencies:

  - itwinui-icons to 5.0.0-alpha.3,
  - itwinui-react to 5.0.0-alpha.6,

## 2.0.0-alpha.3

### Patch Changes

- [#870](https://github.com/iTwin/presentation/pull/870): `TreeRenderer` and `TreeNodeRenderer` now take actions as specification function array.

  - `label`: Action item's label.
  - `action`: The action performed when the button is clicked.
  - `show` A boolean determining whether the button should be displayed.
  - `icon`: The button's icon.

## 2.0.0-alpha.2

### Major Changes

- [#864](https://github.com/iTwin/presentation/pull/864): Add `@itwin/itwinui-icons` as optional peer dependency (only required when using iTwinUI-based tree / node renderers).

## 2.0.0-alpha.1

### Patch Changes

- [#860](https://github.com/iTwin/presentation/pull/860): Changes to tree node action buttons related to filtering:
  - Fix filter button style.
  - Removed "reset filter" button. The filter can be reset through the filter editing dialog.
- [#862](https://github.com/iTwin/presentation/pull/862): Update `@itwin/itwinui-react` dependency to `5.0.0-alpha.3`.

  This fixes the following issues:

  - nodes being selected on expand,
  - node action buttons being rendered incorrectly.

## 2.0.0-alpha.0

### Major Changes

- [#847](https://github.com/iTwin/presentation/pull/847): Moving tree rendering components to a new design systems.
=======
## 1.7.0

### Minor Changes

- 64e80beaeb87e5797d8238c14fa9cd8dbfcee7c3: Added `abortSignal` to `getFilteredPaths` callback used by `UseTree` hook. This allows to cancel ongoing requests when component is unmounted or new request is started.

### Patch Changes

- Updated dependencies:
  - @itwin/presentation-hierarchies@1.6.0

## 1.6.9

### Patch Changes

- [#1000](https://github.com/iTwin/presentation/pull/1000): Made sure `Apply filter` button becomes focused after hierarchy level filter is applied.
>>>>>>> 2a33848f

## 1.6.8

### Patch Changes

- [#982](https://github.com/iTwin/presentation/pull/982): Update itwinjs-core dependencies to v5.0.0
- Updated dependencies:
  - @itwin/presentation-hierarchies@1.5.1
  - @itwin/presentation-shared@1.2.2
  - @itwin/unified-selection@1.4.2

## 1.6.7

### Patch Changes

- [#974](https://github.com/iTwin/presentation/pull/974): Removed tree node outline on mobile devices.
- Updated dependencies:
  - @itwin/presentation-hierarchies@1.5.0

## 1.6.6

### Patch Changes

- [#944](https://github.com/iTwin/presentation/pull/944): Fixed `extended` selection mode not replacing existing selection when selected node is clicked.

## 1.6.5

### Patch Changes

- [#938](https://github.com/iTwin/presentation/pull/938): Fixed hierarchy level size exceeded message that suggest applying filtering on hierarchy levels that do not support filtering.

## 1.6.4

### Patch Changes

- [#909](https://github.com/iTwin/presentation/pull/909): Do not use `dev` versions of `@itwin/*` packages.
- Updated dependencies:
  - @itwin/unified-selection@1.4.1
  - @itwin/presentation-hierarchies@1.4.2
  - @itwin/presentation-shared@1.2.1

## 1.6.3

### Patch Changes

- Updated dependencies:
  - @itwin/unified-selection@1.4.0

## 1.6.2

### Patch Changes

- [#873](https://github.com/iTwin/presentation/pull/873): Fix hierarchy level size exceeds limit info message wrapping in narrow Tree on Safari browser.
- [#873](https://github.com/iTwin/presentation/pull/873): Do not require two clicks to expand node with filter buttons on touch devices.

## 1.6.1

### Patch Changes

- [#866](https://github.com/iTwin/presentation/pull/866): Updated hierarchy level size exceeded info message styling in narrow tree component to avoid cutting out text.

## 1.6.0

### Minor Changes

- [#841](https://github.com/iTwin/presentation/pull/841): Changed how tree state hooks access unified selection storage.

  - The tree state hooks that hook into unified selection system now accept a `selectionStorage` prop. At the moment the prop is optional, but will be made required in the next major release of the package.
  - The `UnifiedSelectionProvider` React context provider is now deprecated. The context is still used by tree state hooks if the selection storage is not provided through prop.

  Example of how to migrate to the new API:

  ```tsx
  const selectionStorage = createStorage();

  // before
  function MyTreeComponent() {
    // the hook takes selection storage from context, set up by the App component
    const treeState = useUnifiedSelectionTree({ ... });
    // ...
  }
  function App() {
    return (
      <UnifiedSelectionProvider storage={selectionStorage}>
        <MyTreeComponent />
      </UnifiedSelectionProvider>
    );
  }

  // after
  function MyTreeComponent({ selectionStorage }: { selectionStorage: SelectionStorage }) {
    // the hook takes selection storage from props
    const treeState = useUnifiedSelectionTree({ selectionStorage, ... });
    // ...
  }
  function App() {
    return (
      <MyTreeComponent selectionStorage={selectionStorage} />
    );
  }
  ```

### Patch Changes

- Updated dependencies:
  - @itwin/unified-selection@1.3.0

## 1.5.0

### Minor Changes

- [#840](https://github.com/iTwin/presentation/pull/840): Added `filterButtonsVisibility` to `treeNodeRenderer`. Which allows configuring filter buttons visibility for the whole tree.

  - `show-on-hover` - default value, shows filter buttons on node hover or focus.
  - `hide` - hides filter buttons on focus and hover, but will continue to show buttons on nodes in which filter is applied. Reaching hierarchy limit will continue to provide a way to filter nodes.

### Patch Changes

- [#831](https://github.com/iTwin/presentation/pull/831): Clicking on tree node buttons now visually show focus on node.
- [#812](https://github.com/iTwin/presentation/pull/812): Fixed tree state hooks not returning root nodes when hierarchy provider doesn't raise the `onHierarchyChanged` event upon setting a hierarchy filter.

## 1.4.0

### Minor Changes

- [#827](https://github.com/iTwin/presentation/pull/827): Changed `onHierarchyLoadError` callback in `UseTreeProps`, it now accepts error as one of the props arguments.

### Patch Changes

- [#828](https://github.com/iTwin/presentation/pull/828): Polyfill `Symbol.dispose` and `Symbol.asyncDispose` to make sure that code using the upcoming JS recource management API works in all environments.
- Updated dependencies:
  - @itwin/unified-selection@1.2.1
  - @itwin/presentation-hierarchies@1.4.1

## 1.3.0

### Minor Changes

- [#807](https://github.com/iTwin/presentation/pull/807): Added `getNode` function to tree state hooks to allow getting a node by id.

  Example usage:

  ```tsx
  function MyTreeComponentInternal({ imodelAccess }: { imodelAccess: IModelAccess }) {
    const {
      rootNodes,
      getNode,
      expandNode: doExpandNode,
      ...state
    } = useTree({
      // tree props
    });

    // enhance the default `expandNode` handler to log the action to console
    const expandNode = React.useCallback(
      async (nodeId: string, isExpanded: boolean) => {
        const node = getNode(nodeId);
        if (node) {
          console.log(`${isExpanded ? "Expanding" : "Collapsing"} node: ${node.label}`);
        }
        doExpandNode(nodeId, isExpanded);
      },
      [getNode, doExpandNode],
    );

    // render the tree
    if (!rootNodes || !rootNodes.length) {
      return "No data to display";
    }
    return <TreeRenderer {...state} expandNode={expandNode} rootNodes={rootNodes} />;
  }
  ```

- [#802](https://github.com/iTwin/presentation/pull/802): Prefer `Symbol.dispose` over `dispose` for disposable objects.

  The package contained a number of types for disposable objects, that had a requirement of `dispose` method being called on them after they are no longer needed. In conjunction with the `using` utility from `@itwin/core-bentley`, usage of such objects looked like this:

  ```ts
  class MyDisposable() {
    dispose() {
      // do some cleanup
    }
  }
  using(new MyDisposable(), (obj) => {
    // do something with obj, it'll get disposed when the callback returns
  });
  ```

  In version `5.2`, TypeScript [introduced](https://www.typescriptlang.org/docs/handbook/release-notes/typescript-5-2.html#using-declarations-and-explicit-resource-management) `Disposable` type and `using` declarations (from the upcoming [Explicit Resource Management](https://github.com/tc39/proposal-explicit-resource-management) feature in ECMAScript). Now we're making use of those new utilities in this package (while still supporting the old `dispose` method), which allows using `MyDisposable` from the above snippet like this:

  ```ts
  using obj = new MyDisposable();
  // do something with obj, it'll get disposed when it goes out of scope
  ```

### Patch Changes

- Updated dependencies:
  - @itwin/unified-selection@1.2.0
  - @itwin/presentation-hierarchies@1.4.0

## 1.2.0

### Minor Changes

- [#795](https://github.com/iTwin/presentation/pull/795): Added `size` property to `TreeNodeRenderer` to improve styling of `small` tree.
- [#791](https://github.com/iTwin/presentation/pull/791): Unify hierarchy updates' handling.

  Previously, we'd only raise the `HierarchyProvider.hierarchyChanged` event on data source changes. The tree state hooks would listen to this event and trigger a hierarchy update. However, there are a few other reasons for the hierarchy to change - changing formatter or active hierarchy filter. In those situations the event was not raised, but tree state hooks still had to trigger hierarchy update. So we ended up with a mix of event-driven and manual hierarchy updates.

  With this change we're clearly stating that a hierarchy provider should trigger its `hierarchyChanged` event whenever something happens that causes the hierarchy to change. That means, the event will be raised when formatter or hierarchy filter is set, and tree state hooks can initiate hierarchy reload from a single place - the `hierarchyChanged` event listener.

  To let event listeners know what caused the hierarchy change, the event now has event arguments, which should be set by the hierarchy provider when raising the event. This allows listeners to customize hierarchy reload logic - for example, our tree state hooks always keep existing tree state except when a new hierarchy filter is set, in which case the existing state is discarded.

### Patch Changes

- [#795](https://github.com/iTwin/presentation/pull/795): Fix tree node loading indicator to match other icons size.
- [#786](https://github.com/iTwin/presentation/pull/786): Bump package dependencies.
- [#794](https://github.com/iTwin/presentation/pull/794): Add missing `ref` to the placeholder and error nodes to have correct styling in virtualized small tree.
- Updated dependencies:
  - @itwin/presentation-shared@1.2.0
  - @itwin/presentation-hierarchies@1.3.0
  - @itwin/unified-selection@1.1.2

## 1.1.3

### Patch Changes

- [#780](https://github.com/iTwin/presentation/pull/780): Avoid double tree load when `getFilteredPaths` are provided during first render.

## 1.1.2

### Patch Changes

- Updated dependencies:
  - @itwin/unified-selection@1.1.1

## 1.1.1

### Patch Changes

- Updated dependencies:
  - @itwin/presentation-hierarchies@1.2.1

## 1.1.0

### Minor Changes

- [#740](https://github.com/iTwin/presentation/pull/740): Define `type` and `exports` attributes in `package.json`.

  The change moves this package a step closer towards dropping CommonJS support - it's now transpiled from ESM to CommonJS instead of the opposite.

  In addition, the `exports` attribute has been added to `package.json` to prohibit access to APIs that are not intended to be used by external consumers.

### Patch Changes

- [#758](https://github.com/iTwin/presentation/pull/758): Promote `@beta` APIs to `@public`.
- [#756](https://github.com/iTwin/presentation/pull/756): Added missing `ref` property to `TreeNodeRendererProps` type.
- Updated dependencies:
  - @itwin/presentation-shared@1.1.0
  - @itwin/unified-selection@1.1.0
  - @itwin/presentation-hierarchies@1.2.0

## 1.0.1

### Patch Changes

- [#734](https://github.com/iTwin/presentation/pull/734): Fixed `onHierarchyLimitExceeded` callback of [tree state hooks](./README.md#tree-state-hooks) being called with incorrect `limit` value.
- Updated dependencies:
  - @itwin/unified-selection@1.0.1
  - @itwin/presentation-hierarchies@1.1.0

## 1.0.0

### Major Changes

- [#727](https://github.com/iTwin/presentation/pull/727): 1.0 release.

  The APIs are now considered stable and ready for production use.

### Patch Changes

- Updated dependencies:
  - @itwin/presentation-hierarchies@1.0.0
  - @itwin/presentation-shared@1.0.0
  - @itwin/unified-selection@1.0.0

## 0.8.2

### Patch Changes

- [#724](https://github.com/iTwin/presentation/pull/724): Fixed `@itwin/core-bentley` dependency version to be `^4.9.0`.

## 0.8.1

### Patch Changes

- Updated dependencies:
  - @itwin/presentation-hierarchies@0.7.1

## 0.8.0

### Minor Changes

- [#708](https://github.com/iTwin/presentation/pull/708): **BREAKING:** A new attribute - `imodelKey` - has been added to `imodelAccess` prop of "use tree" hooks. For the most common case when a hierarchy is built from an `IModelConnection`, it's recommended to use `key` attribute of the connection as this value.

  Example:

  ```ts
  function createHierarchyProvider(imodel: IModelConnection) {
    return createIModelHierarchyProvider({
      imodelAccess: {
        imodelKey: imodel.key, // set the newly introduced `imodelKey` attribute
        // ... other iModel access props
      },
      // ... other provider props
    });
  }
  ```

  See "Basic example" section in README learning page for the full example.

- [#717](https://github.com/iTwin/presentation/pull/717): **BREAKING:** Add support for non-iModel-driven trees.

  - `useTree` and `useUnifiedSelectionTree` hooks have been changed to support non-iModel-driven trees. The hooks take a `getHierarchyProvider` prop, which returns a `HierarchyProvider`. The provider can return data from any data source.
  - New `useIModelTree` and `useIModelUnifiedSelectionTree` hooks have been added to cover the most common case, where a tree is created from a iModel's data. The API of these hooks is exactly the same as of the old `useTree` and `useUnifiedSelectionTree` hooks.

  Reacting to this breaking change is as simple as renaming the calls to `useTree` and `useUnifiedSelectionTree` to `useIModelTree` and `useIModelUnifiedSelectionTree`, respectively.

- [#717](https://github.com/iTwin/presentation/pull/717): **BREAKING:** The `reloadTree` function attribute returned by "use tree" hooks has been changed to **not** accept a `dataSourceChanged` parameter.

  The parameter was used to notify the tree component that the underlying data source has changed and the tree should be reloaded. For example, something like this was necessary:

  ```tsx
  const { reloadTree } = useIModelUnifiedSelectionTree({
    // ...
  });

  useEffect(() => {
    if (!imodel.isBriefcaseConnection()) {
      return;
    }

    return registerTxnListeners(imodel.txns, () => {
      reloadTree({ dataSourceChanged: true });
    });
  }, [imodel, reloadTree]);
  ```

  Now, the `HierarchyProvider` notifies the hook about hierarchy changes.

  Note that iModel-based hierarchy providers require an `imodelChanged` event object to be provided and raised when the underlying iModel changes:

  ```tsx
  const [imodelChanged] = useState(new BeEvent<() => void>());
  useEffect(() => {
    if (imodel.isBriefcaseConnection()) {
      return registerTxnListeners(imodel.txns, () => imodelChanged.raiseEvent());
    }
    return undefined;
  }, [imodel, imodelChanged]);

  const { ... } = useIModelUnifiedSelectionTree({
    imodelChanged,
    ...,
  });
  ```

### Patch Changes

- Updated dependencies:
  - @itwin/presentation-hierarchies@0.7.0

## 0.7.2

### Patch Changes

- [#699](https://github.com/iTwin/presentation/pull/699): Fixed warnings related to passing `ref` to the component that is not wrapped in `forwardRef` function.
- Updated dependencies:
  - @itwin/presentation-hierarchies@0.5.1
  - @itwin/presentation-shared@0.5.0
  - @itwin/unified-selection@0.5.1

## 0.7.1

### Patch Changes

- Updated dependencies:
  - @itwin/unified-selection@0.5.0
  - @itwin/presentation-hierarchies@0.5.0
  - @itwin/presentation-shared@0.4.1

## 0.7.0

### Minor Changes

- [#676](https://github.com/iTwin/presentation/pull/676): `useTree` and `useUnifiedSelectionTree`: Extended return type of `getFilteredPaths` prop to allow specifying whether hierarchy should be expanded to filtering path target.

  With this change, hierarchy is no longer expanded to filter targets by default. To achieve the same behavior, paths with `autoExpand` option should be returned:

  _Before:_

  ```tsx
  async function getFilteredPaths(): Promise<HierarchyNodeIdentifiersPath[]> {
    return paths;
  }
  ```

  _Now:_

  ```tsx
  async function getFilteredPaths(): Promise<Array<{ path: HierarchyNodeIdentifiersPath; options?: { autoExpand?: boolean }>> {
    return paths.map((path) => ({ path, options: { autoExpand: true } }));
  }
  ```

### Patch Changes

- Updated dependencies:
  - @itwin/presentation-hierarchies@0.4.0
  - @itwin/presentation-shared@0.4.0
  - @itwin/unified-selection@0.4.6

## 0.6.0

### Minor Changes

- [#661](https://github.com/iTwin/presentation/pull/661): Added `onHierarchyLoadError` callback to `useTree` and `useUnifiedSelectionTree` that is called when an error occurs while loading hierarchy.

### Patch Changes

- [#660](https://github.com/iTwin/presentation/pull/660): Switch to `onClick` and `onNodeKeyDown` callbacks provided by `TreeNode` in `TreeNodeRenderer`.
- [#655](https://github.com/iTwin/presentation/pull/655): Remove exposed internal APIs.
- Updated dependencies:
  - @itwin/presentation-hierarchies@0.3.0
  - @itwin/unified-selection@0.4.5
  - @itwin/presentation-shared@0.3.2

## 0.5.3

### Patch Changes

- [#649](https://github.com/iTwin/presentation/pull/649): Changed "Clear active filter" button to switch focus to "Apply filter" button when clicked.

## 0.5.2

### Patch Changes

- [#647](https://github.com/iTwin/presentation/pull/647): Correctly detect when `RowsLimitExceededError` is thrown.

## 0.5.1

### Patch Changes

- [#645](https://github.com/iTwin/presentation/pull/645): Fixed node filtering buttons not showing when node is hovered.

## 0.5.0

### Minor Changes

- [#639](https://github.com/iTwin/presentation/pull/639): Added ability to retry loading hierarchy level that failed to load.

### Patch Changes

- [#640](https://github.com/iTwin/presentation/pull/640): Fix keyboard hierarchy navigation and visual issues when nodes are focused.
- [#636](https://github.com/iTwin/presentation/pull/636): Updated `TreeModel` to auto-expand nodes when a filter is applied to them.
- Updated dependencies:
  - @itwin/presentation-hierarchies@0.2.0

## 0.4.3

### Patch Changes

- Updated dependencies:
  - @itwin/presentation-hierarchies@0.1.6

## 0.4.2

### Patch Changes

- [#630](https://github.com/iTwin/presentation/pull/630): Added `getLabel` function to `TreeRenderer` and `TreeNodeRenderer` to allow customizing node labels.
- Updated dependencies:
  - @itwin/presentation-hierarchies@0.1.5
  - @itwin/presentation-shared@0.3.1
  - @itwin/unified-selection@0.4.4

## 0.4.1

### Patch Changes

- [#627](https://github.com/iTwin/presentation/pull/627): Changed `extended` selection mode to not deselect nodes when `ctrl` is not used.
- Updated dependencies:
  - @itwin/presentation-shared@0.3.0
  - @itwin/presentation-hierarchies@0.1.4
  - @itwin/unified-selection@0.4.3

## 0.4.0

### Minor Changes

- [#615](https://github.com/iTwin/presentation/pull/615): Modified `onNodeClick` and `onNodeKeyDown` callbacks to pass node instead of id and changed `onFilterClick` to pass `HierarchyLevelDetails` instead of node id in `TreeNodeRenderer`. This change allows to access additional information about a node (such as `extendedData`) without having to perform a lookup. This change breaks the existing API, so the consuming code needs to be adjusted:

  ```typescript
  import { TreeNodeRenderer } from "@itwin/presentation-hierarchies-react";

  export function MyTreeNodeRenderer(props) {
    return (
      <TreeNodeRenderer
        {...props}
        // Previous implementation
        onNodeClick={(nodeId, isSelected, event) => someFunc(nodeId)}
        onNodeKeyDown={(nodeId, isSelected, event) => someFunc(nodeId)}
        onFilterClick={(nodeId) => {
          const hierarchyLevelDetails = getHierarchyLevelDetails(nodeId);
          someFunc(hierarchyLevelDetails);
        }}

        // After the change
        onNodeClick={(node, isSelected, event) => someFunc(node.id)}
        onNodeKeyDown={(node, isSelected, event) => someFunc(node.id)}
        onFilterClick={(hierarchyLevelDetails) => someFunc(hierarchyLevelDetails)}
      />
    );
  }
  ```

### Patch Changes

- [#624](https://github.com/iTwin/presentation/pull/624): Reset tree state when filter is applied on hierarchy.
- Updated dependencies:
  - @itwin/presentation-hierarchies@0.1.3

## 0.3.1

### Patch Changes

- Updated dependencies:
  - @itwin/presentation-hierarchies@0.1.2

## 0.3.0

### Minor Changes

- [#605](https://github.com/iTwin/presentation/pull/605): Added `onHierarchyLimitExceeded` callback to `useTree` and `useUnifiedSelectionTree` for tracking when hierarchy level exceeds the limit.

  ```typescript
  import { TreeRenderer, useTree } from "@itwin/presentation-hierarchies-react";

  function MyTree(props: MyTreeProps) {
    const state = useTree({
      ...props,
      onHierarchyLimitExceeded: ({ nodeId, filter, limit }) => {
        console.log(`Hierarchy limit of ${limit} exceeded for node ${nodeId}.`);
      }
    });
    return <TreeRenderer {...state} />;
  }
  ```

- [#607](https://github.com/iTwin/presentation/pull/607): Added `dataSourceChanged` option to `reloadTree` function retuned by `useTree` and `useUnifiedSelectionTree`. It allows to specify that data used to build the tree might have changed and need to be repulled when reloading the hierarchy.

  ```ts
  import { registerTxnListeners } from "@itwin/presentation-core-interop";

  function MyTree({ imodel, ...props}: Props) {
    const { reloadTree, treeProps } = useTree(props);
    useEffect(() => {
      // listen for changes in iModel and reload tree
      return registerTxnListeners(imodel.txns, () => {
        reloadTree({ dataSourceChanged: true });
      });
    }, [imodel, reloadTree]);
    return <TreeRenderer {...treeProps} />;
  }
  ```

## 0.2.0

### Minor Changes

- [#600](https://github.com/iTwin/presentation/pull/600): Added `onPerformanceMeasured` callback to `useTree` and `useUnifiedSelectionTree` for performance metrics reporting. This callback is invoked for `initial-load`, `hierarchy-level-load` and `reload` actions.

  ```typescript
  import { TreeRenderer, useTree } from "@itwin/presentation-hierarchies-react";

  function MyTree(props: MyTreeProps) {
    const state = useTree({
      ...props,
      onPerformanceMeasured: (action, duration) => {
        telemetryClient.log(`MyTree [${feature}] took ${duration} ms`);
      }
    });
    return <TreeRenderer {...state} />;
  }
  ```

### Patch Changes

- Updated dependencies:
  - @itwin/presentation-hierarchies@0.1.1

## 0.1.0

### Minor Changes

- [#587](https://github.com/iTwin/presentation/pull/587): Initial release.

### Patch Changes

- Updated dependencies:
  - @itwin/presentation-shared@0.2.0
  - @itwin/unified-selection@0.4.2
  - @itwin/presentation-hierarchies@0.1.0<|MERGE_RESOLUTION|>--- conflicted
+++ resolved
@@ -1,6 +1,5 @@
 # @itwin/presentation-hierarchies-react
 
-<<<<<<< HEAD
 ## 2.0.0-alpha.25
 
 ### Patch Changes
@@ -365,7 +364,7 @@
 ### Major Changes
 
 - [#847](https://github.com/iTwin/presentation/pull/847): Moving tree rendering components to a new design systems.
-=======
+
 ## 1.7.0
 
 ### Minor Changes
@@ -382,7 +381,6 @@
 ### Patch Changes
 
 - [#1000](https://github.com/iTwin/presentation/pull/1000): Made sure `Apply filter` button becomes focused after hierarchy level filter is applied.
->>>>>>> 2a33848f
 
 ## 1.6.8
 
