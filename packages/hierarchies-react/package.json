--- conflicted
+++ resolved
@@ -1,10 +1,6 @@
 {
   "name": "@itwin/presentation-hierarchies-react",
-<<<<<<< HEAD
   "version": "2.0.0-alpha.10",
-=======
-  "version": "1.6.4",
->>>>>>> 466a1282
   "description": "React components based on `@itwin/presentation-hierarchies`",
   "license": "MIT",
   "author": {
@@ -49,11 +45,7 @@
     "lint": "eslint ./src/**/*.{ts,tsx}",
     "test:dev": "node --experimental-test-module-mocks --enable-source-maps --import presentation-test-utilities/node-hooks/ignore-styles ./node_modules/mocha/bin/mocha.js --config ./.mocharc.json",
     "test": "npm run test:dev -- --parallel --jobs=4",
-<<<<<<< HEAD
-    "extract-api": "betools extract-api --entry=./lib/esm/presentation-hierarchies-react --apiReportFolder=./api --apiReportTempFolder=./api/temp --apiSummaryFolder=./api --includeUnexportedApis",
-=======
     "extract-api": "betools extract-api --entry=lib/esm/presentation-hierarchies-react --apiReportFolder=./api --apiReportTempFolder=./api/temp --apiSummaryFolder=./api --includeUnexportedApis",
->>>>>>> 466a1282
     "check-internal": "node ../../scripts/checkInternal.js --apiSummary ./api/presentation-hierarchies-react.api.md",
     "update-extractions": "node ../../scripts/updateExtractions.js --targets=./README.md",
     "check-extractions": "node ../../scripts/updateExtractions.js --targets=./README.md --check",
@@ -87,13 +79,9 @@
   },
   "devDependencies": {
     "@itwin/build-tools": "catalog:build-tools",
-<<<<<<< HEAD
+    "@itwin/eslint-plugin": "catalog:build-tools",
     "@itwin/itwinui-icons": "5.0.0-alpha.4",
     "@itwin/itwinui-react": "5.0.0-alpha.11",
-=======
-    "@itwin/eslint-plugin": "catalog:build-tools",
-    "@itwin/itwinui-react": "catalog:itwinui",
->>>>>>> 466a1282
     "@testing-library/dom": "catalog:test-tools",
     "@testing-library/react": "catalog:test-tools",
     "@testing-library/user-event": "catalog:test-tools",
