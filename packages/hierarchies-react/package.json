--- conflicted
+++ resolved
@@ -1,10 +1,6 @@
 {
   "name": "@itwin/presentation-hierarchies-react",
-<<<<<<< HEAD
   "version": "2.0.0-alpha.19",
-=======
-  "version": "1.6.6",
->>>>>>> 22c20411
   "description": "React components based on `@itwin/presentation-hierarchies`",
   "license": "MIT",
   "author": {
