/*---------------------------------------------------------------------------------------------
 * Copyright (c) Bentley Systems, Incorporated. All rights reserved.
 * See LICENSE.md in the project root for license terms and full copyright notice.
 *--------------------------------------------------------------------------------------------*/

import { expect } from "chai";
import { collect, createAsyncIterator, ResolvablePromise, throwingAsyncIterator } from "presentation-test-utilities";
import sinon from "sinon";
import { BeEvent } from "@itwin/core-bentley";
import * as hierarchiesModule from "@itwin/presentation-hierarchies";
import { IPrimitiveValueFormatter, Props } from "@itwin/presentation-shared";
import { createStorage, Selectables, SelectionStorage, StorageSelectionChangeEventArgs, StorageSelectionChangesListener } from "@itwin/unified-selection";
import { createNodeId } from "../presentation-hierarchies-react/internal/Utils.js";
import { PresentationHierarchyNode } from "../presentation-hierarchies-react/TreeNode.js";
import { useTree, useUnifiedSelectionTree } from "../presentation-hierarchies-react/UseTree.js";
import {
  act,
  cleanup,
  createHierarchyProviderStub,
  createStub,
  createTestGroupingNode,
  createTestHierarchyNode,
  getTreeRendererProps,
  renderHook,
  StubbedHierarchyProvider,
  waitFor,
} from "./TestUtils.js";

describe("useTree", () => {
  let hierarchyProvider: StubbedHierarchyProvider;
  const onHierarchyLoadErrorStub = sinon.stub();

  type UseTreeProps = Props<typeof useTree>;
  const initialProps: UseTreeProps = {
    getHierarchyProvider: () => hierarchyProvider,
    onHierarchyLoadError: onHierarchyLoadErrorStub,
  };

  beforeEach(() => {
    hierarchyProvider = createHierarchyProviderStub();
    onHierarchyLoadErrorStub.reset();
  });

  it("disposes hierarchy provider on unmount", async () => {
    hierarchyProvider.getNodes.callsFake((props) => createAsyncIterator(props.parentNode === undefined ? [createTestHierarchyNode({ id: "root-1" })] : []));
    const { result, unmount } = renderHook(useTree, { initialProps });
    await waitFor(() => {
      const treeRenderProps = getTreeRendererProps(result.current);
      expect(treeRenderProps!.rootNodes).to.have.lengthOf(1);
    });
    unmount();
    await waitFor(() => {
      expect(hierarchyProvider[Symbol.dispose]).to.be.called;
    });
  });

  it("unsubscribes from hierarchy changes on unmount", async () => {
    hierarchyProvider.getNodes.callsFake(() => createAsyncIterator([]));
    const { result, unmount } = renderHook(useTree, { initialProps });
    await waitFor(() => {
      const treeRenderProps = getTreeRendererProps(result.current);
      expect(treeRenderProps).to.not.be.undefined;
    });
    expect(hierarchyProvider.hierarchyChanged.numberOfListeners).to.not.eq(0);
    unmount();
    await waitFor(() => {
      expect(hierarchyProvider.hierarchyChanged.numberOfListeners).to.eq(0);
    });
  });

  it("loads root nodes", async () => {
    hierarchyProvider.getNodes.callsFake((props) => {
      return createAsyncIterator(props.parentNode === undefined ? [createTestHierarchyNode({ id: "root-1" }), createTestHierarchyNode({ id: "root-2" })] : []);
    });
    const { result } = renderHook(useTree, { initialProps });

    await waitFor(() => {
      const treeRenderProps = getTreeRendererProps(result.current);
      expect(treeRenderProps!.rootNodes).to.have.lengthOf(2);
    });
  });

  it("loads root nodes with minimal provider setup", async () => {
    const hierarchyChanged = new BeEvent();
    const customHierarchyProvider: hierarchiesModule.HierarchyProvider = {
      async *getNodes({}) {
        yield createTestHierarchyNode({ id: "root-1" });
      },
      setHierarchyFilter() {},
      async *getNodeInstanceKeys() {},
      setFormatter() {},
      hierarchyChanged,
    };

    const customProps: UseTreeProps = {
      getHierarchyProvider: () => customHierarchyProvider,
    };

    const { result } = renderHook(useTree, { initialProps: customProps });

    await waitFor(() => {
      const treeRenderProps = getTreeRendererProps(result.current);
      expect(treeRenderProps!.rootNodes).to.have.lengthOf(1);
    });
  });

  it("loads filtered nodes paths", async () => {
    hierarchyProvider.getNodes.callsFake((props) => {
      return createAsyncIterator(props.parentNode === undefined ? [createTestHierarchyNode({ id: "root-1" })] : []);
    });

    const paths: hierarchiesModule.HierarchyNodeIdentifiersPath[] = [[{ id: "0x1", className: "Schema:Class" }]];
    const promise = new ResolvablePromise<hierarchiesModule.HierarchyNodeIdentifiersPath[]>();
    const getFilteredPaths = async () => promise;

    const { result } = renderHook(useTree, { initialProps: { ...initialProps, getFilteredPaths } });

    await waitFor(() => {
      const treeRenderProps = getTreeRendererProps(result.current);
      expect(treeRenderProps).to.be.undefined;
    });

    await act(async () => {
      await promise.resolve(paths);
    });

    await waitFor(() => {
      const treeRenderProps = getTreeRendererProps(result.current);
      expect(treeRenderProps).to.be.not.undefined;
      expect(treeRenderProps!.rootNodes).to.have.lengthOf(1);
      expect(hierarchyProvider.setHierarchyFilter).to.be.calledWith({ paths });
    });
  });

<<<<<<< HEAD
  it("sets 'isReloading' to false only after root nodes are loaded", async () => {
    const rootNode1 = createTestHierarchyNode({ id: "root-1" });
    const rootNode2 = createTestHierarchyNode({ id: "root-2" });
    const hierarchyChanged = new BeEvent();
    let getNodesCallCount = 0;
    const customHierarchyProvider: hierarchiesModule.HierarchyProvider = {
      async *getNodes() {
        if (getNodesCallCount < 1) {
          ++getNodesCallCount;
          yield rootNode1;
          yield rootNode2;
        } else {
          await new Promise((res) => setTimeout(res, 50));
          yield rootNode1;
        }
      },
      setHierarchyFilter() {
        hierarchyChanged.raiseEvent();
      },
      async *getNodeInstanceKeys() {},
      setFormatter() {},
      hierarchyChanged,
    };

    const promise = new ResolvablePromise<hierarchiesModule.HierarchyNodeIdentifiersPath[]>();
    const { result, rerender } = renderHook(useTree, {
      initialProps: { getHierarchyProvider: () => customHierarchyProvider, getFilteredPaths: () => promise },
    });
    await waitFor(() => {
      expect(getNodesCallCount).to.eq(0);
      expect(result.current.isReloading).to.be.true;
    });
    await waitFor(async () => {
      await promise.resolve([]);
      expect(getNodesCallCount).to.eq(1);
      expect(result.current.isReloading).to.be.false;
    });
    let treeRenderProps = getTreeRendererProps(result.current);
    expect(treeRenderProps?.rootNodes).to.have.lengthOf(2);

    rerender({ getHierarchyProvider: () => customHierarchyProvider, getFilteredPaths: () => promise });
    await waitFor(() => {
      expect(getNodesCallCount).to.eq(1);
      expect(result.current.isReloading).to.be.true;
    });

    await waitFor(async () => {
      await promise.resolve([]);
      expect(result.current.isReloading).to.be.false;
    });
    treeRenderProps = getTreeRendererProps(result.current);
    expect(treeRenderProps?.rootNodes).to.have.lengthOf(1);
=======
  it("aborts filtered nodes paths loading on useTree cleanup", async () => {
    hierarchyProvider.getNodes.callsFake((props) => {
      return createAsyncIterator(props.parentNode === undefined ? [createTestHierarchyNode({ id: "root-1" })] : []);
    });

    const promise = new ResolvablePromise<hierarchiesModule.HierarchyNodeIdentifiersPath[]>();
    let signal: AbortSignal | undefined;
    const getFilteredPaths = async ({ abortSignal }: { abortSignal: AbortSignal }) => {
      signal = abortSignal;
      return promise;
    };

    const { result, unmount } = renderHook(useTree, { initialProps: { ...initialProps, getFilteredPaths } });

    await waitFor(() => {
      expect(result.current.isLoading).to.be.true;
    });
    unmount();
    await waitFor(() => {
      expect(signal?.aborted).to.be.true;
    });
>>>>>>> 2a33848f
  });

  it("loads unfiltered hierarchy when `getFilteredPaths` returns `undefined`", async () => {
    hierarchyProvider.getNodes.callsFake((props) => {
      return createAsyncIterator(props.parentNode === undefined ? [createTestHierarchyNode({ id: "root-1" })] : []);
    });

    const promise = new ResolvablePromise<hierarchiesModule.HierarchyFilteringPath[] | undefined>();
    const getFilteredPaths = async () => promise;

    const { result } = renderHook(useTree, { initialProps: { ...initialProps, getFilteredPaths } });

    await waitFor(() => {
      const treeRenderProps = getTreeRendererProps(result.current);
      expect(treeRenderProps).to.be.undefined;
    });

    await act(async () => {
      await promise.resolve(undefined);
    });

    await waitFor(() => {
      const treeRenderProps = getTreeRendererProps(result.current);
      expect(treeRenderProps!.rootNodes).to.have.lengthOf(1);
      expect(hierarchyProvider.setHierarchyFilter).to.be.calledWith(undefined);
    });
  });

  it("loads hierarchy using latest filtered paths", async () => {
    const paths1: hierarchiesModule.HierarchyNodeIdentifiersPath[] = [[{ id: "0x1", className: "Schema:Class" }]];
    const paths2: hierarchiesModule.HierarchyNodeIdentifiersPath[] = [[{ id: "0x2", className: "Schema:Class" }]];

    const rootNode1 = createTestHierarchyNode({ id: "root-1" });
    const rootNode2 = createTestHierarchyNode({ id: "root-2" });

    hierarchyProvider.getNodes.callsFake(() => {
      const activePaths = hierarchyProvider.setHierarchyFilter.lastCall?.args[0]?.paths;
      if (activePaths === paths1) {
        return createAsyncIterator([rootNode1]);
      }
      if (activePaths === paths2) {
        return createAsyncIterator([rootNode2]);
      }
      return createAsyncIterator([]);
    });

    const promise1 = new ResolvablePromise<hierarchiesModule.HierarchyNodeIdentifiersPath[]>();
    const getFilteredPaths1 = sinon.stub().callsFake(async () => promise1);

    const { result, rerender } = renderHook(useTree, { initialProps: { ...initialProps, getFilteredPaths: getFilteredPaths1 } });

    await waitFor(() => {
      const treeRenderProps = getTreeRendererProps(result.current);
      expect(treeRenderProps).to.be.undefined;
      expect(getFilteredPaths1).to.be.called;
      expect(hierarchyProvider.setHierarchyFilter).to.not.be.called;
    });

    const promise2 = new ResolvablePromise<hierarchiesModule.HierarchyNodeIdentifiersPath[]>();
    const getFilteredPaths2 = sinon.stub().callsFake(async () => promise2);

    rerender({ ...initialProps, getFilteredPaths: getFilteredPaths2 });

    await waitFor(() => {
      const treeRenderProps = getTreeRendererProps(result.current);
      expect(treeRenderProps).to.be.undefined;
      expect(getFilteredPaths2).to.be.called;
      expect(hierarchyProvider.setHierarchyFilter).to.not.be.called;
    });

    await act(async () => {
      await promise2.resolve(paths2);
    });

    await waitFor(() => {
      const treeRenderProps = getTreeRendererProps(result.current);
      expect(treeRenderProps!.rootNodes).to.have.lengthOf(1);
      expect(treeRenderProps!.rootNodes[0].id).to.be.eq(createNodeId(rootNode2));
      expect(hierarchyProvider.setHierarchyFilter).to.be.calledWith({ paths: paths2 });
    });

    await act(async () => {
      await promise1.resolve(paths1);
    });

    await waitFor(() => {
      const treeRenderProps = getTreeRendererProps(result.current);
      expect(treeRenderProps!.rootNodes).to.have.lengthOf(1);
      expect(treeRenderProps!.rootNodes[0].id).to.be.eq(createNodeId(rootNode2));
      expect(hierarchyProvider.setHierarchyFilter).to.not.be.calledWith({ paths: paths1 });
    });
  });

  it("does not persist tree state when hierarchy is filtered", async () => {
    const rootNodes1 = [createTestHierarchyNode({ id: "root-1", autoExpand: true, children: true })];
    hierarchyProvider.getNodes.callsFake((props) => {
      if (props.parentNode === undefined) {
        return createAsyncIterator(rootNodes1);
      }
      return createAsyncIterator([createTestHierarchyNode({ id: "child-1" }), createTestHierarchyNode({ id: "child-2" })]);
    });

    const { result, rerender } = renderHook(useTree, { initialProps: { ...initialProps } });

    await waitFor(() => {
      const treeRenderProps = getTreeRendererProps(result.current);
      expect(treeRenderProps!.rootNodes).to.have.lengthOf(1);
      const rootNode = treeRenderProps!.rootNodes[0];
      expect(rootNode.id).to.be.eq(createNodeId(rootNodes1[0]));
      expect(rootNode.isExpanded).to.be.true;
      expect(rootNode.children).to.have.lengthOf(2);
    });

    const rootNodes2 = [createTestHierarchyNode({ id: "root-2", autoExpand: false, children: true })];
    hierarchyProvider.getNodes.reset();
    hierarchyProvider.getNodes.callsFake((props) => {
      if (props.parentNode === undefined) {
        return createAsyncIterator(rootNodes2);
      }
      return createAsyncIterator([createTestHierarchyNode({ id: "child-1" }), createTestHierarchyNode({ id: "child-2" })]);
    });

    rerender({ ...initialProps, getFilteredPaths: async () => [] });

    await waitFor(() => {
      const treeRenderProps = getTreeRendererProps(result.current);
      expect(treeRenderProps!.rootNodes).to.have.lengthOf(1);
      const rootNode = treeRenderProps!.rootNodes[0];
      expect(rootNode.id).to.be.eq(createNodeId(rootNodes2[0]));
      expect(rootNode.isExpanded).to.be.false;
      expect(rootNode.children).to.be.true;
    });
  });

  it("ignores error during filtered paths loading", async () => {
    hierarchyProvider.getNodes.callsFake(() => {
      return createAsyncIterator([createTestHierarchyNode({ id: "root-1" })]);
    });
    const getFilteredPaths = async () => {
      throw new Error("test error");
    };
    const { result } = renderHook(useTree, { initialProps: { ...initialProps, getFilteredPaths } });

    await waitFor(() => {
      const treeRenderProps = getTreeRendererProps(result.current);
      expect(treeRenderProps!.rootNodes).to.have.lengthOf(1);
      expect(hierarchyProvider.setHierarchyFilter).to.be.calledWith(undefined);
    });
  });

  it("`getNode` returns node when `nodeId` refers to a hierarchy node", async () => {
    const rootNodes = [createTestHierarchyNode({ id: "root-1" })];

    hierarchyProvider.getNodes.callsFake((props) => {
      return createAsyncIterator(props.parentNode === undefined ? rootNodes : []);
    });
    const { result } = renderHook(useTree, { initialProps });

    await waitFor(() => {
      const treeRenderProps = getTreeRendererProps(result.current);
      expect(treeRenderProps!.rootNodes).to.have.lengthOf(1);
      expect(result.current.getNode(createNodeId(rootNodes[0]))).to.containSubset({
        id: createNodeId(rootNodes[0]),
        nodeData: rootNodes[0],
      });
    });
  });

  it("`getNode` returns undefined when `nodeId` refers to non existing node", async () => {
    hierarchyProvider.getNodes.callsFake(() => {
      return createAsyncIterator([createTestHierarchyNode({ id: "root-1" })]);
    });
    const { result } = renderHook(useTree, { initialProps });

    await waitFor(() => {
      const treeRenderProps = getTreeRendererProps(result.current);
      expect(treeRenderProps!.rootNodes).to.have.lengthOf(1);
      expect(result.current.getNode("test-id")).to.be.undefined;
    });
  });

  it("expands node", async () => {
    const rootNodes = [createTestHierarchyNode({ id: "root-1", children: true })];
    const childNodes = [createTestHierarchyNode({ id: "child-1" })];

    hierarchyProvider.getNodes.callsFake((props) => {
      if (props.parentNode === undefined) {
        return createAsyncIterator(rootNodes);
      }
      if (hierarchiesModule.HierarchyNodeKey.equals(props.parentNode.key, { type: "generic", id: "root-1" })) {
        return createAsyncIterator(childNodes);
      }
      return createAsyncIterator([]);
    });
    const { result } = renderHook(useTree, { initialProps });

    await waitFor(() => {
      const treeRenderProps = getTreeRendererProps(result.current);
      expect(treeRenderProps!.rootNodes).to.have.lengthOf(1);
      expect(treeRenderProps!.rootNodes[0].children).to.be.true;
    });

    act(() => {
      getTreeRendererProps(result.current)!.expandNode(createNodeId(rootNodes[0]), true);
    });

    await waitFor(() => {
      const treeRenderProps = getTreeRendererProps(result.current);
      expect(treeRenderProps!.rootNodes).to.have.lengthOf(1);
      expect(treeRenderProps!.rootNodes[0].children).to.have.lengthOf(1);
    });
  });

  it("selects node", async () => {
    const rootNodes = [createTestHierarchyNode({ id: "root-1" })];

    hierarchyProvider.getNodes.callsFake((props) => {
      return createAsyncIterator(props.parentNode === undefined ? rootNodes : []);
    });
    const { result } = renderHook(useTree, { initialProps });

    await waitFor(() => {
      const treeRenderProps = getTreeRendererProps(result.current);
      expect(treeRenderProps!.rootNodes).to.have.lengthOf(1);
      expect(treeRenderProps!.isNodeSelected(createNodeId(rootNodes[0]))).to.be.false;
    });

    act(() => {
      getTreeRendererProps(result.current)!.selectNodes([createNodeId(rootNodes[0])], "add");
    });

    await waitFor(() => {
      const treeRenderProps = getTreeRendererProps(result.current);
      expect(treeRenderProps!.rootNodes).to.have.lengthOf(1);
      expect(treeRenderProps!.isNodeSelected(createNodeId(rootNodes[0]))).to.be.true;
    });
  });

  it("sets hierarchy limit", async () => {
    const rootNodes = [createTestHierarchyNode({ id: "root-1" }), createTestHierarchyNode({ id: "root-1" })];

    hierarchyProvider.getNodes.callsFake((props) => {
      if (props.hierarchyLevelSizeLimit === undefined) {
        return throwingAsyncIterator(new hierarchiesModule.RowsLimitExceededError(1));
      }
      if (props.parentNode === undefined && props.hierarchyLevelSizeLimit === 50) {
        return createAsyncIterator(rootNodes);
      }
      return createAsyncIterator([]);
    });
    const { result } = renderHook(useTree, { initialProps });

    await waitFor(() => {
      expect(result.current.rootErrorRendererProps!.error.type).to.be.eq("ResultSetTooLarge");
    });

    act(() => {
      result.current.rootErrorRendererProps!.getHierarchyLevelDetails(undefined)?.setSizeLimit(50);
    });

    await waitFor(() => {
      const treeRenderProps = getTreeRendererProps(result.current);
      expect(treeRenderProps!.rootNodes).to.have.lengthOf(2);
    });
  });

  it("applies and removes instance filter on tree root", async () => {
    const rootNodes = [createTestHierarchyNode({ id: "root-1" }), createTestHierarchyNode({ id: "child-2" })];

    hierarchyProvider.getNodes.callsFake((props) => {
      if (props.parentNode === undefined) {
        return createAsyncIterator(props.instanceFilter === undefined ? rootNodes : rootNodes.slice(0, 1));
      }
      return createAsyncIterator([]);
    });
    const { result } = renderHook(useTree, { initialProps });

    await waitFor(() => {
      const treeRenderProps = getTreeRendererProps(result.current);
      expect(treeRenderProps!.rootNodes).to.have.lengthOf(2);
    });

    const filter: hierarchiesModule.GenericInstanceFilter = { propertyClassNames: [], relatedInstances: [], rules: { operator: "and", rules: [] } };

    act(() => {
      const treeRenderProps = getTreeRendererProps(result.current);
      treeRenderProps!.getHierarchyLevelDetails(undefined)!.setInstanceFilter(filter);
    });

    await waitFor(() => {
      const treeRenderProps = getTreeRendererProps(result.current);
      expect(treeRenderProps!.rootNodes).to.have.lengthOf(1);
    });

    act(() => {
      getTreeRendererProps(result.current)!.getHierarchyLevelDetails(undefined)?.setInstanceFilter(undefined);
    });

    await waitFor(() => {
      const treeRenderProps = getTreeRendererProps(result.current);
      expect(treeRenderProps!.rootNodes).to.have.lengthOf(2);
    });
  });

  it("applies and removes instance filter", async () => {
    const rootNodes = [createTestHierarchyNode({ id: "root-1", autoExpand: true, supportsFiltering: true, children: true })];
    const childNodes = [createTestHierarchyNode({ id: "child-1" }), createTestHierarchyNode({ id: "child-1" })];

    hierarchyProvider.getNodes.callsFake((props) => {
      if (props.parentNode === undefined) {
        return createAsyncIterator(rootNodes);
      }
      if (hierarchiesModule.HierarchyNodeKey.equals(props.parentNode.key, { type: "generic", id: "root-1" })) {
        return createAsyncIterator(props.instanceFilter === undefined ? childNodes : childNodes.slice(0, 1));
      }
      return createAsyncIterator([]);
    });
    const { result } = renderHook(useTree, { initialProps });

    await waitFor(() => {
      const treeRenderProps = getTreeRendererProps(result.current);
      expect(treeRenderProps!.rootNodes).to.have.lengthOf(1);
      expect(treeRenderProps!.rootNodes[0].children).to.have.lengthOf(2);
    });

    const filter: hierarchiesModule.GenericInstanceFilter = { propertyClassNames: [], relatedInstances: [], rules: { operator: "and", rules: [] } };

    act(() => {
      getTreeRendererProps(result.current)!.getHierarchyLevelDetails(createNodeId(rootNodes[0]))?.setInstanceFilter(filter);
    });

    await waitFor(() => {
      const treeRenderProps = getTreeRendererProps(result.current);
      expect(treeRenderProps!.rootNodes).to.have.lengthOf(1);
      expect(treeRenderProps!.rootNodes[0].children).to.have.lengthOf(1);
    });

    act(() => {
      getTreeRendererProps(result.current)!.getHierarchyLevelDetails(createNodeId(rootNodes[0]))!.setInstanceFilter(undefined);
    });

    await waitFor(() => {
      const treeRenderProps = getTreeRendererProps(result.current);
      expect(treeRenderProps!.rootNodes).to.have.lengthOf(1);
      expect(treeRenderProps!.rootNodes[0].children).to.have.lengthOf(2);
    });
  });

  it("applies instance filter on grouping node parent", async () => {
    const rootNodes = [createTestHierarchyNode({ id: "root-1", autoExpand: true, children: true, supportsFiltering: true })];
    const groupingNode = createTestGroupingNode({
      id: "grouping-node",
      key: { type: "class-grouping", className: "Schema:Class" },
      nonGroupingAncestor: rootNodes[0],
      autoExpand: true,
    });
    const childNodes = [createTestHierarchyNode({ id: "child-1" }), createTestHierarchyNode({ id: "child-1" })];

    hierarchyProvider.getNodes.callsFake((props) => {
      if (props.parentNode === undefined) {
        return createAsyncIterator(rootNodes);
      }
      if (hierarchiesModule.HierarchyNodeKey.equals(props.parentNode.key, { type: "generic", id: "root-1" })) {
        return createAsyncIterator([groupingNode]);
      }
      if (hierarchiesModule.HierarchyNodeKey.isClassGrouping(props.parentNode.key)) {
        return createAsyncIterator(props.instanceFilter ? childNodes.slice(0, 1) : childNodes);
      }
      return createAsyncIterator([]);
    });
    const { result } = renderHook(useTree, { initialProps });

    await waitFor(() => {
      const treeRenderProps = getTreeRendererProps(result.current);
      expect(treeRenderProps!.rootNodes).to.have.lengthOf(1);
      expect(treeRenderProps!.rootNodes[0].children).to.have.lengthOf(1);
      const groupingTreeNode = (treeRenderProps!.rootNodes[0] as any).children[0] as PresentationHierarchyNode;
      expect(groupingTreeNode.children).to.have.lengthOf(2);
    });

    const filter: hierarchiesModule.GenericInstanceFilter = { propertyClassNames: [], relatedInstances: [], rules: { operator: "and", rules: [] } };

    act(() => {
      getTreeRendererProps(result.current)!.getHierarchyLevelDetails(createNodeId(rootNodes[0]))!.setInstanceFilter(filter);
    });

    await waitFor(() => {
      const treeRenderProps = getTreeRendererProps(result.current);
      expect(treeRenderProps!.rootNodes).to.have.lengthOf(1);
      expect(treeRenderProps!.rootNodes[0].children).to.have.lengthOf(1);
      const groupingTreeNode = (treeRenderProps?.rootNodes[0] as any).children[0] as PresentationHierarchyNode;
      expect(groupingTreeNode.children).to.have.lengthOf(1);
    });
  });

  it("handles empty nodes list after applying instance filter", async () => {
    const rootNode = createTestHierarchyNode({ id: "root-1" });
    hierarchyProvider.getNodes.callsFake((props) => {
      if (props.parentNode === undefined) {
        return createAsyncIterator(props.instanceFilter === undefined ? [rootNode] : []);
      }
      return createAsyncIterator([]);
    });
    const { result } = renderHook(useTree, { initialProps });

    await waitFor(() => {
      const treeRenderProps = getTreeRendererProps(result.current);
      expect(treeRenderProps!.rootNodes).to.have.lengthOf(1);
      expect(treeRenderProps!.rootNodes[0].id).to.eq(createNodeId(rootNode));
    });

    const filter: hierarchiesModule.GenericInstanceFilter = { propertyClassNames: [], relatedInstances: [], rules: { operator: "and", rules: [] } };
    act(() => {
      getTreeRendererProps(result.current)!.getHierarchyLevelDetails(undefined)!.setInstanceFilter(filter);
    });

    await waitFor(() => {
      expect(result.current.rootErrorRendererProps).to.not.be.undefined;
      expect(result.current.rootErrorRendererProps!.error.type).to.eq("NoFilterMatches");
    });
  });

  it("`getHierarchyLevelDetails` returns undefined for invalid node", async () => {
    const rootNodes = [createTestHierarchyNode({ id: "root-1" })];

    hierarchyProvider.getNodes.callsFake((props) => {
      return createAsyncIterator(props.parentNode === undefined ? rootNodes : []);
    });
    const { result } = renderHook(useTree, { initialProps });

    await waitFor(() => {
      expect(getTreeRendererProps(result.current)!.rootNodes).to.have.lengthOf(1);
    });

    const details = getTreeRendererProps(result.current)!.getHierarchyLevelDetails("invalid");
    expect(details).to.be.undefined;
  });

  it("`getHierarchyLevelDetails` returns undefined for grouping node", async () => {
    const rootNodes = [createTestGroupingNode({ id: "grouping-node", children: true, autoExpand: true })];
    const childNodes = [createTestHierarchyNode({ id: "grouped-node-1" }), createTestHierarchyNode({ id: "grouped-node-1" })];

    hierarchyProvider.getNodes.callsFake((props) => {
      if (props.parentNode === undefined) {
        return createAsyncIterator(rootNodes);
      }
      if (props.parentNode !== undefined) {
        return createAsyncIterator(childNodes);
      }
      return createAsyncIterator([]);
    });
    const { result } = renderHook(useTree, { initialProps });
    const nodeId = createNodeId(rootNodes[0]);

    await waitFor(() => {
      const treeRenderProps = getTreeRendererProps(result.current);
      expect(treeRenderProps!.rootNodes).to.have.lengthOf(1);
      expect(treeRenderProps!.rootNodes[0].children).to.have.lengthOf(2);
    });

    const details = getTreeRendererProps(result.current)!.getHierarchyLevelDetails(nodeId);
    expect(details).to.be.undefined;
  });

  it("`getHierarchyLevelDetails` returns options for hierarchy node", async () => {
    const rootNodes = [createTestHierarchyNode({ id: "root-1" })];

    hierarchyProvider.getNodes.callsFake((props) => createAsyncIterator(props.parentNode === undefined ? rootNodes : []));
    hierarchyProvider.getNodeInstanceKeys.callsFake(() =>
      createAsyncIterator([
        { id: "0x1", className: "Schema:Class" },
        { id: "0x2", className: "Schema:Class" },
      ]),
    );
    const { result } = renderHook(useTree, { initialProps });
    const nodeId = createNodeId(rootNodes[0]);

    await waitFor(() => {
      expect(getTreeRendererProps(result.current)?.rootNodes).to.have.lengthOf(1);
    });

    const details = getTreeRendererProps(result.current)!.getHierarchyLevelDetails(nodeId);
    expect(details).to.not.be.undefined;
    expect(details!.hierarchyNode).to.be.eq(rootNodes[0]);
    const filter = { rules: { rules: [], operator: "and" }, propertyClassNames: [], relatedInstances: [] } satisfies hierarchiesModule.GenericInstanceFilter;
    const keys = await collect(details?.getInstanceKeysIterator({ instanceFilter: filter, hierarchyLevelSizeLimit: 100 }) ?? []);
    expect(keys).to.have.lengthOf(2);
    expect(hierarchyProvider.getNodeInstanceKeys).to.be.calledWith(
      sinon.match((props: Props<typeof hierarchyProvider.getNodeInstanceKeys>) => props.instanceFilter === filter && props.hierarchyLevelSizeLimit === 100),
    );
  });

  it("reloads tree when `reloadTree` is called", async () => {
    const rootNodes = [createTestHierarchyNode({ id: "root-1", children: true, autoExpand: true })];
    const childNodes = [createTestHierarchyNode({ id: "child-1" }), createTestHierarchyNode({ id: "child-2" })];

    hierarchyProvider.getNodes.callsFake((props) => {
      if (props.parentNode === undefined) {
        return createAsyncIterator(rootNodes);
      }
      if (props.parentNode !== undefined) {
        return createAsyncIterator(childNodes.slice(0, 1));
      }
      return createAsyncIterator([]);
    });
    const { result } = renderHook(useTree, { initialProps });

    await waitFor(() => {
      const treeRenderProps = getTreeRendererProps(result.current);
      expect(treeRenderProps!.rootNodes).to.have.lengthOf(1);
      expect(treeRenderProps!.rootNodes[0].children).to.have.lengthOf(1);
    });

    hierarchyProvider.getNodes.reset();
    hierarchyProvider.getNodes.callsFake((props) => {
      if (props.parentNode === undefined) {
        return createAsyncIterator(rootNodes);
      }
      if (props.parentNode !== undefined) {
        return createAsyncIterator(childNodes);
      }
      return createAsyncIterator([]);
    });

    act(() => {
      getTreeRendererProps(result.current)!.reloadTree();
    });

    await waitFor(() => {
      const treeRenderProps = getTreeRendererProps(result.current);
      expect(treeRenderProps!.rootNodes).to.have.lengthOf(1);
      expect(treeRenderProps!.rootNodes[0].children).to.have.lengthOf(2);
    });
  });

  it("reports nodes load performance", async () => {
    hierarchyProvider.getNodes.callsFake(() => createAsyncIterator([]));
    const onPerformanceMeasuredSpy = sinon.spy();
    const { result } = renderHook(useTree, { initialProps: { ...initialProps, onPerformanceMeasured: onPerformanceMeasuredSpy } });

    await waitFor(() => {
      const treeRenderProps = getTreeRendererProps(result.current);
      expect(treeRenderProps!.rootNodes).to.deep.eq([]);
      expect(onPerformanceMeasuredSpy).to.be.calledWith("initial-load", sinon.match.number);
    });
  });

  it("reports when hierarchy level size exceeds limit", async () => {
    hierarchyProvider.getNodes.callsFake(() => {
      return throwingAsyncIterator(new hierarchiesModule.RowsLimitExceededError(555));
    });
    const onHierarchyLimitExceededSpy = sinon.spy();
    const { result } = renderHook(useTree, { initialProps: { ...initialProps, onHierarchyLimitExceeded: onHierarchyLimitExceededSpy } });

    await waitFor(() => {
      expect(result.current.rootErrorRendererProps).to.not.be.undefined;
      const errorInfo = result.current.rootErrorRendererProps?.error;
      expect(errorInfo!.type).to.be.eq("ResultSetTooLarge");
      expect(onHierarchyLimitExceededSpy).to.be.calledWith({ parentId: undefined, filter: undefined, limit: 555 });
    });
  });

  it("handles error during nodes load", async () => {
    const error = new Error("test error");
    hierarchyProvider.getNodes.callsFake(() => {
      return throwingAsyncIterator(error);
    });
    const { result } = renderHook(useTree, { initialProps });

    await waitFor(() => {
      expect(result.current.rootErrorRendererProps).to.not.be.undefined;
      const errorInfo = result.current.rootErrorRendererProps?.error;
      expect(errorInfo!.type).to.be.eq("Unknown");
      expect(onHierarchyLoadErrorStub).to.be.calledWith({ parentId: undefined, type: "unknown", error });
    });
  });

  it("handles timeouts during nodes load", async () => {
    const error = new Error("query too long to execute or server is too busy");
    hierarchyProvider.getNodes.callsFake(() => {
      return throwingAsyncIterator(error);
    });
    const { result } = renderHook(useTree, { initialProps });

    await waitFor(() => {
      expect(result.current.rootErrorRendererProps).to.not.be.undefined;
      const errorInfo = result.current.rootErrorRendererProps?.error;
      expect(errorInfo!.type).to.be.eq("Unknown");
      expect(onHierarchyLoadErrorStub).to.be.calledWith({ parentId: undefined, type: "timeout", error });
    });
  });

  it("sets formatter initially to `undefined` and allows overriding it", async () => {
    hierarchyProvider.getNodes.callsFake(() => createAsyncIterator([createTestHierarchyNode({ id: "root-1" })]));
    const { result } = renderHook(useTree, { initialProps });

    await waitFor(() => {
      expect(getTreeRendererProps(result.current)!.rootNodes).to.have.lengthOf(1);
    });
    expect(hierarchyProvider.setFormatter).to.be.calledWith(undefined);

    const formatter = {} as IPrimitiveValueFormatter;
    act(() => {
      result.current.setFormatter(formatter);
    });

    await waitFor(() => {
      expect(hierarchyProvider.setFormatter).to.be.calledWith(formatter);
    });
  });

  it("reloads tree when `getHierarchyProvider` changes", async () => {
    const rootNodes = [createTestHierarchyNode({ id: "root-1", children: true, autoExpand: true })];
    const childNodes = [createTestHierarchyNode({ id: "child-1" }), createTestHierarchyNode({ id: "child-2" })];

    hierarchyProvider.getNodes.callsFake((props) => {
      if (props.parentNode === undefined) {
        return createAsyncIterator(rootNodes);
      }
      return createAsyncIterator(childNodes);
    });
    const { rerender, result } = renderHook(useTree, { initialProps });

    await waitFor(() => {
      const treeRenderProps = getTreeRendererProps(result.current);
      expect(treeRenderProps!.rootNodes).to.have.lengthOf(1);
      expect(treeRenderProps!.rootNodes[0].children).to.have.lengthOf(2);
    });

    const newProvider = createHierarchyProviderStub({
      getNodes: createStub<hierarchiesModule.HierarchyProvider["getNodes"]>().callsFake((props) => {
        if (props.parentNode === undefined) {
          return createAsyncIterator(rootNodes);
        }
        return createAsyncIterator(childNodes.slice(0, 1));
      }),
    });
    rerender({ ...initialProps, getHierarchyProvider: () => newProvider as unknown as hierarchiesModule.HierarchyProvider });

    await waitFor(() => {
      const treeRenderProps = getTreeRendererProps(result.current);
      expect(treeRenderProps!.rootNodes).to.have.lengthOf(1);
      expect(treeRenderProps!.rootNodes[0].children).to.have.lengthOf(1);
    });
  });

  it("reloads sub tree when `reloadTree` is called with parent id", async () => {
    const rootNodes = [createTestHierarchyNode({ id: "root-1", children: true, autoExpand: true })];
    const childNodes = [createTestHierarchyNode({ id: "child-1" }), createTestHierarchyNode({ id: "child-2" })];

    hierarchyProvider.getNodes.callsFake((props) => {
      if (props.parentNode === undefined) {
        return createAsyncIterator(rootNodes);
      }
      return throwingAsyncIterator(new Error("test error"));
    });
    const { result } = renderHook(useTree, { initialProps });

    await waitFor(() => {
      const treeRenderProps = getTreeRendererProps(result.current);
      expect(treeRenderProps!.rootNodes).to.have.lengthOf(1);
      expect(treeRenderProps!.rootNodes[0].error).to.not.be.undefined;
      expect(treeRenderProps!.rootNodes[0].error!.type).to.be.eq("Unknown");
    });

    hierarchyProvider.getNodes.reset();
    hierarchyProvider.getNodes.callsFake((props) => {
      if (props.parentNode === undefined) {
        return createAsyncIterator(rootNodes);
      }
      return createAsyncIterator(childNodes);
    });

    act(() => {
      getTreeRendererProps(result.current)!.reloadTree({ parentNodeId: createNodeId(rootNodes[0]) });
    });

    await waitFor(() => {
      const treeRenderProps = getTreeRendererProps(result.current);
      expect(treeRenderProps!.rootNodes).to.have.lengthOf(1);
      expect(treeRenderProps!.rootNodes[0].children).to.have.lengthOf(2);
      const children = treeRenderProps!.rootNodes[0].children;
      expect(children).to.containSubset(childNodes.map((n) => ({ id: createNodeId(n) })));
    });
  });

  it("reloads tree when hierarchy provider raises `hierarchyChanged` event", async () => {
    const nodeBefore = createTestHierarchyNode({ id: "root-before" });
    const nodeAfter = createTestHierarchyNode({ id: "root-after" });

    hierarchyProvider.getNodes.callsFake(({ parentNode }) => {
      if (!parentNode) {
        return createAsyncIterator([nodeBefore]);
      }
      return createAsyncIterator([]);
    });
    const { result } = renderHook(useTree, { initialProps });

    await waitFor(() => {
      const treeRenderProps = getTreeRendererProps(result.current);
      expect(treeRenderProps!.rootNodes)
        .to.have.lengthOf(1)
        .and.containSubset([{ id: createNodeId(nodeBefore) }]);
    });

    hierarchyProvider.getNodes.reset();
    hierarchyProvider.getNodes.callsFake(({ parentNode }) => {
      if (!parentNode) {
        return createAsyncIterator([nodeAfter]);
      }
      return createAsyncIterator([]);
    });
    act(() => {
      hierarchyProvider.hierarchyChanged.raiseEvent();
    });

    await waitFor(() => {
      const treeRenderProps = getTreeRendererProps(result.current);
      expect(treeRenderProps!.rootNodes)
        .to.have.lengthOf(1)
        .and.containSubset([{ id: createNodeId(nodeAfter) }]);
    });
  });
});

describe("useUnifiedSelectionTree", () => {
  let storage: SelectionStorage;
  const sourceName = "test-source";
  const changeListener = createStub<StorageSelectionChangesListener>();
  const hierarchyProvider = createHierarchyProviderStub();
  let initialProps: Props<typeof useUnifiedSelectionTree>;

  function createNodeKey(id: string) {
    const imodelKey = "test-imodel-key";
    const instanceKey = { id, className: "Schema:Class", imodelKey };
    const instancesNodeKey: hierarchiesModule.InstancesNodeKey = {
      type: "instances",
      instanceKeys: [instanceKey],
    };
    return { instanceKey, instancesNodeKey, imodelKey };
  }

  function createHierarchyNodeWithKey(id: string, name: string, children = false) {
    const { instanceKey, instancesNodeKey, imodelKey } = createNodeKey(id);
    const node = createTestHierarchyNode({ id: name, key: instancesNodeKey, autoExpand: true, children });
    const nodeId = createNodeId(node);
    return { nodeId, instanceKey, instancesNodeKey, node, imodelKey };
  }

  beforeEach(() => {
    hierarchyProvider.getNodes.reset();
    changeListener.reset();
    storage = createStorage();
    storage.selectionChangeEvent.addListener(changeListener);
    initialProps = {
      getHierarchyProvider: () => hierarchyProvider as unknown as hierarchiesModule.HierarchyProvider,
      sourceName,
      selectionStorage: storage,
    };
  });

  afterEach(() => {
    cleanup();
  });

  it("adds nodes to unified selection", async () => {
    const { nodeId: nodeId, instanceKey: instanceKey, node: node, imodelKey } = createHierarchyNodeWithKey("0x1", "root-1");
    hierarchyProvider.getNodes.callsFake((props) => {
      return createAsyncIterator(props.parentNode === undefined ? [node] : []);
    });

    const { result } = renderHook(useUnifiedSelectionTree, { initialProps });

    await waitFor(() => {
      const treeRenderProps = getTreeRendererProps(result.current);
      expect(treeRenderProps!.rootNodes).to.have.lengthOf(1);
      expect(treeRenderProps!.isNodeSelected(nodeId)).to.be.false;
    });

    act(() => {
      getTreeRendererProps(result.current)!.selectNodes([nodeId], "add");
    });

    await waitFor(() => {
      expect(changeListener).to.be.calledOnceWith(
        sinon.match((args: StorageSelectionChangeEventArgs) => {
          return (
            args.changeType === "add" &&
            args.imodelKey === imodelKey &&
            args.source === sourceName &&
            Selectables.size(args.selectables) === 1 &&
            Selectables.has(args.selectables, instanceKey)
          );
        }),
      );

      expect(getTreeRendererProps(result.current)!.isNodeSelected(nodeId)).to.be.true;
    });
  });

  it("reacts to unified selection changes", async () => {
    const { nodeId: nodeId, instanceKey: instanceKey, node: node, imodelKey } = createHierarchyNodeWithKey("0x1", "root-1");
    hierarchyProvider.getNodes.callsFake((props) => {
      return createAsyncIterator(props.parentNode === undefined ? [node] : []);
    });

    const { result } = renderHook(useUnifiedSelectionTree, { initialProps });

    await waitFor(() => {
      const treeRenderProps = getTreeRendererProps(result.current);
      expect(treeRenderProps!.rootNodes).to.have.lengthOf(1);
      expect(treeRenderProps!.isNodeSelected(nodeId)).to.be.false;
    });

    act(() => {
      storage.addToSelection({ imodelKey, source: sourceName, selectables: [instanceKey] });
    });

    await waitFor(() => {
      expect(getTreeRendererProps(result.current)!.isNodeSelected(nodeId)).to.be.true;
    });
  });
});<|MERGE_RESOLUTION|>--- conflicted
+++ resolved
@@ -132,7 +132,6 @@
     });
   });
 
-<<<<<<< HEAD
   it("sets 'isReloading' to false only after root nodes are loaded", async () => {
     const rootNode1 = createTestHierarchyNode({ id: "root-1" });
     const rootNode2 = createTestHierarchyNode({ id: "root-2" });
@@ -185,7 +184,8 @@
     });
     treeRenderProps = getTreeRendererProps(result.current);
     expect(treeRenderProps?.rootNodes).to.have.lengthOf(1);
-=======
+  });
+
   it("aborts filtered nodes paths loading on useTree cleanup", async () => {
     hierarchyProvider.getNodes.callsFake((props) => {
       return createAsyncIterator(props.parentNode === undefined ? [createTestHierarchyNode({ id: "root-1" })] : []);
@@ -201,13 +201,12 @@
     const { result, unmount } = renderHook(useTree, { initialProps: { ...initialProps, getFilteredPaths } });
 
     await waitFor(() => {
-      expect(result.current.isLoading).to.be.true;
+      expect(result.current.isReloading).to.be.true;
     });
     unmount();
     await waitFor(() => {
       expect(signal?.aborted).to.be.true;
     });
->>>>>>> 2a33848f
   });
 
   it("loads unfiltered hierarchy when `getFilteredPaths` returns `undefined`", async () => {
