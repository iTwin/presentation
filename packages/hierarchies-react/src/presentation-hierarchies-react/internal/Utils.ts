/*---------------------------------------------------------------------------------------------
 * Copyright (c) Bentley Systems, Incorporated. All rights reserved.
 * See LICENSE.md in the project root for license terms and full copyright notice.
 *--------------------------------------------------------------------------------------------*/

<<<<<<< HEAD
import { debounceTime, Observable, Subject, switchMap, tap } from "rxjs";
=======
import "./DisposePolyfill.js";
>>>>>>> 936d7e10
import { HierarchyNode, HierarchyNodeKey } from "@itwin/presentation-hierarchies";

/** @internal */
export function createNodeId(node: Pick<HierarchyNode, "key" | "parentKeys">) {
  return [...node.parentKeys.map(serializeNodeKey), serializeNodeKey(node.key)].join(";");
}

function serializeNodeKey(key: HierarchyNodeKey): string {
  return convertObjectValuesToString(key);
}

function convertObjectValuesToString(obj: object): string {
  return Object.entries(obj)
    .map(([, value]) => {
      if (typeof value === "object") {
        return convertObjectValuesToString(value);
      }
      return String(value);
    })
    .join(",");
}

/** @internal */
export function sameNodes(lhs: HierarchyNode, rhs: HierarchyNode): boolean {
  if (HierarchyNodeKey.compare(lhs.key, rhs.key) !== 0) {
    return false;
  }

  if (lhs.parentKeys.length !== rhs.parentKeys.length) {
    return false;
  }

  for (let i = lhs.parentKeys.length - 1; i >= 0; --i) {
    if (HierarchyNodeKey.compare(lhs.parentKeys[i], rhs.parentKeys[i]) !== 0) {
      return false;
    }
  }
  return true;
}

/** @internal */
export const MAX_LIMIT_OVERRIDE = 10000;

/**
 * A helper that disposes the given object, if it's disposable.
 *
 * The first option is to dispose using the deprecated `dispose` method if it exists on the object.
 * If not, we use the new `Symbol.dispose` method. If that doesn't exist either, the object is
 * considered as non-disposable and nothing is done with it.
 *
 * @internal
 */
export function safeDispose(disposable: {} | { [Symbol.dispose]: () => void } | { dispose: () => void }) {
  if ("dispose" in disposable) {
    disposable.dispose();
  } else if (Symbol.dispose in disposable) {
    disposable[Symbol.dispose]();
  }
}

/** @internal */
export function debounceWrapper<T, R>(pipeline: (value: T) => Observable<R>, next: (value: R) => void, complete: () => void): Subject<T> {
  const subject = new Subject<T>();
  subject
    .pipe(
      debounceTime(50),
      switchMap((value) =>
        pipeline(value).pipe(
          tap({
            next,
            complete,
          }),
        ),
      ),
    )
    .subscribe();

  return subject;
}<|MERGE_RESOLUTION|>--- conflicted
+++ resolved
@@ -3,11 +3,8 @@
  * See LICENSE.md in the project root for license terms and full copyright notice.
  *--------------------------------------------------------------------------------------------*/
 
-<<<<<<< HEAD
+import "./DisposePolyfill.js";
 import { debounceTime, Observable, Subject, switchMap, tap } from "rxjs";
-=======
-import "./DisposePolyfill.js";
->>>>>>> 936d7e10
 import { HierarchyNode, HierarchyNodeKey } from "@itwin/presentation-hierarchies";
 
 /** @internal */
