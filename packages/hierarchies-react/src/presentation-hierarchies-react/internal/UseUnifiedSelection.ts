--- conflicted
+++ resolved
@@ -51,38 +51,15 @@
   sourceName,
   selectionStorage,
   getTreeModelNode,
-<<<<<<< HEAD
+  createSelectableForGenericNode = defaultCreateSelectableForGenericNode,
 }: UseUnifiedTreeSelectionProps & { getTreeModelNode: (nodeId: string) => TreeModelHierarchyNode | TreeModelRootNode | undefined }): TreeSelectionOptions {
-=======
-  createSelectableForGenericNode,
-}: UseUnifiedTreeSelectionProps & { getTreeModelNode: (nodeId: string) => TreeModelNode | TreeModelRootNode | undefined }): TreeSelectionOptions {
->>>>>>> 7a76e409
   const [options, setOptions] = useState<TreeSelectionOptions>(() => ({
     isNodeSelected: /* c8 ignore next */ () => false,
     selectNodes: /* c8 ignore next */ () => {},
   }));
 
-<<<<<<< HEAD
   useEffect(() => {
-    setOptions(createOptions(sourceName, selectionStorage, getTreeModelNode));
-=======
-  const deprecatedSelectionStorage = useUnifiedSelectionStorage();
-  selectionStorage ??= deprecatedSelectionStorage;
-
-  createSelectableForGenericNode ??= defaultCreateSelectableForGenericNode;
-
-  useEffect(() => {
-    if (!selectionStorage) {
-      // TODO: make selectionStorage prop required
-      setOptions({
-        isNodeSelected: () => false,
-        selectNodes: () => {},
-      });
-      return;
-    }
-
     setOptions(createOptions(sourceName, selectionStorage, createSelectableForGenericNode, getTreeModelNode));
->>>>>>> 7a76e409
     return selectionStorage.selectionChangeEvent.addListener((args) => {
       if (args.level > 0) {
         return;
@@ -106,12 +83,8 @@
 function createOptions(
   source: string,
   storage: SelectionStorage,
-<<<<<<< HEAD
+  createSelectableForGenericNode: NonNullable<UseUnifiedTreeSelectionProps["createSelectableForGenericNode"]>,
   getNode: (nodeId: string) => TreeModelHierarchyNode | TreeModelRootNode | undefined,
-=======
-  createSelectableForGenericNode: NonNullable<UseUnifiedTreeSelectionProps["createSelectableForGenericNode"]>,
-  getNode: (nodeId: string) => TreeModelNode | TreeModelRootNode | undefined,
->>>>>>> 7a76e409
 ): TreeSelectionOptions {
   return {
     isNodeSelected: (nodeId: string) => {
