--- conflicted
+++ resolved
@@ -32,11 +32,7 @@
 export function useNodeHighlighting({ highlightText }: UseNodeHighlightingProps): UseNodeHighlightingResult {
   const getLabel = useCallback(
     (node: PresentationHierarchyNode) => {
-<<<<<<< HEAD
-      if (!highlightText || !node.nodeData.search?.isSearchTarget) {
-=======
-      if (!highlightText || HierarchyNode.isGroupingNode(node.nodeData) || !node.nodeData.filtering?.isFilterTarget) {
->>>>>>> 6a007542
+      if (!highlightText || HierarchyNode.isGroupingNode(node.nodeData) || !node.nodeData.search?.isSearchTarget) {
         return <span>{node.label}</span>;
       }
 
