/*---------------------------------------------------------------------------------------------
 * Copyright (c) Bentley Systems, Incorporated. All rights reserved.
 * See LICENSE.md in the project root for license terms and full copyright notice.
 *--------------------------------------------------------------------------------------------*/

import {
  ComponentPropsWithoutRef,
  FC,
  forwardRef,
  LegacyRef,
  memo,
  MutableRefObject,
  PropsWithRef,
  ReactElement,
  ReactNode,
  Ref,
  RefAttributes,
  useCallback,
  useMemo,
  useRef,
} from "react";
import { Spinner } from "@stratakit/bricks";
import refreshSvg from "@stratakit/icons/refresh.svg";
<<<<<<< HEAD
import { TreeRendererProps } from "../Renderers.js";
=======
import { Tree } from "@stratakit/structures";
>>>>>>> 13413fc8
import { PresentationHierarchyNode } from "../TreeNode.js";
import { useLocalizationContext } from "./LocalizationContext.js";

/** @alpha */
type TreeNodeProps = ComponentPropsWithoutRef<typeof Tree.Item>;

/** @alpha */
export interface TreeNodeRendererOwnProps {
  /** Node that is rendered. */
  node: PresentationHierarchyNode;
  /** Returns a label for a given node. */
  getLabel?: (node: PresentationHierarchyNode) => ReactElement | undefined;
  /** Returns sublabel for a given node. */
  getSublabel?: (node: PresentationHierarchyNode) => ReactElement | undefined;
  /** Action to perform when the node is clicked. */
  onNodeClick?: (node: PresentationHierarchyNode, isSelected: boolean, event: React.MouseEvent<HTMLElement>) => void;
  /** Action to perform when a key is pressed when the node is hovered on. */
  onNodeKeyDown?: (node: PresentationHierarchyNode, isSelected: boolean, event: React.KeyboardEvent<HTMLElement>) => void;

  /**
   * Used to render elements between expander and label.
   * E.g. icons, color picker, etc.
   */
  getDecorations?: (node: PresentationHierarchyNode) => ReactNode;
  /**
   * Callback that returns actions for tree item. Must return an array of `Tree.ItemAction` elements.
   */
  getActions?: (node: PresentationHierarchyNode) => ReactNode[];
}

/** @alpha */
type TreeNodeRendererProps = Pick<TreeRendererProps, "expandNode" | "reloadTree"> &
  Omit<TreeNodeProps, "actions" | "label" | "expanded" | "unstable_decorations" | "error"> &
  TreeNodeRendererOwnProps;

/**
 * A component that renders given `FlatTreeNode` using the `Tree.Item` component from `@itwin/itwinui-react`. The
 * `FlatTreeNode` objects for this renderer are generally created using the `useFlatTreeNodeList` hook.
 *
 * @see `TreeRenderer`
 * @see https://itwinui.bentley.com/docs/tree
 * @public
 */
export const StrataKitTreeNodeRenderer: FC<PropsWithRef<TreeNodeRendererProps & RefAttributes<HTMLElement>>> = memo(
  forwardRef<HTMLElement, TreeNodeRendererProps>(function HierarchyNode(
    { node, selected, expandNode, onNodeClick, onNodeKeyDown, reloadTree, getLabel, getSublabel, getActions, getDecorations, ...treeItemProps },
    forwardedRef,
  ) {
    const nodeRef = useRef<HTMLElement>(null);
    const ref = useMergedRefs(forwardedRef, nodeRef);
    const { localizedStrings } = useLocalizationContext();

    const label = useMemo(() => (getLabel ? getLabel(node) : node.label), [getLabel, node]);
    const description = useMemo(() => (getSublabel ? getSublabel(node) : undefined), [getSublabel, node]);
    const decorations = useMemo(() => getDecorations?.(node), [getDecorations, node]);
    const actions = useMemo(
      () => [
        ...(node.error?.type === "Unknown"
          ? [
              <Tree.ItemAction
                key="retry"
                label={localizedStrings.retry}
                onClick={() => reloadTree({ parentNodeId: node.id, state: "reset" })}
                visible={true}
                icon={refreshSvg}
              />,
            ]
          : []),
        ...(getActions ? getActions(node) : []),
      ],
      [getActions, node, localizedStrings, reloadTree],
    );

    const expanded = useMemo(() => {
      if (node.error) {
        return undefined;
      }

      if (node.isExpanded || node.children === true || node.children.length > 0) {
        return node.isExpanded;
      }

      return undefined;
    }, [node.children, node.error, node.isExpanded]);

    const isDisabled = treeItemProps["aria-disabled"] === true;
    return (
      <Tree.Item
        {...treeItemProps}
        ref={ref}
        label={label}
        description={description}
        selected={selected}
        expanded={expanded}
        onExpandedChange={useCallback(
          (isExpanded: boolean) => {
            expandNode(node.id, isExpanded);
          },
          [node, expandNode],
        )}
        onClick={useCallback<Required<TreeNodeProps>["onClick"]>(
          (event) => {
            !isDisabled && onNodeClick?.(node, !selected, event);
          },
          [node, isDisabled, selected, onNodeClick],
        )}
        onKeyDown={useCallback<Required<TreeNodeProps>["onKeyDown"]>(
          (event) => {
            // Ignore if it is called on the element inside, e.g. checkbox or expander
            if (!isDisabled && event.target === nodeRef.current) {
              onNodeKeyDown?.(node, !selected, event);
            }
          },
          [onNodeKeyDown, selected, isDisabled, node],
        )}
        actions={actions}
        unstable_decorations={decorations}
        error={!!node.error}
      />
    );
  }),
);

export const PlaceholderNode: FC<PropsWithRef<Omit<TreeNodeProps, "onExpanded" | "label" | "actions" | "icon" | "error"> & RefAttributes<HTMLElement>>> = memo(
  forwardRef<HTMLElement, Omit<TreeNodeProps, "onExpanded" | "label" | "actions" | "icon" | "error">>(function PlaceholderNode({ ...props }, forwardedRef) {
    const { localizedStrings } = useLocalizationContext();
    return <Tree.Item {...props} ref={forwardedRef} label={localizedStrings.loading} icon={<Spinner size={"small"} title={localizedStrings.loading} />} />;
  }),
);

function useMergedRefs<T>(...refs: ReadonlyArray<Ref<T> | LegacyRef<T> | undefined | null>) {
  return useCallback(
    (instance: T | null) => {
      refs.forEach((ref) => {
        if (typeof ref === "function") {
          ref(instance);
        } else if (ref) {
          (ref as MutableRefObject<T | null>).current = instance;
        }
      });
    }, // eslint-disable-next-line react-hooks/exhaustive-deps
    [...refs],
  );
}<|MERGE_RESOLUTION|>--- conflicted
+++ resolved
@@ -21,11 +21,8 @@
 } from "react";
 import { Spinner } from "@stratakit/bricks";
 import refreshSvg from "@stratakit/icons/refresh.svg";
-<<<<<<< HEAD
+import { Tree } from "@stratakit/structures";
 import { TreeRendererProps } from "../Renderers.js";
-=======
-import { Tree } from "@stratakit/structures";
->>>>>>> 13413fc8
 import { PresentationHierarchyNode } from "../TreeNode.js";
 import { useLocalizationContext } from "./LocalizationContext.js";
 
