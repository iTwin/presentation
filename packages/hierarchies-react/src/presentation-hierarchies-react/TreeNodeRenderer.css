--- conflicted
+++ resolved
@@ -3,15 +3,11 @@
 * See LICENSE.md in the project root for license terms and full copyright notice.
 *--------------------------------------------------------------------------------------------*/
 
-<<<<<<< HEAD
-.stateless-tree-node .action-buttons {
-=======
 .stateless-tree-node {
   user-select: none;
 }
 
-.stateless-tree-node .filtering-action-button {
->>>>>>> 17041abc
+.stateless-tree-node .action-buttons {
   visibility: hidden;
 }
 
