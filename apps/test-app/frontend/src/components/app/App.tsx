--- conflicted
+++ resolved
@@ -19,10 +19,7 @@
 import { RulesetSelector } from "../ruleset-selector/RulesetSelector";
 import { TableWidget } from "../table-widget/TableWidget";
 import { TreeWidget } from "../tree-widget/TreeWidget";
-<<<<<<< HEAD
-=======
 // import { ExperimentalModelsTree } from "../tree-widget/TreeWidget";
->>>>>>> 326dd33a
 import { UnitSystemSelector } from "../unit-system-selector/UnitSystemSelector";
 import ViewportContentControl from "../viewport/ViewportContentControl";
 
@@ -148,58 +145,6 @@
     });
   };
 
-<<<<<<< HEAD
-  private renderIModelComponents(imodel: IModelConnection, rulesetId?: string) {
-    return (
-      <div
-        className="app-content"
-        ref={this._contentRef}
-        style={{
-          gridTemplateColumns: `${this.state.contentRatio * 100}% 1px calc(${(1 - this.state.contentRatio) * 100}% - 1px)`,
-        }}
-      >
-        <UnifiedSelectionContextProvider imodel={imodel} selectionLevel={0}>
-          <SchemaMetadataContextProvider imodel={imodel} schemaContextProvider={MyAppFrontend.getSchemaContext.bind(MyAppFrontend)}>
-            <div className="app-content-left">
-              <div className="app-content-left-top">
-                <ViewportContentControl imodel={imodel} />
-              </div>
-              <div className="app-content-left-bottom">
-                <TableWidget imodel={imodel} rulesetId={rulesetId} />
-              </div>
-            </div>
-            <ElementSeparator
-              orientation={Orientation.Horizontal}
-              ratio={this.state.contentRatio}
-              movableArea={this.state.contentWidth}
-              separatorSize={10}
-              onRatioChanged={this._onContentRatioChanged}
-            />
-            <div
-              ref={this._rightPaneRef}
-              className="app-content-right"
-              style={{
-                gridTemplateRows: `${this.state.rightPaneRatio * 100}% 30px calc(${(1 - this.state.rightPaneRatio) * 100}% - 30px)`,
-              }}
-            >
-              <TreeWidget imodel={imodel} rulesetId={rulesetId} />
-              <div className="app-content-right-separator">
-                <hr />
-                <ElementSeparator
-                  orientation={Orientation.Vertical}
-                  ratio={this.state.rightPaneRatio}
-                  movableArea={this.state.rightPaneHeight}
-                  onRatioChanged={this._onTreePaneRatioChanged}
-                />
-              </div>
-              <PropertiesWidget imodel={imodel} rulesetId={rulesetId} />
-            </div>
-          </SchemaMetadataContextProvider>
-        </UnifiedSelectionContextProvider>
-      </div>
-    );
-  }
-=======
   useEffect(() => {
     return IModelApp.quantityFormatter.onActiveFormattingUnitSystemChanged.addListener(({ system }) => {
       updateState((prev) => ({
@@ -208,7 +153,6 @@
       }));
     });
   }, []);
->>>>>>> 326dd33a
 
   return [state, updateState];
 }
@@ -243,36 +187,38 @@
       }}
     >
       <UnifiedSelectionContextProvider imodel={imodel} selectionLevel={0}>
-        <div className="app-content-left">
-          <div className="app-content-left-top">
-            <ViewportContentControl imodel={imodel} />
+        <SchemaMetadataContextProvider imodel={imodel} schemaContextProvider={MyAppFrontend.getSchemaContext.bind(MyAppFrontend)}>
+          <div className="app-content-left">
+            <div className="app-content-left-top">
+              <ViewportContentControl imodel={imodel} />
+            </div>
+            <div className="app-content-left-bottom">
+              <TableWidget imodel={imodel} rulesetId={rulesetId} />
+            </div>
           </div>
-          <div className="app-content-left-bottom">
-            <TableWidget imodel={imodel} rulesetId={rulesetId} />
+          <ElementSeparator
+            orientation={Orientation.Horizontal}
+            ratio={contentRatio}
+            movableArea={contentWidth}
+            separatorSize={10}
+            onRatioChanged={onContentResize}
+          />
+          <div
+            ref={panelRef}
+            className="app-content-right"
+            style={{
+              gridTemplateRows: `${panelRatio * 100}% 30px calc(${(1 - panelRatio) * 100}% - 30px)`,
+            }}
+          >
+            <TreeWidget imodel={imodel} rulesetId={rulesetId} />
+            {/* <ExperimentalModelsTree imodel={imodel} /> */}
+            <div className="app-content-right-separator">
+              <hr />
+              <ElementSeparator orientation={Orientation.Vertical} ratio={panelRatio} movableArea={panelHeight} onRatioChanged={onPanelResize} />
+            </div>
+            <PropertiesWidget imodel={imodel} rulesetId={rulesetId} />
           </div>
-        </div>
-        <ElementSeparator
-          orientation={Orientation.Horizontal}
-          ratio={contentRatio}
-          movableArea={contentWidth}
-          separatorSize={10}
-          onRatioChanged={onContentResize}
-        />
-        <div
-          ref={panelRef}
-          className="app-content-right"
-          style={{
-            gridTemplateRows: `${panelRatio * 100}% 30px calc(${(1 - panelRatio) * 100}% - 30px)`,
-          }}
-        >
-          <TreeWidget imodel={imodel} rulesetId={rulesetId} />
-          {/* <ExperimentalModelsTree imodel={imodel} /> */}
-          <div className="app-content-right-separator">
-            <hr />
-            <ElementSeparator orientation={Orientation.Vertical} ratio={panelRatio} movableArea={panelHeight} onRatioChanged={onPanelResize} />
-          </div>
-          <PropertiesWidget imodel={imodel} rulesetId={rulesetId} />
-        </div>
+        </SchemaMetadataContextProvider>
       </UnifiedSelectionContextProvider>
     </div>
   );
