/*---------------------------------------------------------------------------------------------
 * Copyright (c) Bentley Systems, Incorporated. All rights reserved.
 * See LICENSE.md in the project root for license terms and full copyright notice.
 *--------------------------------------------------------------------------------------------*/

import "./App.css";
import "@bentley/icons-generic-webfont/dist/bentley-icons-generic-webfont.css";
import { useEffect, useRef, useState } from "react";
import { IModelApp, IModelConnection } from "@itwin/core-frontend";
import { Geometry } from "@itwin/core-geometry";
import { UnitSystemKey } from "@itwin/core-quantity";
import { ElementSeparator, Orientation } from "@itwin/core-react";
import { ThemeProvider, ToggleSwitch } from "@itwin/itwinui-react";
import { SchemaMetadataContextProvider, UnifiedSelectionContextProvider } from "@itwin/presentation-components";
import { Presentation, SelectionChangeEventArgs } from "@itwin/presentation-frontend";
import { MyAppFrontend, MyAppSettings } from "../../api/MyAppFrontend";
import { IModelSelector } from "../imodel-selector/IModelSelector";
import { PropertiesWidget } from "../properties-widget/PropertiesWidget";
import { RulesetSelector } from "../ruleset-selector/RulesetSelector";
import { TableWidget } from "../table-widget/TableWidget";
import { TreeWidget } from "../tree-widget/TreeWidget";
// import { ExperimentalModelsTree } from "../tree-widget/TreeWidget";
import { UnitSystemSelector } from "../unit-system-selector/UnitSystemSelector";
import ViewportContentControl from "../viewport/ViewportContentControl";

export interface State {
  imodel?: IModelConnection;
  imodelPath?: string;
  rulesetId?: string;
  activeUnitSystem: UnitSystemKey;
  persistSettings: boolean;
}

export function App() {
  const [state, setState] = useAppState();

  const onIModelSelected = (imodel: IModelConnection | undefined, path?: string) => {
    setState((prev) => ({
      ...prev,
      imodel,
      imodelPath: path,
    }));
  };

  const onRulesetSelected = (rulesetId: string | undefined) => {
    if (state.imodel) {
      Presentation.selection.clearSelection("onRulesetChanged", state.imodel, 0);
    }

    setState((prev) => ({
      ...prev,
      rulesetId,
    }));
  };

  const onUnitSystemSelected = async (unitSystem: UnitSystemKey) => {
    await IModelApp.quantityFormatter.setActiveUnitSystem(unitSystem);
  };

  const onPersistSettingsValueChange = (e: React.ChangeEvent<HTMLInputElement>) => {
    setState((prev) => ({
      ...prev,
      persistSettings: e.target.checked,
    }));
  };

  useEffect(() => {
    return Presentation.selection.selectionChange.addListener(async (args: SelectionChangeEventArgs) => {
      if (!IModelApp.viewManager.selectedView) {
        // no viewport to zoom in
        return;
      }

      if (args.source === "Tool") {
        // selection originated from the viewport - don't change what it's displaying by zooming in
        return;
      }

      // determine what the viewport is hiliting
      const hiliteSet = await Presentation.selection.getHiliteSet(args.imodel);
      if (hiliteSet.elements) {
        // note: the hilite list may contain models and subcategories as well - we don't
        // care about them at this moment
        await IModelApp.viewManager.selectedView.zoomToElements(hiliteSet.elements);
      }
    });
  }, []);

  return (
    <ThemeProvider theme="os" data-root-container="iui-root-id">
      <div className="app">
        <div className="app-header">
          <h2>{IModelApp.localization.getLocalizedString("Sample:welcome-message")}</h2>
        </div>
        <div className="app-pickers">
          <IModelSelector onIModelSelected={onIModelSelected} activeIModelPath={state.imodelPath} />
          <RulesetSelector onRulesetSelected={onRulesetSelected} activeRulesetId={state.rulesetId} />
          <UnitSystemSelector selectedUnitSystem={state.activeUnitSystem} onUnitSystemSelected={onUnitSystemSelected} />
          <ToggleSwitch label="Persist settings" labelPosition="right" checked={state.persistSettings} onChange={onPersistSettingsValueChange} />
        </div>
        {state.imodel ? <IModelComponents imodel={state.imodel} rulesetId={state.rulesetId} /> : null}
      </div>
    </ThemeProvider>
  );
}

function updateAppSettings(state: State) {
  const settings: MyAppSettings = {
    persistSettings: state.persistSettings,
  };
  if (state.persistSettings) {
    settings.imodelPath = state.imodelPath;
    settings.rulesetId = state.rulesetId;
    settings.unitSystem = state.activeUnitSystem;
  }
  MyAppFrontend.settings = settings;
}

function useAppState(): [State, (produceState: (prev: State) => State) => void] {
  const [state, setState] = useState<State>(() => {
    const settings = MyAppFrontend.settings;
    const update: Partial<State> = {
      persistSettings: settings.persistSettings,
      activeUnitSystem: IModelApp.quantityFormatter.activeUnitSystem,
    };
    if (!settings.persistSettings) {
      return update as State;
    }

    if (settings.unitSystem) {
      void IModelApp.quantityFormatter.setActiveUnitSystem(settings.unitSystem);
    }

    update.imodelPath = settings.imodelPath;
    update.rulesetId = settings.rulesetId;
    update.activeUnitSystem = settings.unitSystem;
    return update as State;
  });

  const updateState = (produceState: (prev: State) => State) => {
    setState((prev) => {
      const newState = produceState(prev);
      updateAppSettings(newState);
      return newState;
    });
  };

  useEffect(() => {
    return IModelApp.quantityFormatter.onActiveFormattingUnitSystemChanged.addListener(({ system }) => {
      updateState((prev) => ({
        ...prev,
        activeUnitSystem: system,
      }));
    });
  }, []);

  return [state, updateState];
}
<<<<<<< HEAD

interface IModelComponentsProps {
  imodel: IModelConnection;
  rulesetId?: string;
}

function IModelComponents(props: IModelComponentsProps) {
  const { imodel, rulesetId } = props;

  const {
    ref: contentRef,
    ratio: contentRatio,
    onResize: onContentResize,
    width: contentWidth,
  } = useResizableElement<HTMLDivElement>({ min: 0.2, max: 0.9, initial: 0.7 }); // content
  const {
    ref: panelRef,
    ratio: panelRatio,
    onResize: onPanelResize,
    height: panelHeight,
  } = useResizableElement<HTMLDivElement>({ min: 0.3, max: 0.7, initial: 0.5 }); // rightPanel

  return (
    <div
      className="app-content"
      ref={contentRef}
      style={{
        gridTemplateColumns: `${contentRatio * 100}% 1px calc(${(1 - contentRatio) * 100}% - 1px)`,
      }}
    >
      <UnifiedSelectionContextProvider imodel={imodel} selectionLevel={0}>
        <SchemaMetadataContextProvider imodel={imodel} schemaContextProvider={MyAppFrontend.getSchemaContext.bind(MyAppFrontend)}>
          <div className="app-content-left">
            <div className="app-content-left-top">
              <ViewportContentControl imodel={imodel} />
            </div>
            <div className="app-content-left-bottom">
              <TableWidget imodel={imodel} rulesetId={rulesetId} />
            </div>
          </div>
          <ElementSeparator
            orientation={Orientation.Horizontal}
            ratio={contentRatio}
            movableArea={contentWidth}
            separatorSize={10}
            onRatioChanged={onContentResize}
          />
          <div
            ref={panelRef}
            className="app-content-right"
            style={{
              gridTemplateRows: `${panelRatio * 100}% 30px calc(${(1 - panelRatio) * 100}% - 30px)`,
            }}
          >
            <TreeWidget imodel={imodel} rulesetId={rulesetId} />
            {/* <ExperimentalModelsTree imodel={imodel} /> */}
            <div className="app-content-right-separator">
              <hr />
              <ElementSeparator orientation={Orientation.Vertical} ratio={panelRatio} movableArea={panelHeight} onRatioChanged={onPanelResize} />
            </div>
            <PropertiesWidget imodel={imodel} rulesetId={rulesetId} />
          </div>
        </SchemaMetadataContextProvider>
      </UnifiedSelectionContextProvider>
    </div>
  );
}

function useResizableElement<T extends Element>({ min, max, initial }: { min: number; max: number; initial: number }) {
  const ref = useRef<T>(null);
  const [ratio, setRatio] = useState(initial);
  const [height, setHeight] = useState(0);
  const [width, setWidth] = useState(0);

  useEffect(() => {
    if (!ref.current) {
      return;
    }

    const rect = ref.current.getBoundingClientRect();
    setHeight(rect.height);
    setWidth(rect.width);
  }, []);

  const onResize = (newRatio: number) => {
    setRatio(Geometry.clamp(newRatio, min, max));
  };

=======

interface IModelComponentsProps {
  imodel: IModelConnection;
  rulesetId?: string;
}

function IModelComponents(props: IModelComponentsProps) {
  const { imodel, rulesetId } = props;

  const {
    ref: contentRef,
    ratio: contentRatio,
    onResize: onContentResize,
    width: contentWidth,
  } = useResizableElement<HTMLDivElement>({ min: 0.2, max: 0.9, initial: 0.7 }); // content
  const {
    ref: panelRef,
    ratio: panelRatio,
    onResize: onPanelResize,
    height: panelHeight,
  } = useResizableElement<HTMLDivElement>({ min: 0.3, max: 0.7, initial: 0.5 }); // rightPanel

  return (
    <div
      className="app-content"
      ref={contentRef}
      style={{
        gridTemplateColumns: `${contentRatio * 100}% 1px calc(${(1 - contentRatio) * 100}% - 1px)`,
      }}
    >
      <UnifiedSelectionContextProvider imodel={imodel} selectionLevel={0}>
        <div className="app-content-left">
          <div className="app-content-left-top">
            <ViewportContentControl imodel={imodel} />
          </div>
          <div className="app-content-left-bottom">
            <TableWidget imodel={imodel} rulesetId={rulesetId} />
          </div>
        </div>
        <ElementSeparator
          orientation={Orientation.Horizontal}
          ratio={contentRatio}
          movableArea={contentWidth}
          separatorSize={10}
          onRatioChanged={onContentResize}
        />
        <div
          ref={panelRef}
          className="app-content-right"
          style={{
            gridTemplateRows: `${panelRatio * 100}% 30px calc(${(1 - panelRatio) * 100}% - 30px)`,
          }}
        >
          <TreeWidget imodel={imodel} rulesetId={rulesetId} />
          {/* <ExperimentalModelsTree imodel={imodel} /> */}
          <div className="app-content-right-separator">
            <hr />
            <ElementSeparator orientation={Orientation.Vertical} ratio={panelRatio} movableArea={panelHeight} onRatioChanged={onPanelResize} />
          </div>
          <PropertiesWidget imodel={imodel} rulesetId={rulesetId} />
        </div>
      </UnifiedSelectionContextProvider>
    </div>
  );
}

function useResizableElement<T extends Element>({ min, max, initial }: { min: number; max: number; initial: number }) {
  const ref = useRef<T>(null);
  const [ratio, setRatio] = useState(initial);
  const [height, setHeight] = useState(0);
  const [width, setWidth] = useState(0);

  useEffect(() => {
    if (!ref.current) {
      return;
    }

    const rect = ref.current.getBoundingClientRect();
    setHeight(rect.height);
    setWidth(rect.width);
  }, []);

  const onResize = (newRatio: number) => {
    setRatio(Geometry.clamp(newRatio, min, max));
  };

>>>>>>> 0827b55d
  return {
    ref,
    ratio,
    height,
    width,
    onResize,
  };
}<|MERGE_RESOLUTION|>--- conflicted
+++ resolved
@@ -11,7 +11,7 @@
 import { UnitSystemKey } from "@itwin/core-quantity";
 import { ElementSeparator, Orientation } from "@itwin/core-react";
 import { ThemeProvider, ToggleSwitch } from "@itwin/itwinui-react";
-import { SchemaMetadataContextProvider, UnifiedSelectionContextProvider } from "@itwin/presentation-components";
+import { UnifiedSelectionContextProvider } from "@itwin/presentation-components";
 import { Presentation, SelectionChangeEventArgs } from "@itwin/presentation-frontend";
 import { MyAppFrontend, MyAppSettings } from "../../api/MyAppFrontend";
 import { IModelSelector } from "../imodel-selector/IModelSelector";
@@ -156,96 +156,6 @@
 
   return [state, updateState];
 }
-<<<<<<< HEAD
-
-interface IModelComponentsProps {
-  imodel: IModelConnection;
-  rulesetId?: string;
-}
-
-function IModelComponents(props: IModelComponentsProps) {
-  const { imodel, rulesetId } = props;
-
-  const {
-    ref: contentRef,
-    ratio: contentRatio,
-    onResize: onContentResize,
-    width: contentWidth,
-  } = useResizableElement<HTMLDivElement>({ min: 0.2, max: 0.9, initial: 0.7 }); // content
-  const {
-    ref: panelRef,
-    ratio: panelRatio,
-    onResize: onPanelResize,
-    height: panelHeight,
-  } = useResizableElement<HTMLDivElement>({ min: 0.3, max: 0.7, initial: 0.5 }); // rightPanel
-
-  return (
-    <div
-      className="app-content"
-      ref={contentRef}
-      style={{
-        gridTemplateColumns: `${contentRatio * 100}% 1px calc(${(1 - contentRatio) * 100}% - 1px)`,
-      }}
-    >
-      <UnifiedSelectionContextProvider imodel={imodel} selectionLevel={0}>
-        <SchemaMetadataContextProvider imodel={imodel} schemaContextProvider={MyAppFrontend.getSchemaContext.bind(MyAppFrontend)}>
-          <div className="app-content-left">
-            <div className="app-content-left-top">
-              <ViewportContentControl imodel={imodel} />
-            </div>
-            <div className="app-content-left-bottom">
-              <TableWidget imodel={imodel} rulesetId={rulesetId} />
-            </div>
-          </div>
-          <ElementSeparator
-            orientation={Orientation.Horizontal}
-            ratio={contentRatio}
-            movableArea={contentWidth}
-            separatorSize={10}
-            onRatioChanged={onContentResize}
-          />
-          <div
-            ref={panelRef}
-            className="app-content-right"
-            style={{
-              gridTemplateRows: `${panelRatio * 100}% 30px calc(${(1 - panelRatio) * 100}% - 30px)`,
-            }}
-          >
-            <TreeWidget imodel={imodel} rulesetId={rulesetId} />
-            {/* <ExperimentalModelsTree imodel={imodel} /> */}
-            <div className="app-content-right-separator">
-              <hr />
-              <ElementSeparator orientation={Orientation.Vertical} ratio={panelRatio} movableArea={panelHeight} onRatioChanged={onPanelResize} />
-            </div>
-            <PropertiesWidget imodel={imodel} rulesetId={rulesetId} />
-          </div>
-        </SchemaMetadataContextProvider>
-      </UnifiedSelectionContextProvider>
-    </div>
-  );
-}
-
-function useResizableElement<T extends Element>({ min, max, initial }: { min: number; max: number; initial: number }) {
-  const ref = useRef<T>(null);
-  const [ratio, setRatio] = useState(initial);
-  const [height, setHeight] = useState(0);
-  const [width, setWidth] = useState(0);
-
-  useEffect(() => {
-    if (!ref.current) {
-      return;
-    }
-
-    const rect = ref.current.getBoundingClientRect();
-    setHeight(rect.height);
-    setWidth(rect.width);
-  }, []);
-
-  const onResize = (newRatio: number) => {
-    setRatio(Geometry.clamp(newRatio, min, max));
-  };
-
-=======
 
 interface IModelComponentsProps {
   imodel: IModelConnection;
@@ -332,7 +242,6 @@
     setRatio(Geometry.clamp(newRatio, min, max));
   };
 
->>>>>>> 0827b55d
   return {
     ref,
     ratio,
