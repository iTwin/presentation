--- conflicted
+++ resolved
@@ -66,19 +66,7 @@
       iconsEnabled={true}
       width={props.width}
       height={props.height}
-<<<<<<< HEAD
-      treeRenderer={(treeProps) => <PresentationTreeRenderer {...treeProps} nodeLoader={filteredNodeLoader} />}
-=======
-      treeRenderer={(treeProps) => (
-        <PresentationTreeRenderer
-          {...treeProps}
-          imodel={props.imodel}
-          modelSource={state.nodeLoader.modelSource}
-          nodeLoader={state.nodeLoader}
-          onItemsRendered={state.onItemsRendered}
-        />
-      )}
->>>>>>> e1aba0d0
+      treeRenderer={(treeProps) => <PresentationTreeRenderer {...treeProps} nodeLoader={state.nodeLoader} />}
     />
   );
 }