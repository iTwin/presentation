--- conflicted
+++ resolved
@@ -503,28 +503,19 @@
           }
         }
       }
-      const filteringHelper = !parentNode || HierarchyNode.isGeneric(parentNode) ? createHierarchyFilteringHelper(filter, parentNode) : undefined;
-
-<<<<<<< HEAD
-      const searchingHelper = createHierarchySearchHelper(search, parentNode);
-      if (!searchingHelper.hasSearch) {
-=======
-      if (!filteringHelper?.hasFilter) {
->>>>>>> 6a007542
-        yield* generateNodes();
+      const searchHelper = !parentNode || HierarchyNode.isGeneric(parentNode) ? createHierarchySearchHelper(search, parentNode) : undefined;
+
+      if (!searchHelper.hasSearch) {
+        yield* searchHelper();
         return;
       }
 
-      const targetNodeKeys = searchingHelper.getChildNodeSearchIdentifiers()!;
+      const targetNodeKeys = searchHelper.getChildNodeSearchIdentifiers()!;
       for await (const node of generateNodes()) {
         if (targetNodeKeys.some((target) => HierarchyNodeIdentifier.equal(target, node.key))) {
           yield {
             ...node,
-<<<<<<< HEAD
-            ...searchingHelper.createChildNodeProps({ nodeKey: node.key }),
-=======
-            ...filteringHelper.createChildNodeProps({ nodeKey: node.key, parentKeys: node.parentKeys }),
->>>>>>> 6a007542
+            ...searchHelper.createChildNodeProps({ nodeKey: node.key }),
           };
         }
       }
