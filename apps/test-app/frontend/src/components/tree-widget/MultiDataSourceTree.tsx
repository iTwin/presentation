/*---------------------------------------------------------------------------------------------
 * Copyright (c) Bentley Systems, Incorporated. All rights reserved.
 * See LICENSE.md in the project root for license terms and full copyright notice.
 *--------------------------------------------------------------------------------------------*/

import { ComponentPropsWithoutRef, ReactElement, useCallback, useEffect, useMemo, useState } from "react";
import RssParser from "rss-parser";
import { debounceTime, Subject } from "rxjs";
import { BeEvent, Guid, Id64String } from "@itwin/core-bentley";
import { IModelConnection } from "@itwin/core-frontend";
import { SvgFolder, SvgGlobe, SvgImodelHollow, SvgItem, SvgModel } from "@itwin/itwinui-icons-react";
import { Flex, ProgressRadial, SearchBox, Text } from "@itwin/itwinui-react";
import { createECSchemaProvider, createECSqlQueryExecutor } from "@itwin/presentation-core-interop";
import {
  createHierarchySearchHelper,
  createIModelHierarchyProvider,
  createLimitingECSqlQueryExecutor,
  createNodesQueryClauseFactory,
  createPredicateBasedHierarchyDefinition,
  DefineInstanceNodeChildHierarchyLevelProps,
  GenericNodeKey,
  GetHierarchyNodesProps,
  HierarchyNode,
  HierarchyNodeIdentifier,
  HierarchyNodeIdentifiersPath,
  HierarchyProvider,
  HierarchySearchPath,
  mergeProviders,
} from "@itwin/presentation-hierarchies";
import { PresentationHierarchyNode, StrataKitRootErrorRenderer, StrataKitTreeRenderer, useUnifiedSelectionTree } from "@itwin/presentation-hierarchies-react";
import {
  createBisInstanceLabelSelectClauseFactory,
  createCachingECClassHierarchyInspector,
  ECSql,
  IInstanceLabelSelectClauseFactory,
  InstanceKey,
  IPrimitiveValueFormatter,
  Props,
} from "@itwin/presentation-shared";
import { useUnifiedSelectionContext } from "@itwin/unified-selection-react";
import { SampleRpcInterface } from "@test-app/common";
import { MyAppFrontend } from "../../api/MyAppFrontend";

type UseTreeProps = Props<typeof useUnifiedSelectionTree>;
type IModelAccess = Props<typeof createIModelHierarchyProvider>["imodelAccess"];

export function MultiDataSourceTree({ imodel, ...props }: { imodel: IModelConnection; height: number; width: number; treeLabel: string }) {
  const [imodelAccess, setIModelAccess] = useState<IModelAccess>();
  useEffect(() => setIModelAccess(createIModelAccess(imodel)), [imodel]);

  if (!imodelAccess) {
    return null;
  }

  return <Tree {...props} imodelAccess={imodelAccess} />;
}

function createIModelAccess(imodel: IModelConnection) {
  const schemas = MyAppFrontend.getSchemaContext(imodel);
  const schemaProvider = createECSchemaProvider(schemas);
  return {
    imodelKey: imodel.key,
    ...schemaProvider,
    ...createCachingECClassHierarchyInspector({ schemaProvider }),
    ...createLimitingECSqlQueryExecutor(createECSqlQueryExecutor(imodel), 1000),
  };
}

const RSS_PROVIDER = createRssHierarchyProvider();

<<<<<<< HEAD
function Tree({ imodelAccess, height, width }: { imodelAccess: IModelAccess; height: number; width: number }) {
  const [search, setsearch] = useState("");
  const getSearchPaths = useMemo<UseTreeProps["getSearchPaths"]>(() => {
=======
function Tree({ imodelAccess, height, width, treeLabel }: { imodelAccess: IModelAccess; height: number; width: number; treeLabel: string }) {
  const [filter, setFilter] = useState("");
  const [componentId] = useState(() => Guid.createValue());
  const getFilteredPaths = useMemo<UseTreeProps["getFilteredPaths"]>(() => {
>>>>>>> 7d133538
    return async () => {
      if (!search) {
        return undefined;
      }
<<<<<<< HEAD
      return Promise.all([getModelsHierarchySearchPaths({ imodelAccess, search }), RSS_PROVIDER.getSearchedPaths(search)]).then(([imodelPaths, rssPaths]) => [
        ...imodelPaths,
        ...rssPaths,
      ]);
    };
  }, [search, imodelAccess]);
=======
      return Promise.all([
        getModelsHierarchyFilteringPaths({ imodelAccess, filter, componentId, componentName: "MultiDataSourceTree" }),
        RSS_PROVIDER.getFilteredPaths(filter),
      ]).then(([imodelPaths, rssPaths]) => [...imodelPaths, ...rssPaths]);
    };
  }, [filter, imodelAccess, componentId]);
>>>>>>> 7d133538

  const unifiedSelectionContext = useUnifiedSelectionContext();
  if (!unifiedSelectionContext) {
    throw new Error("Unified selection context is not available");
  }

  const { isReloading, ...treeProps } = useUnifiedSelectionTree({
    selectionStorage: unifiedSelectionContext.storage,
    createSelectableForGenericNode: useCallback<NonNullable<Props<typeof useUnifiedSelectionTree>["createSelectableForGenericNode"]>>(
      (node, uniqueId) => ({
        identifier: node.key.source === "rss" ? node.key.id : uniqueId,
        data: node,
        async *loadInstanceKeys() {},
      }),
      [],
    ),
    sourceName: "MultiIModelTree",
    getHierarchyProvider: useCallback(
      () =>
        mergeProviders({
          providers: [
            createIModelHierarchyProvider({
              imodelAccess,
              hierarchyDefinition: createModelsHierarchyDefinition({ imodelAccess }),
            }),
            RSS_PROVIDER,
          ],
        }),
      [imodelAccess],
    ),
    getSearchPaths,
    onHierarchyLoadError: (props) => {
      // eslint-disable-next-line no-console
      console.error(props.error);
    },
  });

  const renderContent = () => {
    if (treeProps.rootErrorRendererProps) {
      return <StrataKitRootErrorRenderer {...treeProps.rootErrorRendererProps} />;
    }
    if (!treeProps.treeRendererProps) {
      return (
        <Flex alignItems="center" justifyContent="center" flexDirection="column" style={{ height: "100%" }}>
          <Text isMuted> Loading </Text>
        </Flex>
      );
    }

    if (treeProps.treeRendererProps.rootNodes.length === 0 && search) {
      return (
        <Flex alignItems="center" justifyContent="center" flexDirection="column" style={{ height: "100%" }}>
          <Text isMuted>There are no nodes matching search text {search}</Text>
        </Flex>
      );
    }

    return (
      <Flex.Item alignSelf="flex-start" style={{ width: "100%", overflow: "auto" }}>
        <StrataKitTreeRenderer {...treeProps.treeRendererProps} getDecorations={(node) => getIcon(node)} selectionMode={"extended"} treeLabel={treeLabel} />
      </Flex.Item>
    );
  };

  const renderLoadingOverlay = () => {
    if (treeProps.rootErrorRendererProps !== undefined || treeProps.treeRendererProps !== undefined || !isReloading) {
      return <></>;
    }
    return (
      <div
        style={{
          position: "absolute",
          zIndex: 1000,
          height: "inherit",
          width: "100%",
          overflow: "hidden",
          display: "flex",
          alignItems: "center",
          justifyContent: "center",
        }}
      >
        <div
          style={{
            position: "absolute",
            opacity: 0.5,
            pointerEvents: "none",
            width: "100%",
            height: "100%",
            backgroundColor: "var(--iui-color-background-backdrop)",
          }}
        />
        <ProgressRadial size="large" indeterminate />
      </div>
    );
  };

  return (
    <Flex flexDirection="column" style={{ width, height }}>
      <Flex style={{ width: "100%", padding: "0.5rem" }}>
        <DebouncedSearchBox onChange={setsearch} />
      </Flex>
      {renderContent()}
      {renderLoadingOverlay()}
    </Flex>
  );
}

type SearchBoxProps = ComponentPropsWithoutRef<typeof SearchBox>;

function DebouncedSearchBox({ onChange, ...props }: Omit<SearchBoxProps, "onChange"> & { onChange: (text: string) => void }) {
  const handleChange = useMemo(() => {
    return debounced(onChange, 500);
  }, [onChange]);

  return <SearchBox {...props} inputProps={{ ...props.inputProps, value: undefined, onChange: (e) => handleChange(e.currentTarget.value) }} />;
}

function debounced<TArgs>(callback: (args: TArgs) => void, delay: number) {
  const subject = new Subject<() => void>();
  subject.pipe(debounceTime(delay)).subscribe({
    next: (invoke) => invoke(),
  });

  return (args: TArgs) => {
    subject.next(() => {
      callback(args);
    });
  };
}

function createModelsHierarchyDefinition({ imodelAccess }: { imodelAccess: IModelAccess }) {
  const labels = createBisInstanceLabelSelectClauseFactory({ classHierarchyInspector: imodelAccess });
  const clauses = createNodesQueryClauseFactory({ imodelAccess, instanceLabelSelectClauseFactory: labels });
  return createPredicateBasedHierarchyDefinition({
    classHierarchyInspector: imodelAccess,
    hierarchy: {
      rootNodes: async () => [
        {
          fullClassName: "BisCore.Subject",
          query: {
            ecsql: `
              SELECT ${await clauses.createSelectClause({
                ecClassId: { selector: "this.ECClassId" },
                ecInstanceId: { selector: "this.ECInstanceId" },
                nodeLabel: { selector: await labels.createSelectClause({ classAlias: "this", className: "BisCore.Subject" }) },
                hasChildren: true,
                extendedData: {
                  nodeType: "root-subject",
                },
              })}
              FROM BisCore.Subject this
              WHERE this.ECInstanceId = 0x1
            `,
          },
        },
      ],
      childNodes: [
        {
          parentInstancesNodePredicate: "BisCore.Subject",
          definitions: async () => [
            {
              fullClassName: "BisCore.Model",
              query: {
                ecsql: `
                  SELECT ${await clauses.createSelectClause({
                    ecClassId: { selector: "this.ECClassId" },
                    ecInstanceId: { selector: "this.ECInstanceId" },
                    nodeLabel: { selector: await labels.createSelectClause({ classAlias: "this", className: "BisCore.Model" }) },
                    grouping: {
                      byClass: true,
                    },
                    extendedData: {
                      nodeType: "model",
                    },
                  })}
                  FROM BisCore.Model this
                `,
              },
            },
          ],
        },
        {
          parentInstancesNodePredicate: "BisCore.Model",
          definitions: async ({ parentNode }: DefineInstanceNodeChildHierarchyLevelProps) => [
            {
              fullClassName: "BisCore.Model",
              query: {
                ecsql: `
                  SELECT ${await clauses.createSelectClause({
                    ecClassId: { selector: "this.ECClassId" },
                    ecInstanceId: { selector: "this.ECInstanceId" },
                    nodeLabel: { selector: await labels.createSelectClause({ classAlias: "this", className: "BisCore.Model" }) },
                    grouping: {
                      byClass: true,
                    },
                    extendedData: {
                      nodeType: "model",
                    },
                  })}
                  FROM BisCore.Model this
                  WHERE this.ParentModel.Id IN (${parentNode.key.instanceKeys.map((key) => key.id).join(",")})
                `,
              },
            },
          ],
        },
      ],
    },
    postProcessNode: async (node) => {
      if (HierarchyNode.isClassGroupingNode(node)) {
        return { ...node, extendedData: { nodeType: "model-class" } };
      }
      return node;
    },
  });
}
<<<<<<< HEAD
async function getModelsHierarchySearchPaths({ imodelAccess, search }: { imodelAccess: IModelAccess; search: string }): Promise<HierarchySearchPath[]> {
  const labelsFactory = createBisInstanceLabelSelectClauseFactory({ classHierarchyInspector: imodelAccess });
  const [rootSubjectPath, modelPaths] = await Promise.all([
    getRootSubjectsearchedPath({ imodelAccess, search, labelsFactory }),
    Array.fromAsync(getModelssearchingPaths({ imodelAccess, search, labelsFactory })),
=======
async function getModelsHierarchyFilteringPaths({
  imodelAccess,
  filter,
  componentId,
  componentName,
}: {
  imodelAccess: IModelAccess;
  filter: string;
  componentId: string;
  componentName: string;
}): Promise<HierarchyFilteringPath[]> {
  const labelsFactory = createBisInstanceLabelSelectClauseFactory({ classHierarchyInspector: imodelAccess });
  const [rootSubjectPath, modelPaths] = await Promise.all([
    getRootSubjectFilteredPath({ imodelAccess, filter, labelsFactory, componentId, componentName }),
    Array.fromAsync(getModelsFilteringPaths({ imodelAccess, filter, labelsFactory, componentId, componentName })),
>>>>>>> 7d133538
  ]);
  return [...(rootSubjectPath ? [rootSubjectPath] : []), ...modelPaths];
}
async function* getModelssearchingPaths({
  imodelAccess,
  search,
  labelsFactory,
  componentId,
  componentName,
}: {
  imodelAccess: IModelAccess;
  search: string;
  labelsFactory: IInstanceLabelSelectClauseFactory;
<<<<<<< HEAD
}): AsyncIterableIterator<HierarchySearchPath> {
=======
  componentId: string;
  componentName: string;
}): AsyncIterableIterator<HierarchyFilteringPath> {
>>>>>>> 7d133538
  const whereClause = `${await labelsFactory.createSelectClause({
    classAlias: "m",
    className: "BisCore.Model",
    selectorsConcatenator: ECSql.createConcatenatedValueStringSelector,
  })} LIKE '%' || ? || '%' ESCAPE '\\'`;
  const modelsReader = imodelAccess.createQueryReader(
    {
      ctes: [
        `ModelsHierarchy(ECInstanceId, ParentId, Path) AS (
        SELECT
          m.ECInstanceId,
          m.ParentModel.Id,
          json_array(${ECSql.createInstanceKeySelector({ alias: "m" })})
        FROM BisCore.Model m
        WHERE ${whereClause}

        UNION ALL

        SELECT
          pm.ECInstanceId,
          pm.ParentModel.Id,
          json_insert(
            cm.Path,
            '$[#]', ${ECSql.createInstanceKeySelector({ alias: "pm" })}
          )
        FROM ModelsHierarchy cm
        JOIN BisCore.Model pm ON pm.ECInstanceId = cm.ParentId
      )`,
      ],
      ecsql: `
      SELECT mh.Path AS path
      FROM ModelsHierarchy mh
      WHERE mh.ParentId IS NULL
    `,
<<<<<<< HEAD
    bindings: [{ type: "string", value: search.replace(/[%_\\]/g, "\\$&") }],
  });
=======
      bindings: [{ type: "string", value: filter.replace(/[%_\\]/g, "\\$&") }],
    },
    { restartToken: `${componentName}/${componentId}/models-paths` },
  );
>>>>>>> 7d133538
  for await (const row of modelsReader) {
    const path = JSON.parse(row.path) as HierarchyNodeIdentifiersPath;
    yield {
      path: [
        { className: "BisCore.Subject", id: "0x1", imodelKey: imodelAccess.imodelKey },
        ...path.reverse().map((k) => ({ ...k, imodelKey: imodelAccess.imodelKey })),
      ],
      options: {
        autoExpand: true,
      },
    };
  }
}
async function getRootSubjectsearchedPath({
  imodelAccess,
  search,
  labelsFactory,
  componentId,
  componentName,
}: {
  imodelAccess: IModelAccess;
  search: string;
  labelsFactory: IInstanceLabelSelectClauseFactory;
  componentId: string;
  componentName: string;
}): Promise<HierarchyNodeIdentifiersPath | undefined> {
  const reader = imodelAccess.createQueryReader(
    {
      ecsql: `
      SELECT this.ECInstanceId AS id
      FROM BisCore.Subject this
      WHERE
        ${await labelsFactory.createSelectClause({ classAlias: "this", className: "BisCore.Subject", selectorsConcatenator: ECSql.createConcatenatedValueStringSelector })} LIKE '%' || ? || '%' ESCAPE '\\'
        AND this.ECInstanceId = 0x1
    `,
<<<<<<< HEAD
    bindings: [{ type: "string", value: search.replace(/[%_\\]/g, "\\$&") }],
  });
=======
      bindings: [{ type: "string", value: filter.replace(/[%_\\]/g, "\\$&") }],
    },
    { restartToken: `${componentName}/${componentId}/subject-path` },
  );
>>>>>>> 7d133538
  const row = (await reader.next()).value as { id: Id64String } | undefined;
  return row ? [{ className: "BisCore.Subject", id: row.id, imodelKey: imodelAccess.imodelKey }] : undefined;
}

function getIcon(node: PresentationHierarchyNode): ReactElement | undefined {
  switch (node.nodeData.extendedData?.nodeType) {
    case "root-subject":
      return <SvgImodelHollow />;
    case "model-class":
      return <SvgFolder />;
    case "model":
      return <SvgModel />;
    case "rss-root":
      return <SvgGlobe />;
    case "rss-item":
      return <SvgItem />;
  }
  return undefined;
}

function createRssHierarchyProvider(): HierarchyProvider & { getSearchedPaths: (search: string) => Promise<HierarchySearchPath[]> } {
  let feedPromise: ReturnType<RssParser["parseURL"]> | undefined;
  async function getFeed() {
    if (!feedPromise) {
      // ideally we'd fetch straight from medium, but use our backend as means to avoid CORS
      feedPromise = SampleRpcInterface.getClient()
        .getRssFeed({ url: "https://medium.com/feed/itwinjs" })
        .then(async (xml) => new RssParser().parseString(xml));
    }
    const feed = await feedPromise;
    return feed;
  }

  let search: HierarchySearchPath[] | undefined;
  return {
    hierarchyChanged: new BeEvent(),

    async getSearchedPaths(searchString: string): Promise<HierarchySearchPath[]> {
      const feed = await getFeed();
      if (!feed) {
        return [];
      }
      const paths = new Array<HierarchyNodeIdentifiersPath>();

      if ((feed.title ?? "<no title>").toLocaleLowerCase().includes(searchString.toLocaleLowerCase())) {
        paths.push([{ type: "generic", id: "rss-root", source: "rss" }]);
      }

      feed.items.forEach((item) => {
        if ((item.title ?? "<no title>").toLocaleLowerCase().includes(searchString.toLocaleLowerCase())) {
          paths.push([
            { type: "generic", id: "rss-root", source: "rss" },
            { type: "generic", id: `rss-${item.guid!}`, source: "rss" },
          ]);
        }
      });

      return paths.map((path) => ({ path, options: { autoExpand: true } }));
    },

    async *getNodes({ parentNode }: GetHierarchyNodesProps): AsyncIterableIterator<HierarchyNode> {
      const feed = await getFeed();
      if (!feed) {
        return;
      }

      async function* generateNodes(): AsyncIterableIterator<HierarchyNode & { key: GenericNodeKey }> {
        if (!parentNode) {
          yield {
            key: { type: "generic", id: `rss-root`, source: "rss" },
            label: feed.title ?? "<no title>",
            parentKeys: [],
            children: feed.items.length > 0,
            extendedData: {
              nodeType: "rss-root",
            },
          } satisfies HierarchyNode;
          return;
        }
        if (HierarchyNode.isGeneric(parentNode) && parentNode.key.id === "rss-root") {
          let count = 0;
          for (const item of feed.items) {
            yield {
              key: { type: "generic", id: `rss-${item.guid!}`, source: "rss" },
              label: item.title ?? "<no title>",
              parentKeys: [parentNode.key],
              children: false,
              extendedData: {
                nodeType: "rss-item",
              },
            } satisfies HierarchyNode;
            if (++count > 10) {
              return;
            }
          }
        }
      }

      const searchingHelper = createHierarchySearchHelper(search, parentNode);
      if (!searchingHelper.hasSearch) {
        yield* generateNodes();
        return;
      }

      const targetNodeKeys = searchingHelper.getChildNodeSearchIdentifiers()!;
      for await (const node of generateNodes()) {
        if (targetNodeKeys.some((target) => HierarchyNodeIdentifier.equal(target, node.key))) {
          yield {
            ...node,
            ...searchingHelper.createChildNodeProps({ nodeKey: node.key }),
          };
        }
      }
    },

    async *getNodeInstanceKeys(_props: Omit<GetHierarchyNodesProps, "ignoreCache">): AsyncIterableIterator<InstanceKey> {},

    setFormatter(_formatter: IPrimitiveValueFormatter | undefined): void {},

    setHierarchySearch(
      props:
        | {
            paths: HierarchySearchPath[];
          }
        | undefined,
    ): void {
      search = props?.paths;
    },
  };
}<|MERGE_RESOLUTION|>--- conflicted
+++ resolved
@@ -68,35 +68,20 @@
 
 const RSS_PROVIDER = createRssHierarchyProvider();
 
-<<<<<<< HEAD
-function Tree({ imodelAccess, height, width }: { imodelAccess: IModelAccess; height: number; width: number }) {
+function Tree({ imodelAccess, height, width, treeLabel }: { imodelAccess: IModelAccess; height: number; width: number; treeLabel: string }) {
   const [search, setsearch] = useState("");
+  const [componentId] = useState(() => Guid.createValue());
   const getSearchPaths = useMemo<UseTreeProps["getSearchPaths"]>(() => {
-=======
-function Tree({ imodelAccess, height, width, treeLabel }: { imodelAccess: IModelAccess; height: number; width: number; treeLabel: string }) {
-  const [filter, setFilter] = useState("");
-  const [componentId] = useState(() => Guid.createValue());
-  const getFilteredPaths = useMemo<UseTreeProps["getFilteredPaths"]>(() => {
->>>>>>> 7d133538
     return async () => {
       if (!search) {
         return undefined;
       }
-<<<<<<< HEAD
-      return Promise.all([getModelsHierarchySearchPaths({ imodelAccess, search }), RSS_PROVIDER.getSearchedPaths(search)]).then(([imodelPaths, rssPaths]) => [
-        ...imodelPaths,
-        ...rssPaths,
-      ]);
-    };
-  }, [search, imodelAccess]);
-=======
       return Promise.all([
-        getModelsHierarchyFilteringPaths({ imodelAccess, filter, componentId, componentName: "MultiDataSourceTree" }),
-        RSS_PROVIDER.getFilteredPaths(filter),
+        getModelsHierarchySearchPaths({ imodelAccess, search, componentId, componentName: "MultiDataSourceTree" }),
+        RSS_PROVIDER.getSearchedPaths(search),
       ]).then(([imodelPaths, rssPaths]) => [...imodelPaths, ...rssPaths]);
     };
-  }, [filter, imodelAccess, componentId]);
->>>>>>> 7d133538
+  }, [search, imodelAccess, componentId]);
 
   const unifiedSelectionContext = useUnifiedSelectionContext();
   if (!unifiedSelectionContext) {
@@ -313,33 +298,25 @@
     },
   });
 }
-<<<<<<< HEAD
-async function getModelsHierarchySearchPaths({ imodelAccess, search }: { imodelAccess: IModelAccess; search: string }): Promise<HierarchySearchPath[]> {
-  const labelsFactory = createBisInstanceLabelSelectClauseFactory({ classHierarchyInspector: imodelAccess });
-  const [rootSubjectPath, modelPaths] = await Promise.all([
-    getRootSubjectsearchedPath({ imodelAccess, search, labelsFactory }),
-    Array.fromAsync(getModelssearchingPaths({ imodelAccess, search, labelsFactory })),
-=======
-async function getModelsHierarchyFilteringPaths({
+async function getModelsHierarchySearchPaths({
   imodelAccess,
-  filter,
+  search,
   componentId,
   componentName,
 }: {
   imodelAccess: IModelAccess;
-  filter: string;
+  search: string;
   componentId: string;
   componentName: string;
-}): Promise<HierarchyFilteringPath[]> {
+}): Promise<HierarchySearchPath[]> {
   const labelsFactory = createBisInstanceLabelSelectClauseFactory({ classHierarchyInspector: imodelAccess });
   const [rootSubjectPath, modelPaths] = await Promise.all([
-    getRootSubjectFilteredPath({ imodelAccess, filter, labelsFactory, componentId, componentName }),
-    Array.fromAsync(getModelsFilteringPaths({ imodelAccess, filter, labelsFactory, componentId, componentName })),
->>>>>>> 7d133538
+    getRootSubjectSearchedPath({ imodelAccess, search, labelsFactory, componentId, componentName }),
+    Array.fromAsync(getModelsSearchPaths({ imodelAccess, search, labelsFactory, componentId, componentName })),
   ]);
   return [...(rootSubjectPath ? [rootSubjectPath] : []), ...modelPaths];
 }
-async function* getModelssearchingPaths({
+async function* getModelsSearchPaths({
   imodelAccess,
   search,
   labelsFactory,
@@ -349,13 +326,9 @@
   imodelAccess: IModelAccess;
   search: string;
   labelsFactory: IInstanceLabelSelectClauseFactory;
-<<<<<<< HEAD
-}): AsyncIterableIterator<HierarchySearchPath> {
-=======
   componentId: string;
   componentName: string;
-}): AsyncIterableIterator<HierarchyFilteringPath> {
->>>>>>> 7d133538
+}): AsyncIterableIterator<HierarchySearchPath> {
   const whereClause = `${await labelsFactory.createSelectClause({
     classAlias: "m",
     className: "BisCore.Model",
@@ -390,15 +363,10 @@
       FROM ModelsHierarchy mh
       WHERE mh.ParentId IS NULL
     `,
-<<<<<<< HEAD
-    bindings: [{ type: "string", value: search.replace(/[%_\\]/g, "\\$&") }],
-  });
-=======
-      bindings: [{ type: "string", value: filter.replace(/[%_\\]/g, "\\$&") }],
+      bindings: [{ type: "string", value: search.replace(/[%_\\]/g, "\\$&") }],
     },
     { restartToken: `${componentName}/${componentId}/models-paths` },
   );
->>>>>>> 7d133538
   for await (const row of modelsReader) {
     const path = JSON.parse(row.path) as HierarchyNodeIdentifiersPath;
     yield {
@@ -412,7 +380,7 @@
     };
   }
 }
-async function getRootSubjectsearchedPath({
+async function getRootSubjectSearchedPath({
   imodelAccess,
   search,
   labelsFactory,
@@ -434,15 +402,10 @@
         ${await labelsFactory.createSelectClause({ classAlias: "this", className: "BisCore.Subject", selectorsConcatenator: ECSql.createConcatenatedValueStringSelector })} LIKE '%' || ? || '%' ESCAPE '\\'
         AND this.ECInstanceId = 0x1
     `,
-<<<<<<< HEAD
-    bindings: [{ type: "string", value: search.replace(/[%_\\]/g, "\\$&") }],
-  });
-=======
-      bindings: [{ type: "string", value: filter.replace(/[%_\\]/g, "\\$&") }],
+      bindings: [{ type: "string", value: search.replace(/[%_\\]/g, "\\$&") }],
     },
     { restartToken: `${componentName}/${componentId}/subject-path` },
   );
->>>>>>> 7d133538
   const row = (await reader.next()).value as { id: Id64String } | undefined;
   return row ? [{ className: "BisCore.Subject", id: row.id, imodelKey: imodelAccess.imodelKey }] : undefined;
 }
