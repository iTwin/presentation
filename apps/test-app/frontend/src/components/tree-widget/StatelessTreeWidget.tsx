/*---------------------------------------------------------------------------------------------
 * Copyright (c) Bentley Systems, Incorporated. All rights reserved.
 * See LICENSE.md in the project root for license terms and full copyright notice.
 *--------------------------------------------------------------------------------------------*/

import "./StatelessTreeWidget.css";
import { useCallback, useEffect, useMemo, useState } from "react";
import { PropertyRecord } from "@itwin/appui-abstract";
import {
  ControlledTree, DelayLoadedTreeNodeItem, FilteringInputStatus, SelectionMode, TreeDataProvider, TreeNodeItem, TreeNodeRenderer,
  TreeNodeRendererProps, TreeRenderer, useDebouncedAsyncValue, useTreeModel,
} from "@itwin/components-react";
import { IModelApp } from "@itwin/core-frontend";
import { FillCentered, TreeNode, UnderlinedButton } from "@itwin/core-react";
import { SchemaContext } from "@itwin/ecschema-metadata";
import { ECSchemaRpcLocater } from "@itwin/ecschema-rpcinterface-common";
import { DropdownMenu, IconButton, MenuItem, Text } from "@itwin/itwinui-react";
import { SvgMoreVertical } from "@itwin/itwinui-react/cjs/core/utils";
import { InfoTreeNodeItemType, isPresentationInfoTreeNodeItem, PresentationInfoTreeNodeItem } from "@itwin/presentation-components";
import { createECSqlQueryExecutor, createMetadataProvider } from "@itwin/presentation-core-interop";
import {
  HierarchyNode, HierarchyProvider, IECSqlQueryExecutor, IMetadataProvider, RowsLimitExceededError, TypedPrimitiveValue,
} from "@itwin/presentation-hierarchy-builder";
import { ModelsTreeDefinition } from "@itwin/presentation-models-tree";
import { useControlledTreeComponentsState, useFormatter } from "./CustomHooks";
import { TreeWidgetHeader, TreeWidgetProps, useTreeHeight } from "./TreeWidget";

export function StatelessTreeWidget(props: Omit<TreeWidgetProps, "rulesetId">) {
  const [filter, setFilter] = useState("");
  const [filteringStatus, setFilteringStatus] = useState<"ready" | "filtering">("ready");
  const [queryExecutor, setQueryExecutor] = useState<IECSqlQueryExecutor>();
  const [metadataProvider, setMetadataProvider] = useState<IMetadataProvider>();
  const [modelsTreeHierarchyProvider, setModelsTreeHierarchyProvider] = useState<HierarchyProvider>();
  const [hierarchyLevelSizeLimit, setHierarchyLevelSizeLimit] = useState<{ [parentId: string]: number | "unbounded" | undefined }>({});
  useEffect(() => {
    const schemas = new SchemaContext();
    schemas.addLocater(new ECSchemaRpcLocater(props.imodel.getRpcProps()));
    setQueryExecutor(createECSqlQueryExecutor(props.imodel));
    setMetadataProvider(createMetadataProvider(schemas));
  }, [props.imodel]);

  const { value: filteredPaths } = useDebouncedAsyncValue(
    useCallback(async () => {
      if (!metadataProvider || !queryExecutor) {
        return undefined;
      }
      if (filter !== "") {
        setFilteringStatus("filtering");
        return ModelsTreeDefinition.createInstanceKeyPaths({ metadataProvider, queryExecutor, label: filter });
      }
      setFilteringStatus("ready");
      return undefined;
    }, [metadataProvider, queryExecutor, filter]),
  );

  useEffect(() => {
    if (!metadataProvider || !queryExecutor) {
      return;
    }
    setModelsTreeHierarchyProvider(
      new HierarchyProvider({
        metadataProvider,
        hierarchyDefinition: new ModelsTreeDefinition({ metadataProvider }),
        queryExecutor,
        filtering: filteredPaths
          ? {
              paths: filteredPaths,
            }
          : undefined,
      }),
    );
  }, [queryExecutor, metadataProvider, filteredPaths]);

  const dataProvider = useMemo((): TreeDataProvider => {
    return async (node?: TreeNodeItem): Promise<TreeNodeItem[]> => {
      if (!modelsTreeHierarchyProvider) {
        return [];
      }
      const parent: HierarchyNode | undefined = node ? (node as any).__internal : undefined;
      const parentId = node?.id;
      const limit = hierarchyLevelSizeLimit[parentId ?? ""];
      try {
        return (await modelsTreeHierarchyProvider.getNodes({ parentNode: parent, hierarchyLevelSizeLimit: limit })).map(parseTreeNodeItem);
      } catch (e) {
        if (e instanceof RowsLimitExceededError) {
          return [
            createInfoNode(
              node,
              `${IModelApp.localization.getLocalizedString("Sample:controls.result-limit-exceeded")} ${limit!}`,
              InfoTreeNodeItemType.ResultSetTooLarge,
            ),
          ];
        }
        throw e;
      }
    };
  }, [modelsTreeHierarchyProvider, hierarchyLevelSizeLimit]);

<<<<<<< HEAD
=======
  const modelSource = useTreeModelSource(dataProvider);
  const nodeLoader = useTreeNodeLoader(dataProvider, modelSource);
  const eventHandler = useMemo(() => new TreeEventHandler({ nodeLoader, modelSource }), [nodeLoader, modelSource]);
  const treeModel = useTreeModel(modelSource);
>>>>>>> 9d0bad0c
  const nodeRenderer = (nodeProps: TreeNodeRendererProps) => (
    <StatelessTreeNodeRenderer
      {...nodeProps}
      onLimitReset={(parentId?: string) => setHierarchyLevelSizeLimit((map) => ({ ...map, [parentId ?? ""]: "unbounded" }))}
    />
  );

  const { componentsState, onReload } = useControlledTreeComponentsState(dataProvider);
  const treeModel = useTreeModel(componentsState.modelSource);
  const [shouldUseCustomFormatter, setShouldUseCustomFormatter] = useState<boolean>(false);
  const onItemsRendered = useFormatter({
    formatter: shouldUseCustomFormatter ? customFormatter : undefined,
    dataProvider,
    modelSource: componentsState.modelSource,
    modelsTreeHierarchyProvider,
    onReload,
  });

  const { headerRef, treeHeight } = useTreeHeight(props.height);
<<<<<<< HEAD
  const dropdownMenuItems = (close: () => void) => [
    <MenuItem
      key={1}
      onClick={() => {
        setShouldUseCustomFormatter(true);
        close();
      }}
      style={shouldUseCustomFormatter ? { display: "none" } : {}}
    >
      Show custom formatter
    </MenuItem>,
    <MenuItem
      key={2}
      onClick={() => {
        setShouldUseCustomFormatter(false);
        close();
      }}
      style={!shouldUseCustomFormatter ? { display: "none" } : {}}
    >
      Show default formatter
    </MenuItem>,
  ];
  return (
    <>
      <div className="tree-widget-header-wrapper">
        <TreeWidgetHeader onFilterChange={setFilter} filteringStatus={filteringStatus} showFilteringInput={true} ref={headerRef} />
        <DropdownMenu menuItems={dropdownMenuItems}>
          <IconButton styleType="borderless" size="small" className="formatter-setter-dropdown">
            <SvgMoreVertical />
          </IconButton>
        </DropdownMenu>
      </div>
=======
  const noDataRenderer = filter ? () => <NoFilterMatchesRenderer filter={filter} /> : undefined;
  const filteringInputStatus =
    filteringStatus === "filtering"
      ? FilteringInputStatus.FilteringInProgress
      : filter
      ? FilteringInputStatus.FilteringFinished
      : FilteringInputStatus.ReadyToFilter;
  return (
    <>
      <TreeWidgetHeader onFilterChange={setFilter} filteringStatus={filteringInputStatus} showFilteringInput={true} ref={headerRef} />
>>>>>>> 9d0bad0c
      <div className="filtered-tree">
        {treeHeight && props.width && (
          <ControlledTree
            model={treeModel}
            eventsHandler={componentsState.eventHandler}
            nodeLoader={componentsState.nodeLoader}
            treeRenderer={(treeProps) => <TreeRenderer {...treeProps} nodeRenderer={nodeRenderer} />}
<<<<<<< HEAD
            onItemsRendered={onItemsRendered}
=======
            onItemsRendered={() => setFilteringStatus("ready")}
            noDataRenderer={noDataRenderer}
>>>>>>> 9d0bad0c
            selectionMode={SelectionMode.Extended}
            iconsEnabled={true}
            width={props.width}
            height={treeHeight}
          />
        )}
        {filteringStatus === "filtering" ? <div className="filtered-tree-overlay" /> : null}
      </div>
    </>
  );
}

function parseTreeNodeItem(node: HierarchyNode): DelayLoadedTreeNodeItem {
  if (node.children === undefined) {
    throw new Error("Invalid node: children not determined");
  }
  return {
    __internal: node,
    id: JSON.stringify([...node.parentKeys, node.key]),
    label: PropertyRecord.fromString(node.label, "Label"),
    icon: node.extendedData?.imageId,
    hasChildren: !!node.children,
    autoExpand: node.autoExpand,
  } as DelayLoadedTreeNodeItem;
}

function createInfoNode(parentNode: TreeNodeItem | undefined, message: string, type?: InfoTreeNodeItemType): PresentationInfoTreeNodeItem {
  const id = `${parentNode ? parentNode.id : ""}/info-node/${message}`;
  return {
    id,
    parentId: parentNode?.id,
    label: PropertyRecord.fromString(message),
    message,
    isSelectionDisabled: true,
    children: undefined,
    type: type ?? InfoTreeNodeItemType.Unset,
  };
}

interface StatelessTreeNodeRendererProps extends TreeNodeRendererProps {
  onLimitReset: (parentId?: string) => void;
}

function StatelessTreeNodeRenderer(props: StatelessTreeNodeRendererProps) {
  const nodeItem = props.node.item;
  if (isPresentationInfoTreeNodeItem(nodeItem)) {
    return (
      <TreeNode
        isLeaf={true}
        label={
          <span>
            <Text isMuted>
              <span>{nodeItem.message}</span>
              {nodeItem.type === InfoTreeNodeItemType.ResultSetTooLarge && (
                <span>
                  <span> - </span>
                  <UnderlinedButton
                    onClick={() => {
                      props.onLimitReset(nodeItem.parentId);
                    }}
                  >
                    {`${IModelApp.localization.getLocalizedString("Sample:controls.tree-widget.remove-hierarchy-level-limit")}.`}
                  </UnderlinedButton>
                </span>
              )}
            </Text>
          </span>
        }
        level={props.node.depth}
        isHoverDisabled={true}
      />
    );
  }

  return <TreeNodeRenderer {...props} />;
}
<<<<<<< HEAD
async function customFormatter(val: TypedPrimitiveValue) {
  return `THIS_IS_FORMATTED_${val ? JSON.stringify(val.value) : ""}_THIS_IS_FORMATTED`;
=======

function NoFilterMatchesRenderer(props: { filter: string }) {
  const { filter } = props;
  return (
    <FillCentered>
      <p className="components-controlledTree-errorMessage">
        {IModelApp.localization.getLocalizedString("Sample:controls.tree-widget.no-matches-for-provided-filter")}: {filter}
      </p>
    </FillCentered>
  );
>>>>>>> 9d0bad0c
}<|MERGE_RESOLUTION|>--- conflicted
+++ resolved
@@ -96,13 +96,6 @@
     };
   }, [modelsTreeHierarchyProvider, hierarchyLevelSizeLimit]);
 
-<<<<<<< HEAD
-=======
-  const modelSource = useTreeModelSource(dataProvider);
-  const nodeLoader = useTreeNodeLoader(dataProvider, modelSource);
-  const eventHandler = useMemo(() => new TreeEventHandler({ nodeLoader, modelSource }), [nodeLoader, modelSource]);
-  const treeModel = useTreeModel(modelSource);
->>>>>>> 9d0bad0c
   const nodeRenderer = (nodeProps: TreeNodeRendererProps) => (
     <StatelessTreeNodeRenderer
       {...nodeProps}
@@ -122,7 +115,6 @@
   });
 
   const { headerRef, treeHeight } = useTreeHeight(props.height);
-<<<<<<< HEAD
   const dropdownMenuItems = (close: () => void) => [
     <MenuItem
       key={1}
@@ -145,17 +137,6 @@
       Show default formatter
     </MenuItem>,
   ];
-  return (
-    <>
-      <div className="tree-widget-header-wrapper">
-        <TreeWidgetHeader onFilterChange={setFilter} filteringStatus={filteringStatus} showFilteringInput={true} ref={headerRef} />
-        <DropdownMenu menuItems={dropdownMenuItems}>
-          <IconButton styleType="borderless" size="small" className="formatter-setter-dropdown">
-            <SvgMoreVertical />
-          </IconButton>
-        </DropdownMenu>
-      </div>
-=======
   const noDataRenderer = filter ? () => <NoFilterMatchesRenderer filter={filter} /> : undefined;
   const filteringInputStatus =
     filteringStatus === "filtering"
@@ -165,8 +146,14 @@
       : FilteringInputStatus.ReadyToFilter;
   return (
     <>
-      <TreeWidgetHeader onFilterChange={setFilter} filteringStatus={filteringInputStatus} showFilteringInput={true} ref={headerRef} />
->>>>>>> 9d0bad0c
+      <div className="tree-widget-header-wrapper">
+        <TreeWidgetHeader onFilterChange={setFilter} filteringStatus={filteringInputStatus} showFilteringInput={true} ref={headerRef} />
+        <DropdownMenu menuItems={dropdownMenuItems}>
+          <IconButton styleType="borderless" size="small" className="formatter-setter-dropdown">
+            <SvgMoreVertical />
+          </IconButton>
+        </DropdownMenu>
+      </div>
       <div className="filtered-tree">
         {treeHeight && props.width && (
           <ControlledTree
@@ -174,12 +161,11 @@
             eventsHandler={componentsState.eventHandler}
             nodeLoader={componentsState.nodeLoader}
             treeRenderer={(treeProps) => <TreeRenderer {...treeProps} nodeRenderer={nodeRenderer} />}
-<<<<<<< HEAD
-            onItemsRendered={onItemsRendered}
-=======
-            onItemsRendered={() => setFilteringStatus("ready")}
+            onItemsRendered={(items) => {
+              setFilteringStatus("ready");
+              onItemsRendered(items);
+            }}
             noDataRenderer={noDataRenderer}
->>>>>>> 9d0bad0c
             selectionMode={SelectionMode.Extended}
             iconsEnabled={true}
             width={props.width}
@@ -256,10 +242,9 @@
 
   return <TreeNodeRenderer {...props} />;
 }
-<<<<<<< HEAD
 async function customFormatter(val: TypedPrimitiveValue) {
   return `THIS_IS_FORMATTED_${val ? JSON.stringify(val.value) : ""}_THIS_IS_FORMATTED`;
-=======
+}
 
 function NoFilterMatchesRenderer(props: { filter: string }) {
   const { filter } = props;
@@ -270,5 +255,4 @@
       </p>
     </FillCentered>
   );
->>>>>>> 9d0bad0c
 }