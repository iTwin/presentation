/*---------------------------------------------------------------------------------------------
* Copyright (c) Bentley Systems, Incorporated. All rights reserved.
* See LICENSE.md in the project root for license terms and full copyright notice.
*--------------------------------------------------------------------------------------------*/

.treewidget {
  display: flex;
  flex-direction: column;
<<<<<<< HEAD
}

.tree-widget-tabs-content {
=======
  height: 100%;
}

.tree-widget-tabs {
>>>>>>> 67895035
  padding: unset;
}

.treewidget-header {
  box-shadow: 0px 2px 5px rgba(0, 0, 0, 0.25);
  padding: 0.5em;
  margin-bottom: 5px;
  display: flex;
  gap: 0.5em;
}

.treewidget-header .components-filtering-input {
  flex-grow: 4;
  margin: 0;
}
<<<<<<< HEAD

=======
>>>>>>> 67895035
.treewidget-header .diagnostics-button {
  flex-grow: 1;
}

.treewidget .filteredTree {
  flex-grow: 1;
  min-height: 50px;
}<|MERGE_RESOLUTION|>--- conflicted
+++ resolved
@@ -6,16 +6,9 @@
 .treewidget {
   display: flex;
   flex-direction: column;
-<<<<<<< HEAD
 }
 
 .tree-widget-tabs-content {
-=======
-  height: 100%;
-}
-
-.tree-widget-tabs {
->>>>>>> 67895035
   padding: unset;
 }
 
@@ -31,10 +24,6 @@
   flex-grow: 4;
   margin: 0;
 }
-<<<<<<< HEAD
-
-=======
->>>>>>> 67895035
 .treewidget-header .diagnostics-button {
   flex-grow: 1;
 }
