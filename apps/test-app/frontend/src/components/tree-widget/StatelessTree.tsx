--- conflicted
+++ resolved
@@ -55,10 +55,6 @@
   return <Tree {...props} imodel={imodel} imodelAccess={imodelAccess} />;
 }
 
-<<<<<<< HEAD
-function Tree({ imodel, imodelAccess, height, width }: { imodel: IModelConnection; imodelAccess: IModelAccess; height: number; width: number }) {
-  const [searchText, setSearchText] = useState("");
-=======
 function Tree({
   imodel,
   imodelAccess,
@@ -72,16 +68,15 @@
   width: number;
   treeLabel: string;
 }) {
-  const [filter, setFilter] = useState("");
->>>>>>> 7d133538
+  const [searchText, setSearchText] = useState("");
 
   const getSearchPaths = useMemo<UseIModelTreeProps["getSearchPaths"]>(() => {
-    return async ({ imodelAccess: filterIModelAccess, abortSignal }) => {
+    return async ({ imodelAccess: searchIModelAccess, abortSignal }) => {
       if (!searchText) {
         return undefined;
       }
       return ModelsTreeDefinition.createInstanceKeyPaths({
-        imodelAccess: filterIModelAccess,
+        imodelAccess: searchIModelAccess,
         label: searchText,
         abortSignal,
       });
