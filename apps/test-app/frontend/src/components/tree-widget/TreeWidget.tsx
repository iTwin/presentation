/*---------------------------------------------------------------------------------------------
 * Copyright (c) Bentley Systems, Incorporated. All rights reserved.
 * See LICENSE.md in the project root for license terms and full copyright notice.
 *--------------------------------------------------------------------------------------------*/

import { useCallback, useMemo, useState } from "react";
import { useResizeDetector } from "react-resize-detector";
import { PropertyRecord } from "@itwin/appui-abstract";
import {
  ControlledTree,
  DelayLoadedTreeNodeItem,
  FilteringInput,
  FilteringInputStatus,
  SelectionMode,
  TreeDataProvider,
  TreeEventHandler,
  TreeNodeItem,
  useTreeModel,
  useTreeModelSource,
  useTreeNodeLoader,
} from "@itwin/components-react";
import { IModelApp, IModelConnection } from "@itwin/core-frontend";
import { SchemaContext } from "@itwin/ecschema-metadata";
import { ECSchemaRpcLocater } from "@itwin/ecschema-rpcinterface-common";
import { DiagnosticsProps } from "@itwin/presentation-components";
<<<<<<< HEAD
import { HierarchyNode, HierarchyProvider, ModelsTreeQueryBuilder } from "@itwin/presentation-hierarchy-builder";
=======
import { createECSqlQueryExecutor, createMetadataProvider } from "@itwin/presentation-core-interop";
import { HierarchyNode, HierarchyProvider } from "@itwin/presentation-hierarchy-builder";
import { ModelsTreeDefinition } from "@itwin/presentation-models-tree";
>>>>>>> 2cc53866
import { DiagnosticsSelector } from "../diagnostics-selector/DiagnosticsSelector";
import { Tree } from "./Tree";

interface Props {
  imodel: IModelConnection;
  rulesetId?: string;
}

export function TreeWidget(props: Props) {
  const { rulesetId, imodel } = props;
  const [diagnosticsOptions, setDiagnosticsOptions] = useState<DiagnosticsProps>({ ruleDiagnostics: undefined, devDiagnostics: undefined });
  const [filter, setFilter] = useState("");
  const [filteringStatus, setFilteringStatus] = useState(FilteringInputStatus.ReadyToFilter);
  const [matchesCount, setMatchesCount] = useState<number>();
  const [activeMatchIndex, setActiveMatchIndex] = useState(0);

  const onFilteringStateChange = useCallback((isFiltering: boolean, newMatchesCount: number | undefined) => {
    setFilteringStatus(
      isFiltering
        ? FilteringInputStatus.FilteringInProgress
        : undefined !== newMatchesCount
        ? FilteringInputStatus.FilteringFinished
        : FilteringInputStatus.ReadyToFilter,
    );
    setMatchesCount(newMatchesCount);
  }, []);

  const { width, height, ref } = useResizeDetector();

  return (
    <div className="treewidget">
      <div className="treewidget-header">
        <h3>{IModelApp.localization.getLocalizedString("Sample:controls.tree")}</h3>
        <DiagnosticsSelector onDiagnosticsOptionsChanged={setDiagnosticsOptions} />
        {rulesetId ? (
          <FilteringInput
            status={filteringStatus}
            onFilterCancel={() => {
              setFilter("");
            }}
            onFilterClear={() => {
              setFilter("");
            }}
            onFilterStart={(newFilter) => {
              setFilter(newFilter);
            }}
            resultSelectorProps={{
              onSelectedChanged: (index) => setActiveMatchIndex(index),
              resultCount: matchesCount || 0,
            }}
          />
        ) : null}
      </div>
      <div ref={ref} className="filteredTree">
        {rulesetId && width && height ? (
          <>
            <Tree
              imodel={imodel}
              rulesetId={rulesetId}
              diagnostics={diagnosticsOptions}
              filtering={{ filter, activeMatchIndex, onFilteringStateChange }}
              width={width}
              height={height}
            />
            {filteringStatus === FilteringInputStatus.FilteringInProgress ? <div className="filteredTreeOverlay" /> : null}
          </>
        ) : null}
      </div>
    </div>
  );
}

export function ExperimentalModelsTree({ imodel }: { imodel: IModelConnection }) {
  const { width, height, ref } = useResizeDetector();
  const dataProvider = useMemo((): TreeDataProvider => {
    const schemas = new SchemaContext();
    schemas.addLocater(new ECSchemaRpcLocater(imodel.getRpcProps()));
<<<<<<< HEAD
    const modelsTreeHierarchyProvider = new HierarchyProvider({
      schemas,
      queryBuilder: new ModelsTreeQueryBuilder({ schemas }),
      queryExecutor: imodel,
=======
    const metadataProvider = createMetadataProvider(schemas);
    const modelsTreeHierarchyProvider = new HierarchyProvider({
      metadataProvider,
      hierarchyDefinition: new ModelsTreeDefinition({ metadataProvider }),
      queryExecutor: createECSqlQueryExecutor(imodel),
>>>>>>> 2cc53866
    });
    return async (node?: TreeNodeItem): Promise<TreeNodeItem[]> => {
      const parent: HierarchyNode | undefined = node ? (node as any).__internal : undefined;
      try {
        return (await modelsTreeHierarchyProvider.getNodes(parent)).map(parseTreeNodeItem);
      } catch (e) {
        // eslint-disable-next-line no-console
        console.error(e);
        return [];
      }
    };
  }, [imodel]);
  const modelSource = useTreeModelSource(dataProvider);
  const nodeLoader = useTreeNodeLoader(dataProvider, modelSource);
  const eventHandler = useMemo(() => new TreeEventHandler({ nodeLoader, modelSource }), [nodeLoader, modelSource]);
  const treeModel = useTreeModel(modelSource);

  return (
    <div className="treewidget">
      <div className="treewidget-header">
        <h3>{IModelApp.localization.getLocalizedString("Sample:controls.tree")}</h3>
      </div>
      <div ref={ref} className="filteredTree">
        {width && height ? (
          <ControlledTree
            model={treeModel}
            eventsHandler={eventHandler}
            nodeLoader={nodeLoader}
            selectionMode={SelectionMode.Extended}
            iconsEnabled={true}
            width={width}
            height={height}
          />
        ) : null}
      </div>
    </div>
  );
}

function parseTreeNodeItem(node: HierarchyNode): DelayLoadedTreeNodeItem {
  if (node.children === undefined) {
    throw new Error("Invalid node: children not determined");
  }
  const hasChildren = typeof node.children === "boolean" ? node.children : Array.isArray(node.children) ? node.children.length > 0 : undefined;
  return {
    __internal: node,
    id: JSON.stringify(node.key),
    label: PropertyRecord.fromString(node.label, "Label"),
    icon: node.extendedData?.imageId,
    hasChildren,
    autoExpand: node.autoExpand,
  } as DelayLoadedTreeNodeItem;
}<|MERGE_RESOLUTION|>--- conflicted
+++ resolved
@@ -7,29 +7,16 @@
 import { useResizeDetector } from "react-resize-detector";
 import { PropertyRecord } from "@itwin/appui-abstract";
 import {
-  ControlledTree,
-  DelayLoadedTreeNodeItem,
-  FilteringInput,
-  FilteringInputStatus,
-  SelectionMode,
-  TreeDataProvider,
-  TreeEventHandler,
-  TreeNodeItem,
-  useTreeModel,
-  useTreeModelSource,
-  useTreeNodeLoader,
+  ControlledTree, DelayLoadedTreeNodeItem, FilteringInput, FilteringInputStatus, SelectionMode, TreeDataProvider, TreeEventHandler, TreeNodeItem,
+  useTreeModel, useTreeModelSource, useTreeNodeLoader,
 } from "@itwin/components-react";
 import { IModelApp, IModelConnection } from "@itwin/core-frontend";
 import { SchemaContext } from "@itwin/ecschema-metadata";
 import { ECSchemaRpcLocater } from "@itwin/ecschema-rpcinterface-common";
 import { DiagnosticsProps } from "@itwin/presentation-components";
-<<<<<<< HEAD
-import { HierarchyNode, HierarchyProvider, ModelsTreeQueryBuilder } from "@itwin/presentation-hierarchy-builder";
-=======
 import { createECSqlQueryExecutor, createMetadataProvider } from "@itwin/presentation-core-interop";
 import { HierarchyNode, HierarchyProvider } from "@itwin/presentation-hierarchy-builder";
 import { ModelsTreeDefinition } from "@itwin/presentation-models-tree";
->>>>>>> 2cc53866
 import { DiagnosticsSelector } from "../diagnostics-selector/DiagnosticsSelector";
 import { Tree } from "./Tree";
 
@@ -107,18 +94,11 @@
   const dataProvider = useMemo((): TreeDataProvider => {
     const schemas = new SchemaContext();
     schemas.addLocater(new ECSchemaRpcLocater(imodel.getRpcProps()));
-<<<<<<< HEAD
-    const modelsTreeHierarchyProvider = new HierarchyProvider({
-      schemas,
-      queryBuilder: new ModelsTreeQueryBuilder({ schemas }),
-      queryExecutor: imodel,
-=======
     const metadataProvider = createMetadataProvider(schemas);
     const modelsTreeHierarchyProvider = new HierarchyProvider({
       metadataProvider,
       hierarchyDefinition: new ModelsTreeDefinition({ metadataProvider }),
       queryExecutor: createECSqlQueryExecutor(imodel),
->>>>>>> 2cc53866
     });
     return async (node?: TreeNodeItem): Promise<TreeNodeItem[]> => {
       const parent: HierarchyNode | undefined = node ? (node as any).__internal : undefined;
