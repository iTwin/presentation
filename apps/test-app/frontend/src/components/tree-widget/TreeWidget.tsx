/*---------------------------------------------------------------------------------------------
 * Copyright (c) Bentley Systems, Incorporated. All rights reserved.
 * See LICENSE.md in the project root for license terms and full copyright notice.
 *--------------------------------------------------------------------------------------------*/

import { forwardRef, useCallback, useEffect, useRef, useState } from "react";
import { useResizeDetector } from "react-resize-detector";
import { FilteringInput, FilteringInputStatus } from "@itwin/components-react";
import { IModelApp, IModelConnection } from "@itwin/core-frontend";
<<<<<<< HEAD
import { SchemaContext } from "@itwin/ecschema-metadata";
import { ECSchemaRpcLocater } from "@itwin/ecschema-rpcinterface-common";
import { Button, Tab, Tabs } from "@itwin/itwinui-react";
import { DiagnosticsProps } from "@itwin/presentation-components";
import { createECSqlQueryExecutor, createMetadataProvider } from "@itwin/presentation-core-interop";
import { HierarchyNode, HierarchyProvider, IECSqlQueryExecutor, IMetadataProvider, TypedPrimitiveValue } from "@itwin/presentation-hierarchy-builder";
import { ModelsTreeDefinition } from "@itwin/presentation-models-tree";
=======
import { Tab, Tabs } from "@itwin/itwinui-react";
import { DiagnosticsProps } from "@itwin/presentation-components";
>>>>>>> d8d086b6
import { DiagnosticsSelector } from "../diagnostics-selector/DiagnosticsSelector";
import { StatelessTreeWidget } from "./StatelessTreeWidget";
import { Tree } from "./Tree";

export interface TreeWidgetProps {
  imodel: IModelConnection;
  rulesetId?: string;
  height?: number;
  width?: number;
}

export function TreeWidget(props: Omit<TreeWidgetProps, "height" | "width">) {
  const [openTab, setOpenTab] = useState(0);
  const { width, height, ref } = useResizeDetector<HTMLDivElement>();
  const tabsClassName = "tree-widget-tabs";
  const [heightOfTreeWidget, setHeightOfTreeWidget] = useState(0);
  useEffect(() => {
    const tabElements = ref.current?.getElementsByClassName(tabsClassName);
    const heightOfTab = tabElements && tabElements.length > 0 ? tabElements[0].clientHeight : 0;
    setHeightOfTreeWidget(height ? height - heightOfTab : 0);
    // When width changes tab height might change, so it needs to be included in dependency list
  }, [height, ref, width]);

  return (
    <div ref={ref}>
      <Tabs
        labels={[
          <Tab key={1} label={IModelApp.localization.getLocalizedString("Sample:controls.rules-driven-tree")} />,
          <Tab key={2} label={IModelApp.localization.getLocalizedString("Sample:controls.stateless-tree")} />,
        ]}
        onTabSelected={setOpenTab}
        contentClassName="tree-widget-tabs-content"
        tabsClassName={tabsClassName}
      >
        <div className="tree-widget">
          {openTab === 0 ? (
            <RulesDrivenTreeWidget imodel={props.imodel} rulesetId={props.rulesetId} height={heightOfTreeWidget} width={width} />
          ) : (
            <StatelessTreeWidget imodel={props.imodel} height={heightOfTreeWidget} width={width} />
          )}
        </div>
      </Tabs>
    </div>
  );
}

export function RulesDrivenTreeWidget(props: TreeWidgetProps) {
  const { rulesetId, imodel } = props;
  const [diagnosticsOptions, setDiagnosticsOptions] = useState<DiagnosticsProps>({ ruleDiagnostics: undefined, devDiagnostics: undefined });
  const [filter, setFilter] = useState("");
  const [filteringStatus, setFilteringStatus] = useState(FilteringInputStatus.ReadyToFilter);
  const [matchesCount, setMatchesCount] = useState<number>();
  const [activeMatchIndex, setActiveMatchIndex] = useState(0);
  const onFilteringStateChange = useCallback((isFiltering: boolean, newMatchesCount: number | undefined) => {
    setFilteringStatus(
      isFiltering
        ? FilteringInputStatus.FilteringInProgress
        : undefined !== newMatchesCount
        ? FilteringInputStatus.FilteringFinished
        : FilteringInputStatus.ReadyToFilter,
    );
    setMatchesCount(newMatchesCount);
  }, []);
  const { headerRef, treeHeight } = useTreeHeight(props.height);
  return (
    <>
      <TreeWidgetHeader
        onFilterChange={setFilter}
        filteringStatus={filteringStatus}
        showFilteringInput={!!rulesetId}
        ref={headerRef}
        onActiveMatchIndexChange={setActiveMatchIndex}
        matchesCount={matchesCount}
        onDiagnosticsOptionsChange={setDiagnosticsOptions}
      />
      <div className="filtered-tree">
        {rulesetId && props.width && treeHeight ? (
          <>
            <Tree
              imodel={imodel}
              rulesetId={rulesetId}
              diagnostics={diagnosticsOptions}
              filtering={{ filter, activeMatchIndex, onFilteringStateChange }}
              width={props.width}
              height={treeHeight}
            />
            {filteringStatus === FilteringInputStatus.FilteringInProgress ? <div className="filtered-tree-overlay" /> : null}
          </>
        ) : null}
      </div>
    </>
  );
}

<<<<<<< HEAD
export function StatelessTreeWidget(props: Omit<Props, "rulesetId">) {
  const [filter, setFilter] = useState("");
  const [filteringStatus, setFilteringStatus] = useState(FilteringInputStatus.ReadyToFilter);
  const [queryExecutor, setQueryExecutor] = useState<IECSqlQueryExecutor>();
  const [metadataProvider, setMetadataProvider] = useState<IMetadataProvider>();
  const [modelsTreeHierarchyProvider, setModelsTreeHierarchyProvider] = useState<HierarchyProvider>();
  const [formatter, setFormatter] = useState<boolean>(false);
  useEffect(() => {
    const schemas = new SchemaContext();
    schemas.addLocater(new ECSchemaRpcLocater(props.imodel.getRpcProps()));
    setQueryExecutor(createECSqlQueryExecutor(props.imodel));
    setMetadataProvider(createMetadataProvider(schemas));
  }, [props.imodel]);

  const { value } = useDebouncedAsyncValue(
    useCallback(async () => {
      if (metadataProvider && queryExecutor && filter !== "") {
        setFilteringStatus(FilteringInputStatus.FilteringInProgress);
        return ModelsTreeDefinition.createInstanceKeyPaths({ metadataProvider, queryExecutor, label: filter });
      }
      return [];
    }, [metadataProvider, queryExecutor, filter]),
  );

  useEffect(() => {
    if (metadataProvider && queryExecutor) {
      const sharedProps = {
        metadataProvider,
        hierarchyDefinition: new ModelsTreeDefinition({ metadataProvider }),
        queryExecutor,
      };
      if (value && value.length > 0) {
        setFilteringStatus(FilteringInputStatus.FilteringFinished);
        setModelsTreeHierarchyProvider(
          new HierarchyProvider({
            ...sharedProps,
            filtering: {
              paths: value,
            },
          }),
        );
      } else {
        setModelsTreeHierarchyProvider(new HierarchyProvider(sharedProps));
      }
    }
  }, [queryExecutor, metadataProvider, value]);

  const dataProvider = useMemo((): TreeDataProvider => {
    return async (node?: TreeNodeItem): Promise<TreeNodeItem[]> => {
      const parent: HierarchyNode | undefined = node ? (node as any).__internal : undefined;
      try {
        if (modelsTreeHierarchyProvider) {
          return (await modelsTreeHierarchyProvider.getNodes({ parentNode: parent })).map(parseTreeNodeItem);
        }
        return [];
      } catch (e) {
        // eslint-disable-next-line no-console
        console.error(e);
        return [];
      }
    };
  }, [modelsTreeHierarchyProvider]);
  const modelSource = useTreeModelSource(dataProvider);
  const nodeLoader = useTreeNodeLoader(dataProvider, modelSource);
  const eventHandler = useMemo(() => new TreeEventHandler({ nodeLoader, modelSource }), [nodeLoader, modelSource]);
  const treeModel = useTreeModel(modelSource);
  const { headerRef, treeHeight } = useTreeHeight(props.height);
  useEffect(() => {
    if (modelsTreeHierarchyProvider) {
      modelsTreeHierarchyProvider.setFormatter(formatter ? async (val: TypedPrimitiveValue) => `_${val ? JSON.stringify(val.value) : ""}` : undefined);
      // reloadTree(treeModel, dataProvider, 100);
      modelSource.modifyModel((model) => model.clearChildren(undefined));
    }
  }, [formatter, modelsTreeHierarchyProvider, modelSource]);
  return (
    <>
      <Button onClick={() => setFormatter((state) => !state)}>Change formatter</Button>
      <TreeWidgetHeader onFilterChange={setFilter} filteringStatus={filteringStatus} showFilteringInput={true} ref={headerRef} />
      <div className="filtered-tree">
        {treeHeight && props.width && (
          <ControlledTree
            model={treeModel}
            eventsHandler={eventHandler}
            nodeLoader={nodeLoader}
            selectionMode={SelectionMode.Extended}
            iconsEnabled={true}
            width={props.width}
            height={treeHeight}
          />
        )}
        {filteringStatus === FilteringInputStatus.FilteringInProgress ? <div className="filtered-tree-overlay" /> : null}
      </div>
    </>
  );
}

function useTreeHeight(height?: number) {
=======
export function useTreeHeight(height?: number) {
>>>>>>> d8d086b6
  const [treeHeight, setTreeHeight] = useState(0);
  const headerRef = useRef<HTMLDivElement>(null);
  useEffect(() => {
    const heightOfHeader = headerRef.current?.clientHeight ?? 0;
    const heightToSet = height ? height - heightOfHeader : 0;
    setTreeHeight(heightToSet);
  }, [height]);
  return { headerRef, treeHeight };
}

interface HeaderProps {
  onFilterChange: (newFilter: string) => void;
  filteringStatus: FilteringInputStatus;
  showFilteringInput: boolean;
  onActiveMatchIndexChange?: (index: number) => void;
  matchesCount?: number;
  onDiagnosticsOptionsChange?: (options: DiagnosticsProps) => void;
}

export const TreeWidgetHeader = forwardRef(function TreeWidgetHeader(props: HeaderProps, ref: React.ForwardedRef<HTMLDivElement>) {
  const { onFilterChange, filteringStatus, showFilteringInput } = props;
  return (
    <div ref={ref} className="tree-widget-header">
      {showFilteringInput && (
        <FilteringInput
          status={filteringStatus}
          onFilterCancel={() => {
            onFilterChange("");
          }}
          onFilterClear={() => {
            onFilterChange("");
          }}
          onFilterStart={(newFilter) => {
            onFilterChange(newFilter);
          }}
          resultSelectorProps={
            props.onActiveMatchIndexChange || props.matchesCount
              ? {
                  onSelectedChanged: (index) => (props.onActiveMatchIndexChange ? props.onActiveMatchIndexChange(index) : {}),
                  resultCount: props.matchesCount || 0,
                }
              : undefined
          }
        />
      )}
      {props.onDiagnosticsOptionsChange && <DiagnosticsSelector onDiagnosticsOptionsChanged={props.onDiagnosticsOptionsChange} />}
    </div>
  );
});<|MERGE_RESOLUTION|>--- conflicted
+++ resolved
@@ -7,18 +7,8 @@
 import { useResizeDetector } from "react-resize-detector";
 import { FilteringInput, FilteringInputStatus } from "@itwin/components-react";
 import { IModelApp, IModelConnection } from "@itwin/core-frontend";
-<<<<<<< HEAD
-import { SchemaContext } from "@itwin/ecschema-metadata";
-import { ECSchemaRpcLocater } from "@itwin/ecschema-rpcinterface-common";
-import { Button, Tab, Tabs } from "@itwin/itwinui-react";
-import { DiagnosticsProps } from "@itwin/presentation-components";
-import { createECSqlQueryExecutor, createMetadataProvider } from "@itwin/presentation-core-interop";
-import { HierarchyNode, HierarchyProvider, IECSqlQueryExecutor, IMetadataProvider, TypedPrimitiveValue } from "@itwin/presentation-hierarchy-builder";
-import { ModelsTreeDefinition } from "@itwin/presentation-models-tree";
-=======
 import { Tab, Tabs } from "@itwin/itwinui-react";
 import { DiagnosticsProps } from "@itwin/presentation-components";
->>>>>>> d8d086b6
 import { DiagnosticsSelector } from "../diagnostics-selector/DiagnosticsSelector";
 import { StatelessTreeWidget } from "./StatelessTreeWidget";
 import { Tree } from "./Tree";
@@ -113,107 +103,7 @@
   );
 }
 
-<<<<<<< HEAD
-export function StatelessTreeWidget(props: Omit<Props, "rulesetId">) {
-  const [filter, setFilter] = useState("");
-  const [filteringStatus, setFilteringStatus] = useState(FilteringInputStatus.ReadyToFilter);
-  const [queryExecutor, setQueryExecutor] = useState<IECSqlQueryExecutor>();
-  const [metadataProvider, setMetadataProvider] = useState<IMetadataProvider>();
-  const [modelsTreeHierarchyProvider, setModelsTreeHierarchyProvider] = useState<HierarchyProvider>();
-  const [formatter, setFormatter] = useState<boolean>(false);
-  useEffect(() => {
-    const schemas = new SchemaContext();
-    schemas.addLocater(new ECSchemaRpcLocater(props.imodel.getRpcProps()));
-    setQueryExecutor(createECSqlQueryExecutor(props.imodel));
-    setMetadataProvider(createMetadataProvider(schemas));
-  }, [props.imodel]);
-
-  const { value } = useDebouncedAsyncValue(
-    useCallback(async () => {
-      if (metadataProvider && queryExecutor && filter !== "") {
-        setFilteringStatus(FilteringInputStatus.FilteringInProgress);
-        return ModelsTreeDefinition.createInstanceKeyPaths({ metadataProvider, queryExecutor, label: filter });
-      }
-      return [];
-    }, [metadataProvider, queryExecutor, filter]),
-  );
-
-  useEffect(() => {
-    if (metadataProvider && queryExecutor) {
-      const sharedProps = {
-        metadataProvider,
-        hierarchyDefinition: new ModelsTreeDefinition({ metadataProvider }),
-        queryExecutor,
-      };
-      if (value && value.length > 0) {
-        setFilteringStatus(FilteringInputStatus.FilteringFinished);
-        setModelsTreeHierarchyProvider(
-          new HierarchyProvider({
-            ...sharedProps,
-            filtering: {
-              paths: value,
-            },
-          }),
-        );
-      } else {
-        setModelsTreeHierarchyProvider(new HierarchyProvider(sharedProps));
-      }
-    }
-  }, [queryExecutor, metadataProvider, value]);
-
-  const dataProvider = useMemo((): TreeDataProvider => {
-    return async (node?: TreeNodeItem): Promise<TreeNodeItem[]> => {
-      const parent: HierarchyNode | undefined = node ? (node as any).__internal : undefined;
-      try {
-        if (modelsTreeHierarchyProvider) {
-          return (await modelsTreeHierarchyProvider.getNodes({ parentNode: parent })).map(parseTreeNodeItem);
-        }
-        return [];
-      } catch (e) {
-        // eslint-disable-next-line no-console
-        console.error(e);
-        return [];
-      }
-    };
-  }, [modelsTreeHierarchyProvider]);
-  const modelSource = useTreeModelSource(dataProvider);
-  const nodeLoader = useTreeNodeLoader(dataProvider, modelSource);
-  const eventHandler = useMemo(() => new TreeEventHandler({ nodeLoader, modelSource }), [nodeLoader, modelSource]);
-  const treeModel = useTreeModel(modelSource);
-  const { headerRef, treeHeight } = useTreeHeight(props.height);
-  useEffect(() => {
-    if (modelsTreeHierarchyProvider) {
-      modelsTreeHierarchyProvider.setFormatter(formatter ? async (val: TypedPrimitiveValue) => `_${val ? JSON.stringify(val.value) : ""}` : undefined);
-      // reloadTree(treeModel, dataProvider, 100);
-      modelSource.modifyModel((model) => model.clearChildren(undefined));
-    }
-  }, [formatter, modelsTreeHierarchyProvider, modelSource]);
-  return (
-    <>
-      <Button onClick={() => setFormatter((state) => !state)}>Change formatter</Button>
-      <TreeWidgetHeader onFilterChange={setFilter} filteringStatus={filteringStatus} showFilteringInput={true} ref={headerRef} />
-      <div className="filtered-tree">
-        {treeHeight && props.width && (
-          <ControlledTree
-            model={treeModel}
-            eventsHandler={eventHandler}
-            nodeLoader={nodeLoader}
-            selectionMode={SelectionMode.Extended}
-            iconsEnabled={true}
-            width={props.width}
-            height={treeHeight}
-          />
-        )}
-        {filteringStatus === FilteringInputStatus.FilteringInProgress ? <div className="filtered-tree-overlay" /> : null}
-      </div>
-    </>
-  );
-}
-
-function useTreeHeight(height?: number) {
-=======
 export function useTreeHeight(height?: number) {
->>>>>>> d8d086b6
   const [treeHeight, setTreeHeight] = useState(0);
   const headerRef = useRef<HTMLDivElement>(null);
   useEffect(() => {
