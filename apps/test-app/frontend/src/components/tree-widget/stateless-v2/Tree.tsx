/*---------------------------------------------------------------------------------------------
 * Copyright (c) Bentley Systems, Incorporated. All rights reserved.
 * See LICENSE.md in the project root for license terms and full copyright notice.
 *--------------------------------------------------------------------------------------------*/

import { ReactElement, useCallback, useEffect, useMemo, useState } from "react";
import { useDebouncedAsyncValue } from "@itwin/components-react";
import { IModelConnection } from "@itwin/core-frontend";
import { SchemaContext } from "@itwin/ecschema-metadata";
import { ECSchemaRpcLocater } from "@itwin/ecschema-rpcinterface-common";
import { SvgFolder, SvgImodelHollow, SvgItem, SvgLayers, SvgModel } from "@itwin/itwinui-icons-react";
import { Flex, ProgressRadial, SearchBox, Text, ToggleSwitch } from "@itwin/itwinui-react";
import { ClassInfo, DefaultContentDisplayTypes, Descriptor, KeySet } from "@itwin/presentation-common";
import {
  PresentationInstanceFilter,
  PresentationInstanceFilterDialog,
  PresentationInstanceFilterInfo,
  PresentationInstanceFilterPropertiesSource,
} from "@itwin/presentation-components";
import { createECSqlQueryExecutor, createMetadataProvider } from "@itwin/presentation-core-interop";
import { Presentation } from "@itwin/presentation-frontend";
import {
  createLimitingECSqlQueryExecutor,
  GenericInstanceFilter,
  HierarchyProvider,
  ILimitingECSqlQueryExecutor,
  IMetadataProvider,
  TypedPrimitiveValue,
} from "@itwin/presentation-hierarchies";
import { HierarchyLevelFilteringOptions, PresentationHierarchyNode, TreeRenderer, useUnifiedSelectionTree } from "@itwin/presentation-hierarchies-react";
import { ModelsTreeDefinition } from "@itwin/presentation-models-tree";

interface MetadataProviders {
  queryExecutor: ILimitingECSqlQueryExecutor;
  metadataProvider: IMetadataProvider;
}

export function StatelessTreeV2(props: { imodel: IModelConnection; height: number; width: number }) {
  return <Tree {...props} />;
}

function Tree({ imodel, height, width }: { imodel: IModelConnection; height: number; width: number }) {
  const [metadata, setMetadata] = useState<MetadataProviders>();
  const [hierarchyProvider, setHierarchyProvider] = useState<HierarchyProvider>();
  const [filter, setFilter] = useState("");
  const [isFiltering, setIsFiltering] = useState(false);

  useEffect(() => {
    const schemas = new SchemaContext();
    schemas.addLocater(new ECSchemaRpcLocater(imodel.getRpcProps()));
    setMetadata({
      queryExecutor: createLimitingECSqlQueryExecutor(createECSqlQueryExecutor(imodel), 1000),
      metadataProvider: createMetadataProvider(schemas),
    });
  }, [imodel]);

  const { value: filteredPaths } = useDebouncedAsyncValue(
    useCallback(async () => {
      setIsFiltering(false);
      if (!metadata) {
        return undefined;
      }
      if (filter !== "") {
        setIsFiltering(true);
        const paths = await ModelsTreeDefinition.createInstanceKeyPaths({
          metadataProvider: metadata.metadataProvider,
          queryExecutor: metadata.queryExecutor,
          label: filter,
        });
        return paths;
      }
      return undefined;
    }, [metadata, filter]),
  );

  useEffect(() => {
    setIsFiltering(false);
    if (!metadata) {
      return;
    }

    setHierarchyProvider(
      new HierarchyProvider({
        metadataProvider: metadata.metadataProvider,
        queryExecutor: metadata.queryExecutor,
        hierarchyDefinition: new ModelsTreeDefinition({ metadataProvider: metadata.metadataProvider }),
        filtering: filteredPaths
          ? {
              paths: filteredPaths,
            }
          : undefined,
      }),
    );
  }, [metadata, filteredPaths]);

  const { rootNodes, isLoading, getHierarchyLevelFilteringOptions, ...treeProps } = useUnifiedSelectionTree({
    imodelKey: imodel.key,
    sourceName: "StatelessTreeV2",
    hierarchyProvider,
  });

  const [shouldUseCustomFormatter, setShouldUseCustomFormatter] = useState<boolean>(false);
  const toggleFormatter = () => {
    if (!hierarchyProvider) {
      return;
    }
    const newValue = !shouldUseCustomFormatter;
    hierarchyProvider.setFormatter(newValue ? customFormatter : undefined);
    setShouldUseCustomFormatter(newValue);
    treeProps.reloadTree();
  };

  const [filteringOptions, setFilteringOptions] = useState<{ nodeId: string; options: HierarchyLevelFilteringOptions }>();
  const onFilterClick = useCallback(
    (nodeId: string) => {
      const options = getHierarchyLevelFilteringOptions(nodeId);
      setFilteringOptions(options ? { nodeId, options } : undefined);
    },
    [getHierarchyLevelFilteringOptions],
  );
  const propertiesSource = useMemo<(() => Promise<PresentationInstanceFilterPropertiesSource>) | undefined>(() => {
    if (!hierarchyProvider || !filteringOptions) {
      return undefined;
    }

    return async () => {
<<<<<<< HEAD
      const result = await createHierarchyLevelDescriptor({
        descriptorBuilder: Presentation.presentation,
        hierarchyProvider,
        imodel,
        parentNode: filteringOptions.options.hierarchyNode as NonGroupingHierarchyNode,
=======
      const inputKeysIterator = hierarchyProvider.getNodeInstanceKeys({
        parentNode: filteringOptions.hierarchyNode,
>>>>>>> c1924242
      });
      const inputKeys = [];
      for await (const inputKey of inputKeysIterator) {
        inputKeys.push(inputKey);
      }
      if (inputKeys.length === 0) {
        throw new Error("Hierarchy level is empty - unable to create content descriptor.");
      }

      const descriptor = await Presentation.presentation.getContentDescriptor({
        imodel,
        rulesetOrId: {
          id: `Hierarchy level descriptor ruleset`,
          rules: [
            {
              ruleType: "Content",
              specifications: [
                {
                  specType: "SelectedNodeInstances",
                },
              ],
            },
          ],
        },
        displayType: DefaultContentDisplayTypes.PropertyPane,
        keys: new KeySet(inputKeys),
      });
      if (!descriptor) {
        throw new Error("Failed to create content descriptor");
      }

      return { descriptor, inputKeys };
    };
  }, [filteringOptions, imodel, hierarchyProvider]);

  const getInitialFilter = useMemo(() => {
    const currentFilter = filteringOptions?.options.currentFilter;
    if (!currentFilter) {
      return undefined;
    }

    return (descriptor: Descriptor) => fromGenericFilter(descriptor, currentFilter);
  }, [filteringOptions]);

  const renderContent = () => {
    if (rootNodes === undefined || isLoading || isFiltering) {
      return (
        <Flex alignItems="center" justifyContent="center" flexDirection="column" style={{ height: "100%" }}>
          <ProgressRadial size="large" />
        </Flex>
      );
    }

    if (rootNodes.length === 0 && filter) {
      return (
        <Flex alignItems="center" justifyContent="center" flexDirection="column" style={{ height: "100%" }}>
          <Text isMuted>There are no nodes matching filter text {filter}</Text>
        </Flex>
      );
    }

    return (
      <Flex.Item alignSelf="flex-start" style={{ width: "100%", overflow: "auto" }}>
        <TreeRenderer rootNodes={rootNodes} {...treeProps} onFilterClick={onFilterClick} getIcon={getIcon} />
      </Flex.Item>
    );
  };

  return (
    <Flex flexDirection="column" style={{ width, height }}>
      <Flex style={{ width: "100%", padding: "0.5rem" }}>
        <SearchBox inputProps={{ value: filter, onChange: (e) => setFilter(e.currentTarget.value) }} />
        <ToggleSwitch onChange={toggleFormatter} checked={shouldUseCustomFormatter} />
      </Flex>
      {renderContent()}
      <PresentationInstanceFilterDialog
        imodel={imodel}
        isOpen={!!filteringOptions}
        onApply={(info) => {
          if (!filteringOptions) {
            return;
          }
          treeProps.setHierarchyLevelFilter(filteringOptions.nodeId, toGenericFilter(info));
          setFilteringOptions(undefined);
        }}
        onClose={() => {
          setFilteringOptions(undefined);
        }}
        propertiesSource={propertiesSource}
        initialFilter={getInitialFilter}
      />
    </Flex>
  );
}

async function customFormatter(val: TypedPrimitiveValue) {
  return `THIS_IS_FORMATTED_${val ? JSON.stringify(val.value) : ""}_THIS_IS_FORMATTED`;
}

function fromGenericFilter(descriptor: Descriptor, filter: GenericInstanceFilter): PresentationInstanceFilterInfo {
  const presentationFilter =
    GenericInstanceFilter.isFilterRuleGroup(filter.rules) && filter.rules.rules.length === 0
      ? undefined
      : PresentationInstanceFilter.fromGenericInstanceFilter(descriptor, filter);
  return {
    filter: presentationFilter,
    usedClasses: (filter.filteredClassNames ?? [])
      .map((name) => descriptor.selectClasses.find((selectClass) => selectClass.selectClassInfo.name === name)?.selectClassInfo)
      .filter((classInfo): classInfo is ClassInfo => classInfo !== undefined),
  };
}

function toGenericFilter(filterInfo?: PresentationInstanceFilterInfo): GenericInstanceFilter | undefined {
  if (!filterInfo) {
    return undefined;
  }

  if (!filterInfo.filter) {
    return filterInfo.usedClasses.length > 0
      ? {
          propertyClassNames: [],
          relatedInstances: [],
          filteredClassNames: filterInfo.usedClasses.map((info) => info.name),
          rules: { operator: "and", rules: [] },
        }
      : undefined;
  }

  return PresentationInstanceFilter.toGenericInstanceFilter(filterInfo.filter, filterInfo.usedClasses);
}

function getIcon(node: PresentationHierarchyNode): ReactElement | undefined {
  if (node.extendedData?.imageId === undefined) {
    return undefined;
  }

  switch (node.extendedData.imageId) {
    case "icon-layers":
      return <SvgLayers />;
    case "icon-item":
      return <SvgItem />;
    case "icon-ec-class":
      return <SvgItem />;
    case "icon-imodel-hollow-2":
      return <SvgImodelHollow />;
    case "icon-folder":
      return <SvgFolder />;
    case "icon-model":
      return <SvgModel />;
  }

  return undefined;
}<|MERGE_RESOLUTION|>--- conflicted
+++ resolved
@@ -124,16 +124,8 @@
     }
 
     return async () => {
-<<<<<<< HEAD
-      const result = await createHierarchyLevelDescriptor({
-        descriptorBuilder: Presentation.presentation,
-        hierarchyProvider,
-        imodel,
-        parentNode: filteringOptions.options.hierarchyNode as NonGroupingHierarchyNode,
-=======
       const inputKeysIterator = hierarchyProvider.getNodeInstanceKeys({
-        parentNode: filteringOptions.hierarchyNode,
->>>>>>> c1924242
+        parentNode: filteringOptions.options.hierarchyNode,
       });
       const inputKeys = [];
       for await (const inputKey of inputKeysIterator) {
