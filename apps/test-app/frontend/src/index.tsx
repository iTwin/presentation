/*---------------------------------------------------------------------------------------------
 * Copyright (c) Bentley Systems, Incorporated. All rights reserved.
 * See LICENSE.md in the project root for license terms and full copyright notice.
 *--------------------------------------------------------------------------------------------*/

import "./index.css";
import { StrictMode } from "react";
import { render } from "react-dom";
import { UiComponents } from "@itwin/components-react";
import { Logger, LogLevel, ProcessDetector } from "@itwin/core-bentley";
import { BentleyCloudRpcManager } from "@itwin/core-common";
import { ElectronApp } from "@itwin/core-electron/lib/cjs/ElectronFrontend";
import { IModelApp, IModelAppOptions } from "@itwin/core-frontend";
import { ITwinLocalization } from "@itwin/core-i18n";
// __PUBLISH_EXTRACT_START__ Presentation.Frontend.Imports
import { createFavoritePropertiesStorage, DefaultFavoritePropertiesStorageTypes, Presentation } from "@itwin/presentation-frontend";
// __PUBLISH_EXTRACT_END__
import { rpcInterfaces } from "@test-app/common";
<<<<<<< HEAD
import { MyAppFrontend } from "./api/MyAppFrontend";
import App from "./components/app/App";
=======
import { App } from "./components/app/App";
>>>>>>> 326dd33a

// initialize logging
Logger.initializeToConsole();
Logger.setLevelDefault(LogLevel.Warning);

async function initializeApp() {
  const iModelAppOpts: IModelAppOptions = {
    localization: new ITwinLocalization({
      initOptions: { lng: "en" },
    }),
  };

  if (ProcessDetector.isElectronAppFrontend) {
    await ElectronApp.startup({
      iModelApp: {
        ...iModelAppOpts,
        rpcInterfaces, // docs say we shouldn't use this but the alternative doesn't work...
      },
    });
  } else if (ProcessDetector.isBrowserProcess) {
    // __PUBLISH_EXTRACT_START__ Presentation.Frontend.IModelAppStartup
    await IModelApp.startup(iModelAppOpts);
    // __PUBLISH_EXTRACT_END__
    const rpcParams = { info: { title: "presentation-test-app", version: "v1.0" }, uriPrefix: "http://localhost:3001" };
    // __PUBLISH_EXTRACT_START__ Presentation.Frontend.RpcInterface.Options
    BentleyCloudRpcManager.initializeClient(rpcParams, rpcInterfaces);
    // __PUBLISH_EXTRACT_END__
  }
  const readyPromises = new Array<Promise<void>>();

  const namespacePromise = IModelApp.localization.registerNamespace("Sample");
  if (namespacePromise !== undefined) {
    readyPromises.push(namespacePromise);
  }

  readyPromises.push(initializePresentation());
  readyPromises.push(UiComponents.initialize(IModelApp.localization));
  readyPromises.push(IModelApp.quantityFormatter.setActiveUnitSystem("metric"));
  await Promise.all(readyPromises);
}

async function initializePresentation() {
  // __PUBLISH_EXTRACT_START__ Presentation.Frontend.Initialization
  await Presentation.initialize({
    presentation: {
      // specify locale for localizing presentation data, it can be changed afterwards
      activeLocale: IModelApp.localization.getLanguageList()[0],
<<<<<<< HEAD

      // specify the preferred unit system
      activeUnitSystem: "metric",

      schemaContextProvider: MyAppFrontend.getSchemaContext.bind(MyAppFrontend),
=======
>>>>>>> 326dd33a
    },
    favorites: {
      storage: createFavoritePropertiesStorage(DefaultFavoritePropertiesStorageTypes.UserPreferencesStorage),
    },
  });
  // __PUBLISH_EXTRACT_END__

  // __PUBLISH_EXTRACT_START__ Presentation.Frontend.SetSelectionScope
  Presentation.selection.scopes.activeScope = "top-assembly";
  // __PUBLISH_EXTRACT_END__
}

void (async () => {
  await initializeApp();

  const rootElement = document.getElementById("root");
  render(
    <StrictMode>
      <App />
    </StrictMode>,
    rootElement,
  );
})();<|MERGE_RESOLUTION|>--- conflicted
+++ resolved
@@ -16,12 +16,8 @@
 import { createFavoritePropertiesStorage, DefaultFavoritePropertiesStorageTypes, Presentation } from "@itwin/presentation-frontend";
 // __PUBLISH_EXTRACT_END__
 import { rpcInterfaces } from "@test-app/common";
-<<<<<<< HEAD
 import { MyAppFrontend } from "./api/MyAppFrontend";
-import App from "./components/app/App";
-=======
 import { App } from "./components/app/App";
->>>>>>> 326dd33a
 
 // initialize logging
 Logger.initializeToConsole();
@@ -69,14 +65,8 @@
     presentation: {
       // specify locale for localizing presentation data, it can be changed afterwards
       activeLocale: IModelApp.localization.getLanguageList()[0],
-<<<<<<< HEAD
-
-      // specify the preferred unit system
-      activeUnitSystem: "metric",
 
       schemaContextProvider: MyAppFrontend.getSchemaContext.bind(MyAppFrontend),
-=======
->>>>>>> 326dd33a
     },
     favorites: {
       storage: createFavoritePropertiesStorage(DefaultFavoritePropertiesStorageTypes.UserPreferencesStorage),
