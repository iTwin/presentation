--- conflicted
+++ resolved
@@ -11,24 +11,14 @@
     "docs": "betools extract --fileExt=ts --extractFrom=./src --recursive --out=../../../build/docs/extract"
   },
   "dependencies": {
-<<<<<<< HEAD
-    "@itwin/build-tools": "^4.0.0",
-    "@itwin/core-bentley": "^4.0.0",
-    "@itwin/core-common": "^4.0.0",
-    "@itwin/core-geometry": "^4.0.0",
-    "@itwin/core-quantity": "^4.0.0",
-    "@itwin/ecschema-metadata": "^4.0.0",
-    "@itwin/ecschema-rpcinterface-common": "^4.0.0",
-=======
-    "@itwin/build-tools": "^4.1.0-dev.35",
-    "@itwin/core-bentley": "^4.1.0-dev.35",
-    "@itwin/core-common": "^4.1.0-dev.35",
-    "@itwin/core-geometry": "^4.1.0-dev.35",
-    "@itwin/core-quantity": "^4.1.0-dev.35",
-    "@itwin/ecschema-metadata": "^4.1.0-dev.35",
->>>>>>> 0840ddf4
+    "@itwin/build-tools": "^4.1.0-dev.62",
+    "@itwin/core-bentley": "^4.1.0-dev.62",
+    "@itwin/core-common": "^4.1.0-dev.62",
+    "@itwin/core-geometry": "^4.1.0-dev.62",
+    "@itwin/core-quantity": "^4.1.0-dev.62",
+    "@itwin/ecschema-metadata": "^4.1.0-dev.62",
     "@itwin/eslint-plugin": "^4.0.0-dev.38",
-    "@itwin/presentation-common": "^4.1.0-dev.35",
+    "@itwin/presentation-common": "^4.1.0-dev.62",
     "eslint": "^8.40.0",
     "rimraf": "^5.0.0",
     "typescript": "~5.0.2"
