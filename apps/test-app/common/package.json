--- conflicted
+++ resolved
@@ -11,17 +11,6 @@
     "docs": "betools extract --fileExt=ts --extractFrom=./src --recursive --out=../../../build/docs/extract"
   },
   "dependencies": {
-<<<<<<< HEAD
-    "@itwin/build-tools": "^4.1.0-dev.35",
-    "@itwin/core-bentley": "^4.1.0-dev.35",
-    "@itwin/core-common": "^4.1.0-dev.35",
-    "@itwin/core-geometry": "^4.1.0-dev.35",
-    "@itwin/core-quantity": "^4.1.0-dev.35",
-    "@itwin/ecschema-metadata": "^4.1.0-dev.35",
-    "@itwin/eslint-plugin": "^4.0.0-dev.43",
-    "@itwin/presentation-common": "^4.1.0-dev.35",
-    "eslint": "^8.44.0",
-=======
     "@itwin/build-tools": "^4.1.0-dev.62",
     "@itwin/core-bentley": "^4.1.0-dev.62",
     "@itwin/core-common": "^4.1.0-dev.62",
@@ -29,10 +18,9 @@
     "@itwin/core-quantity": "^4.1.0-dev.62",
     "@itwin/ecschema-metadata": "^4.1.0-dev.62",
     "@itwin/ecschema-rpcinterface-common": "^4.1.0-dev.62",
-    "@itwin/eslint-plugin": "^4.0.0-dev.38",
+    "@itwin/eslint-plugin": "^4.0.0-dev.43",
     "@itwin/presentation-common": "^4.1.0-dev.62",
     "eslint": "^8.40.0",
->>>>>>> cfef82ba
     "rimraf": "^5.0.0",
     "typescript": "~5.0.2"
   }
