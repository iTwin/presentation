/*---------------------------------------------------------------------------------------------
 * Copyright (c) Bentley Systems, Incorporated. All rights reserved.
 * See LICENSE.md in the project root for license terms and full copyright notice.
 *--------------------------------------------------------------------------------------------*/
/* eslint-disable no-console */
/* eslint-disable no-duplicate-imports */
/* eslint-disable @typescript-eslint/no-base-to-string */

import { expect } from "chai";
import { collect } from "presentation-test-utilities";
import * as sinon from "sinon";
// __PUBLISH_EXTRACT_START__ Presentation.Hierarchies.CustomHierarchyProviders.Imports
import { BeEvent } from "@itwin/core-bentley";
import { HierarchyNode, HierarchyProvider } from "@itwin/presentation-hierarchies";
import { IPrimitiveValueFormatter, Props } from "@itwin/presentation-shared";
// __PUBLISH_EXTRACT_END__
// __PUBLISH_EXTRACT_START__ Presentation.Hierarchies.CustomHierarchyProviders.IModelProviderImports
import { BriefcaseConnection, IModelConnection } from "@itwin/core-frontend";
import { registerTxnListeners } from "@itwin/presentation-core-interop";
// __PUBLISH_EXTRACT_END__
// __PUBLISH_EXTRACT_START__ Presentation.Hierarchies.CustomHierarchyProviders.FormattingProviderImports
import {
  ConcatenatedValue,
  ConcatenatedValuePart,
  createDefaultValueFormatter,
    EventListener,
  julianToDateTime,
} from "@itwin/presentation-shared";
// __PUBLISH_EXTRACT_END__
// __PUBLISH_EXTRACT_START__ Presentation.Hierarchies.CustomHierarchyProviders.FilteringProviderImports
import { createHierarchySearchHelper, GenericNodeKey, HierarchyNodeIdentifier, HierarchySearchPath } from "@itwin/presentation-hierarchies";
// __PUBLISH_EXTRACT_END__
// __PUBLISH_EXTRACT_START__ Presentation.Hierarchies.CustomHierarchyProviders.HierarchyLevelFilteringProviderImports
import { GenericInstanceFilter, GenericInstanceFilterRule, GenericInstanceFilterRuleGroup } from "@itwin/core-common";
// __PUBLISH_EXTRACT_END__
import { buildIModel } from "../../IModelUtils.js";
import { initialize, terminate } from "../../IntegrationTests.js";

describe("Hierarchies", () => {
  describe("Learning snippets", () => {
    describe("Custom hierarchy providers", () => {
      before(async () => {
        await initialize();
      });

      after(async () => {
        await terminate();
      });

      afterEach(() => {
        sinon.restore();
      });

      it("creates basic provider", async function () {
        // __PUBLISH_EXTRACT_START__ Presentation.Hierarchies.CustomHierarchyProviders.BasicProviderExample
        // Create a hierarchy provider that returns an infinite hierarchy, where each node has one child node.
        const provider: HierarchyProvider = {
          async *getNodes({ parentNode }) {
            yield !parentNode
              ? {
                  key: { type: "generic", id: `root` },
                  label: `Root node`,
                  children: true,
                  parentKeys: [],
                }
              : {
                  key: { type: "generic", id: `child-${parentNode.parentKeys.length + 1}` },
                  label: `Child ${parentNode.parentKeys.length + 1}`,
                  children: true,
                  parentKeys: [...parentNode.parentKeys, parentNode.key],
                };
          },
          async *getNodeInstanceKeys() {},
          setFormatter() {},
          setHierarchySearch() {},
          hierarchyChanged: new BeEvent(),
        };
        // __PUBLISH_EXTRACT_END__

        const rootNodes = await collect(provider.getNodes({ parentNode: undefined }));
        expect(rootNodes)
          .to.have.lengthOf(1)
          .and.to.containSubset([
            {
              label: "Root node",
              children: true,
            },
          ]);
        const childNodes1 = await collect(provider.getNodes({ parentNode: rootNodes[0] }));
        expect(childNodes1)
          .to.have.lengthOf(1)
          .and.to.containSubset([
            {
              label: "Child 1",
              children: true,
            },
          ]);
        const childNodes2 = await collect(provider.getNodes({ parentNode: childNodes1[0] }));
        expect(childNodes2)
          .to.have.lengthOf(1)
          .and.to.containSubset([
            {
              label: "Child 2",
              children: true,
            },
          ]);
      });

      it("creates iModel provider", async function () {
        const { imodel } = await buildIModel(this, async () => {});
        const consoleLogSpy = sinon.stub(console, "log");

        // __PUBLISH_EXTRACT_START__ Presentation.Hierarchies.CustomHierarchyProviders.CustomIModelProviderExample
        // Create a hierarchy provider that returns the root bis.Subject and a hierarchy of its children.
        class IModelHierarchyProvider implements HierarchyProvider {
          public hierarchyChanged = new BeEvent();
          private _disposeTxnListeners: (() => void) | undefined;

          public constructor(private _imodel: IModelConnection) {
            if (this._imodel instanceof BriefcaseConnection) {
              // Briefcase connections support data modifications - the provider should listen to txn changes
              // and raise `hierarchyChanged` event when the hierarchy should be refreshed. `BriefcaseTxns` has a number
              // of events that we should listen to - here we're using `registerTxnListeners` helper to simplify subscription.
              this._disposeTxnListeners = registerTxnListeners(this._imodel.txns, () => this.hierarchyChanged.raiseEvent());
            }
          }

          // Make this provider disposable. Owners of the provider should make sure `Symbol.dispose` is called when the
          // provider is no longer needed.
          // The tree state hooks from `@itwin/presentation-hierarchies-react` package take care of this for you.
          public [Symbol.dispose]() {
            this._disposeTxnListeners?.();
          }

          public async *getNodes({ parentNode }: Props<HierarchyProvider["getNodes"]>): AsyncIterableIterator<HierarchyNode> {
            if (!parentNode) {
              // Query and return root bis.Subject node
              for await (const row of this._imodel.createQueryReader(
                `
                  SELECT
                    COALESCE(s.UserLabel, s.CodeValue, ec_classname(s.ECClassId, 'c')) label,
                    (SELECT 1 FROM bis.Element c WHERE c.Parent.Id = s.ECInstanceId LIMIT 1) hasChildren
                  FROM bis.Subject s
                  WHERE s.Parent.Id IS NULL
                `,
              )) {
                yield {
                  key: { type: "instances", instanceKeys: [{ className: "BisCore.Subject", id: "0x1", imodelKey: this._imodel.key }] },
                  label: row.label,
                  children: !!row.hasChildren,
                  parentKeys: [],
                };
              }
              return;
            }
            // Query and return children for the given parent node, assuming it's based on data from the same iModel
            if (
              HierarchyNode.isInstancesNode(parentNode) &&
              parentNode.key.instanceKeys.length > 0 &&
              parentNode.key.instanceKeys.every((k) => k.imodelKey === this._imodel.key)
            ) {
              for await (const row of this._imodel.createQueryReader(
                `
                  SELECT
                    ec_classname(e.ECClassId, 's.c') className,
                    e.ECInstanceId id,
                    COALESCE(e.UserLabel, e.CodeValue, ec_classname(e.ECClassId, 'c')) label,
                    (SELECT 1 FROM bis.Element c WHERE c.Parent.Id = e.ECInstanceId LIMIT 1) hasChildren
                  FROM bis.Element e
                  WHERE e.Parent.Id IN (${parentNode.key.instanceKeys.map((key) => key.id).join(",")})
                `,
              )) {
                yield {
                  key: { type: "instances", instanceKeys: [{ className: row.className, id: row.id, imodelKey: this._imodel.key }] },
                  label: row.label,
                  children: !!row.hasChildren,
                  parentKeys: [...parentNode.parentKeys, parentNode.key],
                };
              }
            }
          }

          // Since we're returning nodes based on instances in an iModel, we should also implement the `getNodeInstanceKeys` method
          // allow efficient retrieval of instance keys
          public async *getNodeInstanceKeys({ parentNode }: Props<HierarchyProvider["getNodeInstanceKeys"]>) {
            if (!parentNode) {
              // Don't need to run a query here - we know all iModels have one root Subject with `0x1` id
              yield { className: "BisCore.Subject", id: "0x1", imodelKey: this._imodel.key };
              return;
            }
            // Query and return children instance keys for the given parent node
            if (
              HierarchyNode.isInstancesNode(parentNode) &&
              parentNode.key.instanceKeys.length > 0 &&
              parentNode.key.instanceKeys.every((k) => k.imodelKey === this._imodel.key)
            ) {
              for await (const row of this._imodel.createQueryReader(
                `
                  SELECT ec_classname(e.ECClassId, 's.c') className, e.ECInstanceId id
                  FROM bis.Element e
                  WHERE e.Parent.Id IN (${parentNode.key.instanceKeys.map((key) => key.id).join(",")})
                `,
              )) {
                yield { className: row.className, id: row.id, imodelKey: this._imodel.key };
              }
            }
          }

          public setFormatter() {}
          public setHierarchySearch() {}
        }

        // The `using` keyword makes sure the provider is disposed when it goes out of scope
        using provider = new IModelHierarchyProvider(imodel);

        // Traverse the hierarchy to ensure expected nodes are returned. The result depends on
        // the iModel given to the provider.
        await traverseHierarchy(provider);
        // __PUBLISH_EXTRACT_END__

        expect(consoleLogSpy.callCount).to.eq(3);
        expect(consoleLogSpy.getCall(0).args[0]).to.eq(imodel.rootSubject.name);
        expect(consoleLogSpy.getCall(1).args[0]).to.eq("  BisCore.RealityDataSources");
        expect(consoleLogSpy.getCall(2).args[0]).to.eq("  BisCore.DictionaryModel");
      });

      it("creates 3rd party service provider", async function () {
        const consoleLogSpy = sinon.stub(console, "log");

        // __PUBLISH_EXTRACT_START__ Presentation.Hierarchies.CustomHierarchyProviders.3rdPartyServiceProviderExample
        // Create a fake books service that simulates fetching authors and books data.
        const booksService = createBooksService();

        // Create a hierarchy provider that returns a two-level hierarchy, where root nodes are authors and their
        // children are books.
        const provider: HierarchyProvider = {
          async *getNodes({ parentNode }) {
            if (!parentNode) {
              // For root nodes, query authors and return nodes based on them
              for (const author of await booksService.getAuthors()) {
                yield {
                  key: { type: "generic", id: `author:${author.key}` },
                  label: author.name,
                  children: author.hasBooks,
                  parentKeys: [],
                };
              }
            } else if (HierarchyNode.isGeneric(parentNode) && parentNode.key.id.startsWith("author:")) {
              // For author parent node, query books and return nodes based on them
              for (const book of await booksService.getBooks({ authorKey: parentNode.key.id.slice(7) })) {
                yield {
                  key: { type: "generic", id: `book:${book.key}` },
                  label: book.title,
                  children: false,
                  parentKeys: [...parentNode.parentKeys, parentNode.key],
                };
              }
            }
          },
          async *getNodeInstanceKeys() {},
          setHierarchySearch() {},
          setFormatter() {},
          hierarchyChanged: new BeEvent(),
        };

        // Traverse the hierarchy:
        await traverseHierarchy(provider);
        // Output:
        // J.R.R. Tolkien
        //   The Hobbit
        //   The Fellowship of Ring
        //   The two towers
        // Albert Einstein
        // Mark Twain
        //   Adventures of Huckleberry Finn
        //   The Adventures of Tom Sawyer
        // Tom Clancy
        //   The hunt for Red October
        //   Red storm rising
        //   Executive orders
        // __PUBLISH_EXTRACT_END__

        expect(consoleLogSpy.getCalls().map((call) => call.args[0])).to.deep.eq([
          "J.R.R. Tolkien",
          "  The Hobbit",
          "  The Fellowship of Ring",
          "  The two towers",
          "Albert Einstein",
          "Mark Twain",
          "  Adventures of Huckleberry Finn",
          "  The Adventures of Tom Sawyer",
          "Tom Clancy",
          "  The hunt for Red October",
          "  Red storm rising",
          "  Executive orders",
        ]);
      });

      it("creates formatting provider", async function () {
        const consoleLogSpy = sinon.stub(console, "log");

        // __PUBLISH_EXTRACT_START__ Presentation.Hierarchies.CustomHierarchyProviders.FormattingProviderExample
        // Create a hierarchy provider that returns a single root node with formatted label. The formatter used by the
        // provider can be changed by calling the `setFormatter` method.
        class FormattingHierarchyProvider implements HierarchyProvider {
          private _formatter: IPrimitiveValueFormatter = createDefaultValueFormatter();
          public hierarchyChanged = new BeEvent<EventListener<HierarchyProvider["hierarchyChanged"]>>();
          public async *getNodes(): ReturnType<HierarchyProvider["getNodes"]> {
            yield {
              key: { type: "generic", id: `formatted-node` },
              // We're using `ConcatenatedValue` to simplify formatting complex values consisting of different parts
              // that may need to be formatted differently
              label: await ConcatenatedValue.serialize({
                parts: [
                  "Boolean: ",
                  { type: "Boolean", value: true },
                  " | Integer: ",
                  { type: "Integer", value: 123 },
                  " | Double: ",
                  { type: "Double", value: 4.56 },
                  " | Date/Time: ",
                  { type: "DateTime", extendedType: "ShortDate", value: new Date(Date.UTC(2024, 11, 31)) },
                  " | Point2d: ",
                  { type: "Point2d", value: { x: 1.234, y: 5.678 } },
                ],
                partFormatter: async (x) => (ConcatenatedValuePart.isString(x) ? x : this._formatter(x)),
              }),
              children: false,
              parentKeys: [],
            };
          }
          public async *getNodeInstanceKeys() {}
          public setFormatter(formatter: IPrimitiveValueFormatter | undefined) {
            this._formatter = formatter ?? createDefaultValueFormatter();
            // Changing formatter requires a hierarchy reload - trigger the `hierarchyChanged` event to let components know
            this.hierarchyChanged.raiseEvent({ formatterChange: { newFormatter: this._formatter } });
          }
          public setHierarchySearch() {}
        }

        const provider = new FormattingHierarchyProvider();

        // Default formatter will format the node label to the following value (Date/Time formatted according to the locale and time zone):
        // `Boolean: true | Integer: 123 | Double: 4.56 | Date/Time: 2024-12-31 | Point2d: (1.23, 5.68)`
        console.log((await provider.getNodes().next()).value.label);

        provider.setFormatter(async (typedValue) => {
          switch (typedValue.type) {
            case "Boolean":
              return typedValue.value ? "Yes" : "No";
            case "Integer":
              return `i${typedValue.value.toLocaleString()}`;
            case "Double":
              return typedValue.value.toExponential(1);
            case "DateTime":
              return (
                typeof typedValue.value === "string"
                  ? new Date(typedValue.value)
                  : typeof typedValue.value === "number"
                    ? julianToDateTime(typedValue.value)
                    : typedValue.value
              ).toISOString();
            case "Point2d":
              return `{ x: ${typedValue.value.x.toExponential(1)}, y: ${typedValue.value.y.toExponential(1)} }`;
          }
          return typedValue.value.toString();
        });

        // With the above formatter, the node label is formatted to the following value:
        // `Boolean: Yes | Integer: i123 | Double: 4.6e+0 | Date/Time: 2024-12-31T00:00:00.000Z | Point2d: { x: 1.2e+0, y: 5.7e+0 }`
        console.log((await provider.getNodes().next()).value.label);
        // __PUBLISH_EXTRACT_END__

        expect(consoleLogSpy.callCount).to.eq(2);
        expect(consoleLogSpy.getCall(0).args[0]).to.eq(
          `Boolean: true | Integer: 123 | Double: 4.56 | Date/Time: ${new Date(Date.UTC(2024, 11, 31)).toLocaleDateString()} | Point2d: (1.23, 5.68)`,
        );
        expect(consoleLogSpy.getCall(1).args[0]).to.eq(
          "Boolean: Yes | Integer: i123 | Double: 4.6e+0 | Date/Time: 2024-12-31T00:00:00.000Z | Point2d: { x: 1.2e+0, y: 5.7e+0 }",
        );
      });

      it("creates filtering provider", async function () {
        const consoleLogSpy = sinon.stub(console, "log");
        const booksService = createBooksService();

        // __PUBLISH_EXTRACT_START__ Presentation.Hierarchies.CustomHierarchyProviders.FilteringProviderExample.PathsLookup
        // A function that matches given string against authors and books, and returns hierarchy paths
        // from root to the matched node. This function must be aware of the hierarchy structure to know what paths
        // to create.
        async function createHierarchySearchPaths(searchText: string): Promise<HierarchySearchPath[]> {
          const results: HierarchySearchPath[] = [];
          const [matchingAuthors, matchingBooks] = await Promise.all([booksService.getAuthors({ name: searchText }), booksService.getBooks({ title: searchText })]);
          for (const author of matchingAuthors) {
            results.push([{ type: "generic", id: `author:${author.key}` }]);
          }
          for (const book of matchingBooks) {
            results.push([
              { type: "generic", id: `author:${book.authorKey}` },
              { type: "generic", id: `book:${book.key}` },
            ]);
          }
          return results;
        }
        // __PUBLISH_EXTRACT_END__

        // __PUBLISH_EXTRACT_START__ Presentation.Hierarchies.CustomHierarchyProviders.FilteringProviderExample.Provider
        let rootFilter: Props<HierarchyProvider["setHierarchySearch"]>;
        const hierarchyChanged = new BeEvent<EventListener<HierarchyProvider["hierarchyChanged"]>>();
        const provider: HierarchyProvider = {
          async *getNodes({ parentNode }) {
<<<<<<< HEAD
            const filteringHelper = createHierarchySearchHelper(rootFilter?.paths, parentNode);
            const targetNodeKeys = filteringHelper.getChildNodeSearchIdentifiers();
=======
            const filteringHelper =
              !parentNode || HierarchyNode.isGeneric(parentNode) ? createHierarchyFilteringHelper(rootFilter?.paths, parentNode) : undefined;
            const targetNodeKeys = filteringHelper?.getChildNodeFilteringIdentifiers();
>>>>>>> 6a007542
            if (!parentNode) {
              // For root nodes, query authors and return nodes based on them
              const authors = await booksService.getAuthors(
                targetNodeKeys
                  ? {
                      rules: targetNodeKeys
                        .filter((key) => HierarchyNodeIdentifier.isGenericNodeIdentifier(key) && key.id.startsWith("author:"))
                        .map(({ id }) => ({ key: id.slice(7) })),
                      operator: "or",
                    }
                  : undefined,
              );
              for (const author of authors) {
                const nodeKey: GenericNodeKey = { type: "generic", id: `author:${author.key}` };
                yield {
                  key: nodeKey,
                  label: author.name,
                  children: author.hasBooks,
                  parentKeys: [],
                  ...filteringHelper?.createChildNodeProps({ nodeKey, parentKeys: [] }),
                };
              }
            } else if (HierarchyNode.isGeneric(parentNode) && parentNode.key.id.startsWith("author:")) {
              // For author parent node, query books and return nodes based on them
              const books = await booksService.getBooks({
                rules: [
                  { authorKey: parentNode.key.id.slice(7) },
                  ...(targetNodeKeys
                    ? [
                        {
                          rules: targetNodeKeys
                            .filter((key) => HierarchyNodeIdentifier.isGenericNodeIdentifier(key) && key.id.startsWith("book:"))
                            .map(({ id }) => ({ key: id.slice(5) })),
                          operator: "or" as const,
                        },
                      ]
                    : []),
                ],
                operator: "and",
              });
              for (const book of books) {
                const nodeKey: GenericNodeKey = { type: "generic", id: `book:${book.key}` };
                const parentKeys = [...parentNode.parentKeys, parentNode.key];
                yield {
                  key: nodeKey,
                  label: book.title,
                  children: false,
                  parentKeys,
                  ...filteringHelper?.createChildNodeProps({ nodeKey, parentKeys }),
                };
              }
            }
          },
          setHierarchySearch(props) {
            // Here we receive all paths that we want to filter the hierarchy by. The paths start from root, so
            // we just store them in a variable to use later when querying root nodes.
            rootFilter = props;
            // Changing the filter requires a hierarchy reload - trigger the `hierarchyChanged` event to let components know
            hierarchyChanged.raiseEvent({ searchChange: { newSearch: rootFilter } });
          },
          async *getNodeInstanceKeys() {},
          setFormatter() {},
          hierarchyChanged,
        };
        // __PUBLISH_EXTRACT_END__

        // __PUBLISH_EXTRACT_START__ Presentation.Hierarchies.CustomHierarchyProviders.FilteringProviderExample.TraverseFiltered1
        // Apply the filter "of" and traverse the filtered hierarchy. Notice that author node
        // of "The Fellowship of Ring" is included, even though it doesn't match the filter.
        provider.setHierarchySearch({ paths: await createHierarchySearchPaths("of") });
        await traverseHierarchy(provider);
        // Output:
        // J.R.R. Tolkien
        //   The Fellowship of Ring
        // Mark Twain
        //   Adventures of Huckleberry Finn
        //   The Adventures of Tom Sawyer
        // __PUBLISH_EXTRACT_END__
        expect(consoleLogSpy.getCalls().map((call) => call.args[0])).to.deep.eq([
          "J.R.R. Tolkien",
          "  The Fellowship of Ring",
          "Mark Twain",
          "  Adventures of Huckleberry Finn",
          "  The Adventures of Tom Sawyer",
        ]);
        consoleLogSpy.resetHistory();

        // __PUBLISH_EXTRACT_START__ Presentation.Hierarchies.CustomHierarchyProviders.FilteringProviderExample.TraverseFiltered2
        // Apply the filter "tom" and traverse the filtered hierarchy. Notice that all books
        // of "Tom Clancy" are included, even though they don't match the filter.
        provider.setHierarchySearch({ paths: await createHierarchySearchPaths("tom") });
        await traverseHierarchy(provider);
        // Output:
        // Mark Twain
        //   The Adventures of Tom Sawyer
        // Tom Clancy
        //   The hunt for Red October
        //   Red storm rising
        //   Executive orders
        // __PUBLISH_EXTRACT_END__
        expect(consoleLogSpy.getCalls().map((call) => call.args[0])).to.deep.eq([
          "Mark Twain",
          "  The Adventures of Tom Sawyer",
          "Tom Clancy",
          "  The hunt for Red October",
          "  Red storm rising",
          "  Executive orders",
        ]);
      });

      it("creates provider with hierarchy level filtering support", async function () {
        const consoleLogSpy = sinon.stub(console, "log");
        const booksService = createBooksService();

        // __PUBLISH_EXTRACT_START__ Presentation.Hierarchies.CustomHierarchyProviders.HierarchyLevelFilteringProvider.Filter
        // A function that creates a books service - specific filter, based on the given parent node and children filters
        function createBooksServiceFilter(parentNodeFilter: Record<string, unknown> | undefined, genericChildrenFilter: GenericInstanceFilter | undefined) {
          function createRuleFilter(rule: GenericInstanceFilterRule): Record<string, unknown> {
            // note: this is a very simplistic implementation that doesn't support different operators, value types, etc.
            return { [rule.propertyName]: rule.value?.rawValue ?? "" };
          }
          function createGroupFilter(group: GenericInstanceFilterRuleGroup): BooksServiceFilter<Record<string, unknown>> {
            return {
              operator: group.operator,
              rules: group.rules.map(createRuleOrGroupFilter),
            };
          }
          function createRuleOrGroupFilter(ruleOrGroup: GenericInstanceFilter["rules"]): BooksServiceFilter<Record<string, unknown>> {
            return GenericInstanceFilter.isFilterRuleGroup(ruleOrGroup) ? createGroupFilter(ruleOrGroup) : createRuleFilter(ruleOrGroup);
          }
          const childrenFilter = genericChildrenFilter ? createRuleOrGroupFilter(genericChildrenFilter.rules) : undefined;
          if (parentNodeFilter && childrenFilter) {
            return { rules: [parentNodeFilter, childrenFilter], operator: "and" };
          }
          return parentNodeFilter ?? childrenFilter ?? undefined;
        }
        // __PUBLISH_EXTRACT_END__

        // __PUBLISH_EXTRACT_START__ Presentation.Hierarchies.CustomHierarchyProviders.HierarchyLevelFilteringProvider.Provider
        const provider: HierarchyProvider = {
          async *getNodes({ parentNode, instanceFilter }) {
            if (!parentNode) {
              // For root nodes, query authors and return nodes based on them
              const authors = await booksService.getAuthors(createBooksServiceFilter(undefined, instanceFilter));
              for (const author of authors) {
                const nodeKey: GenericNodeKey = { type: "generic", id: `author:${author.key}` };
                yield {
                  key: nodeKey,
                  label: author.name,
                  children: author.hasBooks,
                  parentKeys: [],
                  // whoever renders the nodes, it should know that this node supports children filtering
                  supportsFiltering: true,
                };
              }
            } else if (HierarchyNode.isGeneric(parentNode) && parentNode.key.id.startsWith("author:")) {
              // For author parent node, query books and return nodes based on them
              const books = await booksService.getBooks(createBooksServiceFilter({ authorKey: parentNode.key.id.slice(7) }, instanceFilter));
              for (const book of books) {
                const nodeKey: GenericNodeKey = { type: "generic", id: `book:${book.key}` };
                yield {
                  key: nodeKey,
                  label: book.title,
                  children: false,
                  parentKeys: [...parentNode.parentKeys, parentNode.key],
                };
              }
            }
          },
          setHierarchySearch() {},
          async *getNodeInstanceKeys() {},
          setFormatter() {},
          hierarchyChanged: new BeEvent(),
        };
        // __PUBLISH_EXTRACT_END__

        // __PUBLISH_EXTRACT_START__ Presentation.Hierarchies.CustomHierarchyProviders.HierarchyLevelFilteringProvider.Result1
        // Create a filter to find authors that have "Mark" substring in their name or have no books.
        const createAuthorsFilter = (): GenericInstanceFilter => ({
          propertyClassNames: ["author"],
          relatedInstances: [],
          rules: {
            operator: "or",
            rules: [
              {
                propertyName: "name",
                operator: "like",
                propertyTypeName: "string",
                sourceAlias: "",
                value: {
                  displayValue: "Mark",
                  rawValue: "Mark",
                },
              },
              {
                propertyName: "hasBooks",
                operator: "is-equal",
                propertyTypeName: "boolean",
                sourceAlias: "",
                value: {
                  displayValue: "False",
                  rawValue: false,
                },
              },
            ],
          },
        });
        // Print the hierarchy level. Output:
        // - Albert Einstein
        // - Mark Twain
        for await (const node of provider.getNodes({ parentNode: undefined, instanceFilter: createAuthorsFilter() })) {
          console.log(`- ${node.label}`);
        }
        // __PUBLISH_EXTRACT_END__
        expect(consoleLogSpy.getCalls().map((call) => call.args[0])).to.deep.eq(["- Albert Einstein", "- Mark Twain"]);
        consoleLogSpy.resetHistory();

        // __PUBLISH_EXTRACT_START__ Presentation.Hierarchies.CustomHierarchyProviders.HierarchyLevelFilteringProvider.Result2
        // Create a filter to find books whose key contains "OL274" substring and title contains "Hobbit".
        const createBooksFilter = (): GenericInstanceFilter => ({
          propertyClassNames: ["book"],
          relatedInstances: [],
          rules: {
            operator: "and",
            rules: [
              {
                propertyName: "key",
                operator: "like",
                propertyTypeName: "string",
                sourceAlias: "",
                value: {
                  displayValue: "OL274",
                  rawValue: "OL274",
                },
              },
              {
                propertyName: "title",
                operator: "like",
                propertyTypeName: "string",
                sourceAlias: "",
                value: {
                  displayValue: "Hobbit",
                  rawValue: "Hobbit",
                },
              },
            ],
          },
        });
        // Print child hierarchy level for "J.R.R. Tolkien" author parent node. Output:
        // - The Hobbit
        for await (const node of provider.getNodes({
          parentNode: {
            key: { type: "generic" as const, id: "author:OL26320A" },
            label: "J.R.R. Tolkien",
            parentKeys: [],
          },
          instanceFilter: createBooksFilter(),
        })) {
          console.log(`- ${node.label}`);
        }
        // __PUBLISH_EXTRACT_END__
        expect(consoleLogSpy.getCalls().map((call) => call.args[0])).to.deep.eq(["- The Hobbit"]);
      });
    });
  });
});

// __PUBLISH_EXTRACT_START__ Presentation.Hierarchies.CustomHierarchyProviders.BooksService
// Define a type for a filter that can be applied to books service queries.
type BooksServiceFilter<TEntry> = { rules: (Partial<TEntry> | BooksServiceFilter<TEntry>)[]; operator: "and" | "or" } | Partial<TEntry>;

// Creates a books service that provides authors and books data. The service has two methods:
// - `getAuthors` - returns authors based on the provided query.
// - `getBooks` - returns books based on the provided query.
function createBooksService() {
  const authors = [
    { key: "OL26320A", name: "J.R.R. Tolkien", hasBooks: true },
    { key: "GP00000X", name: "Albert Einstein", hasBooks: false },
    { key: "OL18319A", name: "Mark Twain", hasBooks: true },
    { key: "OL25277A", name: "Tom Clancy", hasBooks: true },
  ];
  const books = [
    { key: "OL27482W", title: "The Hobbit", authorKey: "OL26320A" },
    { key: "OL27513W", title: "The Fellowship of Ring", authorKey: "OL26320A" },
    { key: "OL27479W", title: "The two towers", authorKey: "OL26320A" },

    { key: "OL53908W", title: "Adventures of Huckleberry Finn", authorKey: "OL18319A" },
    { key: "OL53919W", title: "The Adventures of Tom Sawyer", authorKey: "OL18319A" },

    { key: "OL159452W", title: "The hunt for Red October", authorKey: "OL25277A" },
    { key: "OL159642W", title: "Red storm rising", authorKey: "OL25277A" },
    { key: "OL449001W", title: "Executive orders", authorKey: "OL25277A" },
  ];
  function filterEntries<TEntry>(
    entries: TEntry[],
    query: BooksServiceFilter<TEntry> | undefined,
    entryMatcher: (entry: TEntry, query: Partial<TEntry>) => boolean,
  ) {
    function matchEntry(entry: TEntry, partialQuery?: BooksServiceFilter<TEntry>): boolean {
      return (
        !partialQuery ||
        ("rules" in partialQuery
          ? partialQuery.rules[partialQuery.operator === "and" ? "every" : "some"]((rule) => matchEntry(entry, rule))
          : entryMatcher(entry, partialQuery))
      );
    }
    return entries.filter((entry) => matchEntry(entry, query));
  }
  async function getAuthors(query?: BooksServiceFilter<(typeof authors)[0]>) {
    return filterEntries(authors, query, (entry, { key, name, hasBooks }) => {
      if (key && !entry.key.toLocaleLowerCase().includes(key.toLocaleLowerCase())) {
        return false;
      }
      if (name && !entry.name.toLocaleLowerCase().includes(name.toLocaleLowerCase())) {
        return false;
      }
      if (hasBooks !== undefined && entry.hasBooks !== hasBooks) {
        return false;
      }
      return true;
    });
  }
  async function getBooks(query?: BooksServiceFilter<(typeof books)[0]>) {
    return filterEntries(books, query, (entry, { key, authorKey, title }) => {
      if (key && !entry.key.toLocaleLowerCase().includes(key.toLocaleLowerCase())) {
        return false;
      }
      if (title && !entry.title.toLocaleLowerCase().includes(title.toLocaleLowerCase())) {
        return false;
      }
      if (authorKey && !entry.authorKey.toLocaleLowerCase().includes(authorKey.toLocaleLowerCase())) {
        return false;
      }
      return true;
    });
  }
  return { getAuthors, getBooks };
}
// __PUBLISH_EXTRACT_END__

async function traverseHierarchy(provider: HierarchyProvider): Promise<void>;
async function traverseHierarchy(provider: HierarchyProvider, parentNode: HierarchyNode, level: number): Promise<void>;
async function traverseHierarchy(provider: HierarchyProvider, parentNode: HierarchyNode | undefined = undefined, level: number = 0): Promise<void> {
  for await (const node of provider.getNodes({ parentNode })) {
    console.log(`${" ".repeat(level * 2)}${node.label}`);
    if (node.children) {
      await traverseHierarchy(provider, node, level + 1);
    }
  }
}<|MERGE_RESOLUTION|>--- conflicted
+++ resolved
@@ -11,7 +11,7 @@
 import * as sinon from "sinon";
 // __PUBLISH_EXTRACT_START__ Presentation.Hierarchies.CustomHierarchyProviders.Imports
 import { BeEvent } from "@itwin/core-bentley";
-import { HierarchyNode, HierarchyProvider } from "@itwin/presentation-hierarchies";
+import { HierarchyFilteringPath, HierarchyFilteringPath, HierarchyNode, HierarchyProvider } from "@itwin/presentation-hierarchies";
 import { IPrimitiveValueFormatter, Props } from "@itwin/presentation-shared";
 // __PUBLISH_EXTRACT_END__
 // __PUBLISH_EXTRACT_START__ Presentation.Hierarchies.CustomHierarchyProviders.IModelProviderImports
@@ -19,13 +19,7 @@
 import { registerTxnListeners } from "@itwin/presentation-core-interop";
 // __PUBLISH_EXTRACT_END__
 // __PUBLISH_EXTRACT_START__ Presentation.Hierarchies.CustomHierarchyProviders.FormattingProviderImports
-import {
-  ConcatenatedValue,
-  ConcatenatedValuePart,
-  createDefaultValueFormatter,
-    EventListener,
-  julianToDateTime,
-} from "@itwin/presentation-shared";
+import { ConcatenatedValue, ConcatenatedValuePart, createDefaultValueFormatter, EventListener, julianToDateTime } from "@itwin/presentation-shared";
 // __PUBLISH_EXTRACT_END__
 // __PUBLISH_EXTRACT_START__ Presentation.Hierarchies.CustomHierarchyProviders.FilteringProviderImports
 import { createHierarchySearchHelper, GenericNodeKey, HierarchyNodeIdentifier, HierarchySearchPath } from "@itwin/presentation-hierarchies";
@@ -124,6 +118,9 @@
               this._disposeTxnListeners = registerTxnListeners(this._imodel.txns, () => this.hierarchyChanged.raiseEvent());
             }
           }
+          setHierarchyFilter(props: { paths: HierarchyFilteringPath[] } | undefined): void {
+            throw new Error("Method not implemented.");
+          }
 
           // Make this provider disposable. Owners of the provider should make sure `Symbol.dispose` is called when the
           // provider is no longer needed.
@@ -303,6 +300,9 @@
         // Create a hierarchy provider that returns a single root node with formatted label. The formatter used by the
         // provider can be changed by calling the `setFormatter` method.
         class FormattingHierarchyProvider implements HierarchyProvider {
+          setHierarchyFilter(props: { paths: HierarchyFilteringPath[] } | undefined): void {
+            throw new Error("Method not implemented.");
+          }
           private _formatter: IPrimitiveValueFormatter = createDefaultValueFormatter();
           public hierarchyChanged = new BeEvent<EventListener<HierarchyProvider["hierarchyChanged"]>>();
           public async *getNodes(): ReturnType<HierarchyProvider["getNodes"]> {
@@ -390,7 +390,10 @@
         // to create.
         async function createHierarchySearchPaths(searchText: string): Promise<HierarchySearchPath[]> {
           const results: HierarchySearchPath[] = [];
-          const [matchingAuthors, matchingBooks] = await Promise.all([booksService.getAuthors({ name: searchText }), booksService.getBooks({ title: searchText })]);
+          const [matchingAuthors, matchingBooks] = await Promise.all([
+            booksService.getAuthors({ name: searchText }),
+            booksService.getBooks({ title: searchText }),
+          ]);
           for (const author of matchingAuthors) {
             results.push([{ type: "generic", id: `author:${author.key}` }]);
           }
@@ -409,14 +412,9 @@
         const hierarchyChanged = new BeEvent<EventListener<HierarchyProvider["hierarchyChanged"]>>();
         const provider: HierarchyProvider = {
           async *getNodes({ parentNode }) {
-<<<<<<< HEAD
-            const filteringHelper = createHierarchySearchHelper(rootFilter?.paths, parentNode);
-            const targetNodeKeys = filteringHelper.getChildNodeSearchIdentifiers();
-=======
             const filteringHelper =
               !parentNode || HierarchyNode.isGeneric(parentNode) ? createHierarchyFilteringHelper(rootFilter?.paths, parentNode) : undefined;
             const targetNodeKeys = filteringHelper?.getChildNodeFilteringIdentifiers();
->>>>>>> 6a007542
             if (!parentNode) {
               // For root nodes, query authors and return nodes based on them
               const authors = await booksService.getAuthors(
