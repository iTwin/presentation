/*---------------------------------------------------------------------------------------------
 * Copyright (c) Bentley Systems, Incorporated. All rights reserved.
 * See LICENSE.md in the project root for license terms and full copyright notice.
 *--------------------------------------------------------------------------------------------*/
/* eslint-disable no-duplicate-imports */

import { expect } from "chai";
import { insertPhysicalElement, insertPhysicalModelWithPartition, insertSpatialCategory } from "presentation-test-utilities";
import { expand, filter, first, firstValueFrom, from } from "rxjs";
import { assert, Id64String } from "@itwin/core-bentley";
import { IModelConnection } from "@itwin/core-frontend";
import { createBisInstanceLabelSelectClauseFactory, InstanceKey } from "@itwin/presentation-shared";
// __PUBLISH_EXTRACT_START__ Presentation.Hierarchies.HierarchyFiltering.HierarchyDefinitionImports
import { createNodesQueryClauseFactory, GroupingHierarchyNode, HierarchyDefinition, HierarchyNode } from "@itwin/presentation-hierarchies";
import { ECSqlBinding } from "@itwin/presentation-shared";
// __PUBLISH_EXTRACT_END__
// __PUBLISH_EXTRACT_START__ Presentation.Hierarchies.HierarchyFiltering.FindPathsImports
import { createIModelKey } from "@itwin/presentation-core-interop";
import { HierarchyNodeIdentifiersPath } from "@itwin/presentation-hierarchies";
import { ECSql, ECSqlQueryDef } from "@itwin/presentation-shared";
// __PUBLISH_EXTRACT_END__
// __PUBLISH_EXTRACT_START__ Presentation.Hierarchies.HierarchyFiltering.FilteringImports
import { createIModelHierarchyProvider } from "@itwin/presentation-hierarchies";
// __PUBLISH_EXTRACT_END__
// __PUBLISH_EXTRACT_START__ Presentation.Hierarchies.HierarchyFiltering.HierarchyFilteringPathImport
import { HierarchyFilteringPath } from "@itwin/presentation-hierarchies";
// __PUBLISH_EXTRACT_END__
import { buildIModel } from "../../IModelUtils.js";
import { initialize, terminate } from "../../IntegrationTests.js";
import { createIModelAccess } from "../Utils.js";
import { collectHierarchy } from "./Utils.js";

describe("Hierarchies", () => {
  describe("Learning snippets", () => {
    describe("Hierarchy filtering", () => {
      type IModelAccess = ReturnType<typeof createIModelAccess>;
      let imodel: IModelConnection;
      let elementIds: { [name: string]: Id64String };
      let elementKeys: { [name: string]: InstanceKey };

      before(async function () {
        await initialize();

        const res = await buildIModel(this, async (builder) => {
          const model = insertPhysicalModelWithPartition({ builder, codeValue: "model" });
          const category = insertSpatialCategory({ builder, codeValue: "category" });
          const a = insertPhysicalElement({ builder, modelId: model.id, categoryId: category.id, userLabel: "A" });
          const b = insertPhysicalElement({ builder, modelId: model.id, categoryId: category.id, userLabel: "B", parentId: a.id });
          const c = insertPhysicalElement({ builder, modelId: model.id, categoryId: category.id, userLabel: "C", parentId: b.id });
          const d = insertPhysicalElement({ builder, modelId: model.id, categoryId: category.id, userLabel: "D", parentId: b.id });
          const e = insertPhysicalElement({ builder, modelId: model.id, categoryId: category.id, userLabel: "E", parentId: a.id });
          const f = insertPhysicalElement({ builder, modelId: model.id, categoryId: category.id, userLabel: "F", parentId: e.id });
          const g = insertPhysicalElement({ builder, modelId: model.id, categoryId: category.id, userLabel: "G", parentId: a.id });
          return { a, b, c, d, e, f, g };
        });
        const { imodel: _, ...elements } = res;
        imodel = res.imodel;
        elementKeys = Object.entries(elements).reduce(
          (acc, [name, instanceKey]) => ({ ...acc, [name]: { ...instanceKey, imodelKey: createIModelKey(imodel) } }),
          {} as { [name: string]: InstanceKey },
        );
        elementIds = Object.entries(elements).reduce((acc, [name, instanceKey]) => ({ ...acc, [name]: instanceKey.id }), {} as { [name: string]: Id64String });
      });

      after(async () => {
        await terminate();
      });

      // __PUBLISH_EXTRACT_START__ Presentation.Hierarchies.HierarchyFiltering.HierarchyDefinition
      function createHierarchyDefinition(imodelAccess: IModelAccess): HierarchyDefinition {
        const queryClauseFactory = createNodesQueryClauseFactory({
          imodelAccess,
          instanceLabelSelectClauseFactory: createBisInstanceLabelSelectClauseFactory({ classHierarchyInspector: imodelAccess }),
        });
        const createHierarchyLevelDefinition = async ({ whereClause, bindings }: { whereClause?: string; bindings?: ECSqlBinding[] }) => [
          {
            fullClassName: "BisCore.PhysicalElement",
            query: {
              ecsql: `
                SELECT ${await queryClauseFactory.createSelectClause({
                  ecClassId: { selector: "this.ECClassId" },
                  ecInstanceId: { selector: "this.ECInstanceId" },
                  nodeLabel: { selector: "this.UserLabel" },
                })}
                FROM BisCore.PhysicalElement this
                ${whereClause ? `WHERE ${whereClause}` : ""}
              `,
              bindings,
            },
          },
        ];
        return {
          defineHierarchyLevel: async ({ parentNode }) => {
            if (!parentNode) {
              // For root nodes, return root BisCore.PhysicalElement instances
              return createHierarchyLevelDefinition({ whereClause: "this.Parent IS NULL" });
            }
            // We know that parent nodes are instances nodes, so just use a type guard
            assert(HierarchyNode.isInstancesNode(parentNode));
            // For child nodes, return children of the BisCore.PhysicalElement that the parent node is based on
            return createHierarchyLevelDefinition({
              // We know that all nodes are based on one instance, so no need to handle multi-instance keys situation
              whereClause: "this.Parent.Id = ?",
              bindings: [{ type: "id", value: parentNode.key.instanceKeys[0].id }],
            });
          },
        };
      }
      // __PUBLISH_EXTRACT_END__

      it("creates expected unfiltered hierarchy", async function () {
        const imodelAccess = createIModelAccess(imodel);
        const hierarchyProvider = createIModelHierarchyProvider({
          imodelAccess,
          hierarchyDefinition: createHierarchyDefinition(imodelAccess),
          filtering: undefined,
        });
        expect(await collectHierarchy(hierarchyProvider)).to.containSubset([
          {
            label: "A",
            children: [
              {
                label: "B",
                children: [{ label: "C" }, { label: "D" }],
              },
              {
                label: "E",
                children: [{ label: "F" }],
              },
              {
                label: "G",
              },
            ],
          },
        ]);
      });

      it("creates hierarchy filtered by label", async function () {
        const imodelAccess = createIModelAccess(imodel);
        // __PUBLISH_EXTRACT_START__ Presentation.Hierarchies.HierarchyFiltering.FindPathsByLabel
        // Define a function that returns `HierarchyNodeIdentifiersPath[]` based on given search string. In this case, we run
        // a query to find matching elements by their `UserLabel` property. Then, we construct paths to the root element using recursive
        // CTE. Finally, we return the paths in reverse order to start from the root element.
        async function createFilteredNodeIdentifierPaths(searchStrings: string[]): Promise<HierarchyNodeIdentifiersPath[]> {
          const query: ECSqlQueryDef = {
            ctes: [
              `MatchingElements(Path, ParentId) AS (
                SELECT
                  json_array(${ECSql.createInstanceKeySelector({ alias: "e" })}),
                  e.Parent.Id
                FROM BisCore.PhysicalElement e
                WHERE ${searchStrings.map(() => `e.UserLabel LIKE '%' || ? || '%'`).join(" OR ")}
                UNION ALL
                SELECT
                  json_insert(
                    ce.Path,
                    '$[#]', ${ECSql.createInstanceKeySelector({ alias: "pe" })}
                  ),
                  pe.Parent.Id
                FROM MatchingElements ce
                JOIN BisCore.PhysicalElement pe ON pe.ECInstanceId = ce.ParentId
              )`,
            ],
            ecsql: `SELECT Path FROM MatchingElements WHERE ParentId IS NULL`,
            bindings: searchStrings.map((searchString) => ({ type: "string", value: searchString })),
          };
          const result: HierarchyNodeIdentifiersPath[] = [];
          for await (const row of imodelAccess.createQueryReader(query, { rowFormat: "ECSqlPropertyNames" })) {
            result.push((JSON.parse(row.Path) as InstanceKey[]).reverse().map((key) => ({ ...key, imodelKey: createIModelKey(imodel) })));
          }
          return result;
        }
        // Find paths to elements whose label contains "C" or "E"
        const filterPaths = await createFilteredNodeIdentifierPaths(["C", "E"]);
        expect(filterPaths).to.deep.eq([
          // We expect to find two paths A -> B -> C and A -> E
          [elementKeys.a, elementKeys.e],
          [elementKeys.a, elementKeys.b, elementKeys.c],
        ]);
        // __PUBLISH_EXTRACT_END__

        // __PUBLISH_EXTRACT_START__ Presentation.Hierarchies.HierarchyFiltering.ApplyFilterPaths
        // Construct a hierarchy provider for the filtered hierarchy
        const hierarchyProvider = createIModelHierarchyProvider({
          imodelAccess,
          hierarchyDefinition: createHierarchyDefinition(imodelAccess),
          filtering: { paths: filterPaths },
        });
        // Collect the hierarchy & confirm we get what we expect - a hierarchy from root element "A" to target elements "C" and "E".
        // Note that "E" has a child "F", even though it's not a filter target. This is because subtrees under filter target nodes
        // (in this case - "E") are returned fully.
        expect(await collectHierarchy(hierarchyProvider)).to.containSubset([
          {
            label: "A",
            children: [
              {
                label: "B",
                children: [{ label: "C" }],
              },
              {
                label: "E",
                children: [{ label: "F" }],
              },
            ],
          },
        ]);
        // __PUBLISH_EXTRACT_END__
      });

      it("creates hierarchy filtered by target instance ids", async function () {
        const imodelAccess = createIModelAccess(imodel);
        // __PUBLISH_EXTRACT_START__ Presentation.Hierarchies.HierarchyFiltering.FindPathsByTargetElementId
        // Define a function that returns `HierarchyNodeIdentifiersPath[]` based on given target element IDs. In this case, we run
        // a query to find matching elements by their `ECInstanceId` property. Then, we construct paths to the root element using recursive
        // CTE. Finally, we return the paths in reverse order to start from the root element.
        async function createFilteredNodeIdentifierPaths(targetElementIds: Id64String[]): Promise<HierarchyNodeIdentifiersPath[]> {
          const query: ECSqlQueryDef = {
            ctes: [
              `MatchingElements(Path, ParentId) AS (
                SELECT
                  json_array(${ECSql.createInstanceKeySelector({ alias: "e" })}),
                  e.Parent.Id
                FROM BisCore.PhysicalElement e
                WHERE e.ECInstanceId IN (${targetElementIds.map(() => "?").join(",")})
                UNION ALL
                SELECT
                  json_insert(
                    ce.Path,
                    '$[#]', ${ECSql.createInstanceKeySelector({ alias: "pe" })}
                  ),
                  pe.Parent.Id
                FROM MatchingElements ce
                JOIN BisCore.PhysicalElement pe ON pe.ECInstanceId = ce.ParentId
              )`,
            ],
            ecsql: `SELECT Path FROM MatchingElements WHERE ParentId IS NULL`,
            bindings: targetElementIds.map((id) => ({ type: "id", value: id })),
          };
          const result: HierarchyNodeIdentifiersPath[] = [];
          for await (const row of imodelAccess.createQueryReader(query, { rowFormat: "ECSqlPropertyNames" })) {
            result.push((JSON.parse(row.Path) as InstanceKey[]).reverse().map((key) => ({ ...key, imodelKey: createIModelKey(imodel) })));
          }
          return result;
        }
        // Find paths to target elements "C" and "E"
        const filterPaths = await createFilteredNodeIdentifierPaths([elementIds.c, elementIds.e]);
        expect(filterPaths).to.deep.eq([
          // We expect to find two paths A -> B -> C and A -> E
          [elementKeys.a, elementKeys.e],
          [elementKeys.a, elementKeys.b, elementKeys.c],
        ]);
        // __PUBLISH_EXTRACT_END__

        // Construct a hierarchy provider for the filtered hierarchy
        const hierarchyProvider = createIModelHierarchyProvider({
          imodelAccess,
          hierarchyDefinition: createHierarchyDefinition(imodelAccess),
          filtering: { paths: filterPaths },
        });
        // Collect the hierarchy & confirm we get what we expect - a hierarchy from root element "A" to target elements "C" and "E".
        // Note that "E" has a child "F", even though it's not a filter target. This is because subtrees under filter target nodes
        // (in this case - "E") are returned fully.
        expect(await collectHierarchy(hierarchyProvider)).to.containSubset([
          {
            label: "A",
            children: [
              {
                label: "B",
                children: [{ label: "C" }],
              },
              {
                label: "E",
                children: [{ label: "F" }],
              },
            ],
          },
        ]);
      });

      it("sets auto-expand flag to parent nodes of the filter target", async function () {
        const imodelAccess = createIModelAccess(imodel);

        // __PUBLISH_EXTRACT_START__ Presentation.Hierarchies.HierarchyFiltering.AutoExpand.FilteringPath
        // Get a grouping node that groups the "C" element
        const filteringPath: HierarchyFilteringPath = {
          // Path to the element "C"
          path: [elementKeys.a, elementKeys.b, elementKeys.c],
          // Supply options for the filtering path
          options: {
            // Auto-expand the hierarchy up to the target "C" node
            autoExpand: true,
          },
        };
        // __PUBLISH_EXTRACT_END__

        // Construct a hierarchy provider for the filtered hierarchy
        const hierarchyProvider = createIModelHierarchyProvider({
          imodelAccess,
          hierarchyDefinition: createHierarchyDefinition(imodelAccess),
          filtering: {
            paths: [filteringPath],
          },
        });

        // Collect the hierarchy & confirm we get what we expect - a hierarchy from root element "A" to target element "C"
        // Note that all nodes except C have `autoExpand` flag.
        expect(await collectHierarchy(hierarchyProvider)).to.containSubset([
          {
            label: "A",
            autoExpand: true,
            children: [
              {
                label: "B",
                autoExpand: true,
                children: [
                  {
                    label: "C",
                    autoExpand: undefined,
                  },
                ],
              },
            ],
          },
        ]);
      });

      it("sets auto-expand flag to parent nodes of the filter target until specified depth when depth includes grouping nodes", async function () {
        const imodelAccess = createIModelAccess(imodel);
        const queryClauseFactory = createNodesQueryClauseFactory({
          imodelAccess,
          instanceLabelSelectClauseFactory: createBisInstanceLabelSelectClauseFactory({ classHierarchyInspector: imodelAccess }),
        });
        // Define a hierarchy such that all elements except root are grouped by label.
        const hierarchyDefinition: HierarchyDefinition = {
          defineHierarchyLevel: async ({ parentNode }) => {
            if (!parentNode) {
              return [
                {
                  fullClassName: "BisCore.PhysicalElement",
                  query: {
                    ecsql: `
                      SELECT ${await queryClauseFactory.createSelectClause({
                        ecClassId: { selector: "this.ECClassId" },
                        ecInstanceId: { selector: "this.ECInstanceId" },
                        nodeLabel: { selector: "this.UserLabel" },
                      })}
                      FROM BisCore.PhysicalElement this
                      WHERE this.Parent IS NULL
                    `,
                  },
                },
              ];
            }

            assert(HierarchyNode.isInstancesNode(parentNode));
            return [
              {
                fullClassName: "BisCore.PhysicalElement",
                query: {
                  ecsql: `
                    SELECT ${await queryClauseFactory.createSelectClause({
                      ecClassId: { selector: "this.ECClassId" },
                      ecInstanceId: { selector: "this.ECInstanceId" },
                      nodeLabel: { selector: "this.UserLabel" },
                      grouping: { byLabel: true, byClass: true },
                    })}
                    FROM BisCore.PhysicalElement this
                    WHERE this.Parent.Id = ?
                  `,
                  bindings: [{ type: "id", value: parentNode.key.instanceKeys[0].id }],
                },
              },
            ];
          },
        };

        async function getSelectedGroupingNode(): Promise<GroupingHierarchyNode> {
          const provider = createIModelHierarchyProvider({ imodelAccess, hierarchyDefinition });
          return firstValueFrom(
            from(provider.getNodes({ parentNode: undefined })).pipe(
              expand((parentNode) => provider.getNodes({ parentNode })),
              filter((node) => HierarchyNode.isGroupingNode(node)),
              first(
                (node) =>
                  InstanceKey.equals(node.groupedInstanceKeys[0], elementKeys.c) &&
                  node.parentKeys.length > 0 &&
                  node.parentKeys[node.parentKeys.length - 1].type !== "instances",
              ),
            ),
          );
        }

<<<<<<< HEAD
        // __PUBLISH_EXTRACT_START__ Presentation.Hierarchies.HierarchyFiltering.AutoExpandUntilDepth.FilteringPath
        // Get a grouping node that groups the "C" element
=======
        // __PUBLISH_EXTRACT_START__ Presentation.Hierarchies.HierarchyFiltering.AutoExpandUntilDepthWithGrouping.FilteringPath
        // Hierarchy has two grouping nodes under C element: one class grouping and one label grouping node.
        // Get grouping node that groups the "C" element and is the nearest grouping node to it
>>>>>>> 838c2712
        const groupingNode = await getSelectedGroupingNode();
        const filteringPath: HierarchyFilteringPath = {
          // Path to the element "C"
          path: [elementKeys.a, elementKeys.b, elementKeys.c],
          options: {
<<<<<<< HEAD
            // Auto-expand the hierarchy up to and including the specified `depth`.
            autoExpand: { depth: groupingNode.parentKeys.length },
=======
            // Auto-expand the hierarchy up to the last grouping node. The `depth` attribute equals to the number of parents.
            autoExpand: { includeGroupingNodes: true, depth: groupingNode.parentKeys.length },
          },
        };
        // __PUBLISH_EXTRACT_END__

        // Construct a hierarchy provider for the filtered hierarchy
        const hierarchyProvider = createIModelHierarchyProvider({
          imodelAccess,
          hierarchyDefinition,
          filtering: {
            paths: [filteringPath],
          },
        });

        // Collect the hierarchy & confirm we get what we expect - a hierarchy from root element "A" to target element "C"
        // Note that all nodes before grouping node for label "C" have `autoExpand` flag.
        expect(await collectHierarchy(hierarchyProvider)).to.deep.eq([
          {
            // Root node. Has auto-expand flag.
            nodeType: "instances",
            label: "A",
            autoExpand: true,
            children: [
              {
                // B class grouping node. Has auto-expand flag.
                nodeType: "class-grouping",
                label: "Physical Object",
                autoExpand: true,
                children: [
                  {
                    // B label grouping node. Has auto-expand flag.
                    nodeType: "label-grouping",
                    label: "B",
                    autoExpand: true,
                    children: [
                      {
                        // B instance node. Has auto-expand flag.
                        nodeType: "instances",
                        label: "B",
                        autoExpand: true,
                        children: [
                          {
                            // C class grouping node. Has auto-expand flag.
                            nodeType: "class-grouping",
                            label: "Physical Object",
                            autoExpand: true,
                            children: [
                              {
                                // C label grouping node. Doesn't have auto-expand flag.
                                nodeType: "label-grouping",
                                label: "C",
                                // Child is the filter target
                                children: [
                                  {
                                    nodeType: "instances",
                                    label: "C",
                                  },
                                ],
                              },
                            ],
                          },
                        ],
                      },
                    ],
                  },
                ],
              },
            ],
          },
        ]);
      });

      it("sets auto-expand flag to parent nodes of the filter target until specified depth", async function () {
        const imodelAccess = createIModelAccess(imodel);
        const queryClauseFactory = createNodesQueryClauseFactory({
          imodelAccess,
          instanceLabelSelectClauseFactory: createBisInstanceLabelSelectClauseFactory({ classHierarchyInspector: imodelAccess }),
        });
        // Define a hierarchy such that all elements except root are grouped by label.
        const hierarchyDefinition: HierarchyDefinition = {
          defineHierarchyLevel: async ({ parentNode }) => {
            if (!parentNode) {
              return [
                {
                  fullClassName: "BisCore.PhysicalElement",
                  query: {
                    ecsql: `
                      SELECT ${await queryClauseFactory.createSelectClause({
                        ecClassId: { selector: "this.ECClassId" },
                        ecInstanceId: { selector: "this.ECInstanceId" },
                        nodeLabel: { selector: "this.UserLabel" },
                      })}
                      FROM BisCore.PhysicalElement this
                      WHERE this.Parent IS NULL
                    `,
                  },
                },
              ];
            }

            assert(HierarchyNode.isInstancesNode(parentNode));
            return [
              {
                fullClassName: "BisCore.PhysicalElement",
                query: {
                  ecsql: `
                    SELECT ${await queryClauseFactory.createSelectClause({
                      ecClassId: { selector: "this.ECClassId" },
                      ecInstanceId: { selector: "this.ECInstanceId" },
                      nodeLabel: { selector: "this.UserLabel" },
                      grouping: { byLabel: true },
                    })}
                    FROM BisCore.PhysicalElement this
                    WHERE this.Parent.Id = ?
                  `,
                  bindings: [{ type: "id", value: parentNode.key.instanceKeys[0].id }],
                },
              },
            ];
          },
        };

        // __PUBLISH_EXTRACT_START__ Presentation.Hierarchies.HierarchyFiltering.AutoExpandUntilDepthWithoutGrouping.FilteringPath
        const filteringPath: HierarchyFilteringPath = {
          // Path to the element "C"
          path: [elementKeys.a, elementKeys.b, elementKeys.c],
          options: {
            // Auto-expand the hierarchy up to the specified depth. In this case up to and including element "B"
            autoExpand: { depth: 2 },
>>>>>>> 838c2712
          },
        };
        // __PUBLISH_EXTRACT_END__

        // Construct a hierarchy provider for the filtered hierarchy
        const hierarchyProvider = createIModelHierarchyProvider({
          imodelAccess,
          hierarchyDefinition,
          filtering: {
            paths: [filteringPath],
          },
        });

        // Collect the hierarchy & confirm we get what we expect - a hierarchy from root element "A" to target element "C"
        // Note that all nodes before grouping node for label "C" have `autoExpand` flag.
        expect(await collectHierarchy(hierarchyProvider)).to.deep.eq([
          {
            // Root node. Has auto-expand flag.
            nodeType: "instances",
            label: "A",
            autoExpand: true,
            children: [
              {
                // B grouping node. Has auto-expand flag.
                nodeType: "label-grouping",
                label: "B",
                autoExpand: true,
                children: [
                  {
                    // B instance node. Has auto-expand flag.
                    nodeType: "instances",
                    label: "B",
                    autoExpand: true,
                    children: [
                      {
                        // C grouping node. Doesn't have auto-expand flag.
                        nodeType: "label-grouping",
                        label: "C",
                        // Child is the filter target
                        children: [
                          {
                            nodeType: "instances",
                            label: "C",
                          },
                        ],
                      },
                    ],
                  },
                ],
              },
            ],
          },
        ]);
      });
    });
  });
});<|MERGE_RESOLUTION|>--- conflicted
+++ resolved
@@ -9,21 +9,20 @@
 import { expand, filter, first, firstValueFrom, from } from "rxjs";
 import { assert, Id64String } from "@itwin/core-bentley";
 import { IModelConnection } from "@itwin/core-frontend";
-import { createBisInstanceLabelSelectClauseFactory, InstanceKey } from "@itwin/presentation-shared";
-// __PUBLISH_EXTRACT_START__ Presentation.Hierarchies.HierarchyFiltering.HierarchyDefinitionImports
-import { createNodesQueryClauseFactory, GroupingHierarchyNode, HierarchyDefinition, HierarchyNode } from "@itwin/presentation-hierarchies";
-import { ECSqlBinding } from "@itwin/presentation-shared";
 // __PUBLISH_EXTRACT_END__
 // __PUBLISH_EXTRACT_START__ Presentation.Hierarchies.HierarchyFiltering.FindPathsImports
 import { createIModelKey } from "@itwin/presentation-core-interop";
-import { HierarchyNodeIdentifiersPath } from "@itwin/presentation-hierarchies";
-import { ECSql, ECSqlQueryDef } from "@itwin/presentation-shared";
-// __PUBLISH_EXTRACT_END__
-// __PUBLISH_EXTRACT_START__ Presentation.Hierarchies.HierarchyFiltering.FilteringImports
-import { createIModelHierarchyProvider } from "@itwin/presentation-hierarchies";
-// __PUBLISH_EXTRACT_END__
-// __PUBLISH_EXTRACT_START__ Presentation.Hierarchies.HierarchyFiltering.HierarchyFilteringPathImport
-import { HierarchyFilteringPath } from "@itwin/presentation-hierarchies";
+// __PUBLISH_EXTRACT_START__ Presentation.Hierarchies.HierarchyFiltering.HierarchyDefinitionImports
+import {
+  createNodesQueryClauseFactory,
+  GroupingHierarchyNode,
+  HierarchyDefinition,
+  HierarchyNode,
+  HierarchyNodeIdentifiersPath,
+  createIModelHierarchyProvider,
+  HierarchyFilteringPath,
+} from "@itwin/presentation-hierarchies";
+import { createBisInstanceLabelSelectClauseFactory, InstanceKey, ECSqlBinding, ECSql, ECSqlQueryDef } from "@itwin/presentation-shared";
 // __PUBLISH_EXTRACT_END__
 import { buildIModel } from "../../IModelUtils.js";
 import { initialize, terminate } from "../../IntegrationTests.js";
@@ -390,23 +389,14 @@
           );
         }
 
-<<<<<<< HEAD
-        // __PUBLISH_EXTRACT_START__ Presentation.Hierarchies.HierarchyFiltering.AutoExpandUntilDepth.FilteringPath
-        // Get a grouping node that groups the "C" element
-=======
         // __PUBLISH_EXTRACT_START__ Presentation.Hierarchies.HierarchyFiltering.AutoExpandUntilDepthWithGrouping.FilteringPath
         // Hierarchy has two grouping nodes under C element: one class grouping and one label grouping node.
         // Get grouping node that groups the "C" element and is the nearest grouping node to it
->>>>>>> 838c2712
         const groupingNode = await getSelectedGroupingNode();
         const filteringPath: HierarchyFilteringPath = {
           // Path to the element "C"
           path: [elementKeys.a, elementKeys.b, elementKeys.c],
           options: {
-<<<<<<< HEAD
-            // Auto-expand the hierarchy up to and including the specified `depth`.
-            autoExpand: { depth: groupingNode.parentKeys.length },
-=======
             // Auto-expand the hierarchy up to the last grouping node. The `depth` attribute equals to the number of parents.
             autoExpand: { includeGroupingNodes: true, depth: groupingNode.parentKeys.length },
           },
@@ -537,7 +527,6 @@
           options: {
             // Auto-expand the hierarchy up to the specified depth. In this case up to and including element "B"
             autoExpand: { depth: 2 },
->>>>>>> 838c2712
           },
         };
         // __PUBLISH_EXTRACT_END__
