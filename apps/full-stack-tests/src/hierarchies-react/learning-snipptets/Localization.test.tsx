--- conflicted
+++ resolved
@@ -4,7 +4,6 @@
 //  *--------------------------------------------------------------------------------------------*/
 // /* eslint-disable no-duplicate-imports */
 
-<<<<<<< HEAD
 // import { expect } from "chai";
 // import { SchemaContext } from "@itwin/ecschema-metadata";
 // import { IModelConnection } from "@itwin/core-frontend";
@@ -26,53 +25,15 @@
 // // __PUBLISH_EXTRACT_END__
 // import { buildIModel } from "../../IModelUtils.js";
 // import { render, waitFor } from "../../RenderUtils.js";
-// import { stubGetBoundingClientRect } from "../../Utils.js";
+// import { stubVirtualization } from "../../Utils.js";
 // import { initialize, terminate } from "../../IntegrationTests.js";
 
 // describe("Hierarchies React", () => {
 //   describe("Learning snippets", () => {
 //     describe("Localization", () => {
-//       stubGetBoundingClientRect();
+//       stubVirtualization();
 //       // __PUBLISH_EXTRACT_START__ Presentation.HierarchiesReact.Localization.Strings
 //       type IModelAccess = Props<typeof useIModelUnifiedSelectionTree>["imodelAccess"];
-=======
-import { expect } from "chai";
-import { SchemaContext } from "@itwin/ecschema-metadata";
-import { IModelConnection } from "@itwin/core-frontend";
-import { ECSchemaRpcLocater } from "@itwin/ecschema-rpcinterface-common";
-import { insertPhysicalModelWithPartition } from "presentation-test-utilities";
-import { createECSchemaProvider, createECSqlQueryExecutor, createIModelKey } from "@itwin/presentation-core-interop";
-import { createLimitingECSqlQueryExecutor, createNodesQueryClauseFactory } from "@itwin/presentation-hierarchies";
-import { createBisInstanceLabelSelectClauseFactory, createCachingECClassHierarchyInspector } from "@itwin/presentation-shared";
-// __PUBLISH_EXTRACT_START__ Presentation.HierarchiesReact.Localization.CommonImports
-import { Props } from "@itwin/presentation-shared";
-// __PUBLISH_EXTRACT_END__
-// __PUBLISH_EXTRACT_START__ Presentation.HierarchiesReact.Localization.Tree.Imports
-import { useIModelUnifiedSelectionTree } from "@itwin/presentation-hierarchies-react";
-// __PUBLISH_EXTRACT_END__
-// __PUBLISH_EXTRACT_START__ Presentation.HierarchiesReact.Localization.TreeRenderer.Imports
-import { ComponentPropsWithoutRef, useCallback } from "react";
-import { Tree } from "@itwin/itwinui-react";
-import {
-  createRenderedTreeNodeData,
-  LocalizationContextProvider,
-  RenderedTreeNode,
-  TreeNodeRenderer,
-  TreeRenderer,
-} from "@itwin/presentation-hierarchies-react";
-// __PUBLISH_EXTRACT_END__
-import { buildIModel } from "../../IModelUtils.js";
-import { render, waitFor } from "../../RenderUtils.js";
-import { stubVirtualization } from "../../Utils.js";
-import { initialize, terminate } from "../../IntegrationTests.js";
-
-describe("Hierarchies React", () => {
-  describe("Learning snippets", () => {
-    describe("Localization", () => {
-      stubVirtualization();
-      // __PUBLISH_EXTRACT_START__ Presentation.HierarchiesReact.Localization.Strings
-      type IModelAccess = Props<typeof useIModelUnifiedSelectionTree>["imodelAccess"];
->>>>>>> 22c20411
 
 //       const localizedStrings = {
 //         // strings for the `useIModelUnifiedSelectionTree` hook
