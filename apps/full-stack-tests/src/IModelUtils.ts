/*---------------------------------------------------------------------------------------------
 * Copyright (c) Bentley Systems, Incorporated. All rights reserved.
 * See LICENSE.md in the project root for license terms and full copyright notice.
 *--------------------------------------------------------------------------------------------*/

import { XMLParser } from "fast-xml-parser";
import * as fs from "fs";
import hash from "object-hash";
import { getFullSchemaXml } from "presentation-test-utilities";
import { ECDb, ECSqlStatement, IModelDb } from "@itwin/core-backend";
import { BentleyError, DbResult, Guid, Id64, Id64String, OrderedId64Iterable } from "@itwin/core-bentley";
import { IModelConnection } from "@itwin/core-frontend";
import { Schema, SchemaContext, SchemaInfo, SchemaKey, SchemaMatchType } from "@itwin/ecschema-metadata";
import { ECSchemaRpcLocater } from "@itwin/ecschema-rpcinterface-common";
import { ECSqlBinding, parseFullClassName, PrimitiveValue } from "@itwin/presentation-shared";
import { buildTestIModel, createFileNameFromString, limitFilePathLength, setupOutputFileLocation, TestIModelBuilder } from "@itwin/presentation-testing";
<<<<<<< HEAD
import { toDisposable } from "./Utils.js";
=======
import { safeDispose } from "./Utils.js";
>>>>>>> fb49f100

function isBinding(value: ECSqlBinding | PrimitiveValue): value is ECSqlBinding {
  return typeof value === "object" && (value as ECSqlBinding).type !== undefined && (value as ECSqlBinding).value !== undefined;
}

export class ECDbBuilder {
  public constructor(
    private _ecdb: ECDb,
    private _filePath: string,
  ) {}

  public importSchema(schemaXml: string) {
    // sadly, there's no API to import schema from string, so we have to save the XML into a file first...
    const schemaFilePath = limitFilePathLength(`${this._filePath}-${hash(schemaXml)}`);
    fs.writeFileSync(schemaFilePath, schemaXml);
    this._ecdb.importSchema(schemaFilePath);
  }

  private createInsertQuery(fullClassName: string, props?: { [propertyName: string]: ECSqlBinding | PrimitiveValue | undefined }) {
    if (!props) {
      props = { ecInstanceId: undefined };
    }
    const { schemaName, className } = parseFullClassName(fullClassName);
    const clause = `
      INSERT INTO [${schemaName}].[${className}] (${Object.keys(props).join(", ")})
      VALUES (${Object.keys(props)
        .map(() => "?")
        .join(", ")})
    `;
    const binder = (stmt: ECSqlStatement) => {
      Object.values(props).forEach((value, i) => {
        const bindingIndex = i + 1;
        switch (typeof value) {
          case "undefined":
            stmt.bindNull(bindingIndex);
            return;
          case "boolean":
            stmt.bindBoolean(bindingIndex, value);
            return;
          case "number":
            if (Number.isInteger(value)) {
              stmt.bindInteger(bindingIndex, value);
            } else {
              stmt.bindDouble(bindingIndex, value);
            }
            return;
          case "string":
            if (Id64.isId64(value)) {
              stmt.bindId(bindingIndex, value);
            } else {
              stmt.bindString(bindingIndex, value);
            }
            return;
          case "object":
            if (value instanceof Date) {
              stmt.bindDateTime(bindingIndex, value.toISOString());
            } else if (isBinding(value)) {
              if (value.value === undefined) {
                stmt.bindNull(bindingIndex);
                return;
              }
              switch (value.type) {
                case "boolean":
                  stmt.bindBoolean(bindingIndex, value.value);
                  break;
                case "double":
                  stmt.bindDouble(bindingIndex, value.value);
                  break;
                case "id":
                  stmt.bindId(bindingIndex, value.value);
                  break;
                case "idset":
                  stmt.bindIdSet(bindingIndex, OrderedId64Iterable.sortArray(value.value));
                  break;
                case "int":
                case "long":
                  stmt.bindInteger(bindingIndex, value.value);
                  break;
                case "point2d":
                  stmt.bindPoint2d(bindingIndex, value.value);
                  break;
                case "point3d":
                  stmt.bindPoint3d(bindingIndex, value.value);
                  break;
                case "string":
                  stmt.bindString(bindingIndex, value.value);
                  break;
              }
            } else if (PrimitiveValue.isPoint3d(value)) {
              stmt.bindPoint3d(bindingIndex, value);
            } else if (PrimitiveValue.isPoint2d(value)) {
              stmt.bindPoint2d(bindingIndex, value);
            }
        }
      });
    };
    return { clause, binder };
  }

  public insertInstance(fullClassName: string, props?: { [propertyName: string]: PrimitiveValue | undefined }) {
    const query = this.createInsertQuery(fullClassName, props);
    return this._ecdb.withStatement(query.clause, (stmt) => {
      query.binder(stmt);
      const res = stmt.stepForInsert();
      if (res.status !== DbResult.BE_SQLITE_DONE) {
        throw new BentleyError(res.status, `Failed to insert instance of class "${fullClassName}". Query: ${query.clause}`);
      }
      return { className: fullClassName, id: res.id! };
    });
  }

  public insertRelationship(fullClassName: string, sourceId: Id64String, targetId: Id64String, props?: { [propertyName: string]: PrimitiveValue | undefined }) {
    const query = this.createInsertQuery(fullClassName, {
      ...props,
      sourceECInstanceId: sourceId,
      targetECInstanceId: targetId,
    });
    return this._ecdb.withStatement(query.clause, (stmt) => {
      query.binder(stmt);
      const res = stmt.stepForInsert();
      if (res.status !== DbResult.BE_SQLITE_DONE) {
        throw new BentleyError(res.status, `Failed to insert instance of relationship "${fullClassName}". Query: ${query.clause}`);
      }
      return { className: fullClassName, id: res.id! };
    });
  }
}

export async function withECDb(
  mochaContext: Mocha.Context,
  setup: (db: ECDbBuilder, mochaContext: Mocha.Context) => Promise<void>,
  use: (db: ECDb) => Promise<void>,
): Promise<void>;
export async function withECDb<TResult extends {}>(
  mochaContext: Mocha.Context,
  setup: (db: ECDbBuilder, mochaContext: Mocha.Context) => Promise<TResult>,
  use: (db: ECDb, res: TResult) => Promise<void>,
): Promise<void>;
export async function withECDb<TResult extends {} | undefined>(
  mochaContext: Mocha.Context,
  setup: (db: ECDbBuilder, mochaContext: Mocha.Context) => Promise<TResult | undefined>,
  use: (db: ECDb, res: TResult | undefined) => Promise<void>,
) {
  const name = createFileNameFromString(mochaContext.test!.fullTitle());
  const outputFile = setupOutputFileLocation(name);
  const db = new ECDb();
<<<<<<< HEAD
  using _ = toDisposable(db);
=======
>>>>>>> fb49f100

  db.createDb(outputFile);
  const res = await setup(new ECDbBuilder(db, outputFile), mochaContext);
  db.saveChanges("Created test ECDb");
  await use(db, res);
  safeDispose(db);
}

export async function buildIModel<TFirstArg extends Mocha.Context | string>(
  mochaContextOrTestName: TFirstArg,
  setup?: (builder: TestIModelBuilder, mochaContextOrTestName: TFirstArg) => Promise<void>,
): Promise<{ imodel: IModelConnection }>;
export async function buildIModel<TFirstArg extends Mocha.Context | string, TResult extends {}>(
  mochaContextOrTestName: TFirstArg,
  setup: (builder: TestIModelBuilder, mochaContextOrTestName: TFirstArg) => Promise<TResult>,
): Promise<{ imodel: IModelConnection } & TResult>;
export async function buildIModel<TFirstArg extends Mocha.Context | string, TResult extends {} | undefined>(
  mochaContextOrTestName: TFirstArg,
  setup?: (builder: TestIModelBuilder, mochaContextOrTestName: TFirstArg) => Promise<TResult>,
) {
  let res!: TResult;
  // eslint-disable-next-line @typescript-eslint/no-deprecated
  const imodel = await buildTestIModel(mochaContextOrTestName as any, async (builder) => {
    if (setup) {
      res = await setup(builder, mochaContextOrTestName);
    }
  });
  return { ...res, imodel };
}

export async function importSchema(
  mochaContextOrTestName: Mocha.Context | string,
  imodel: { importSchema: (xml: string) => Promise<void> | void },
  schemaContentXml: string,
) {
  const testName = typeof mochaContextOrTestName === "string" ? mochaContextOrTestName : mochaContextOrTestName.test!.fullTitle();
  const schemaName = `SCHEMA_${testName}`.replace(/[^\w\d_]/gi, "_").replace(/_+/g, "_");
  const schemaAlias = `a_${Guid.createValue().replaceAll("-", "")}`;
  const schemaXml = getFullSchemaXml({ schemaName, schemaAlias, schemaContentXml });
  await imodel.importSchema(schemaXml);

  const parsedSchema = new XMLParser({
    ignoreAttributes: false,
    attributeNamePrefix: "",
    isArray: (_, jpath) => jpath.startsWith("ECSchema."),
  }).parse(schemaXml);
  const schemaItems = Object.values(parsedSchema.ECSchema)
    .flatMap<any>((itemDef) => itemDef)
    .filter((itemDef: any) => !!itemDef.typeName);

  return {
    schemaName,
    schemaAlias,
    items: schemaItems.reduce<{ [className: string]: { name: string; fullName: string; label: string } }>((classesObj, schemaItemDef) => {
      const name = schemaItemDef.typeName;
      return {
        ...classesObj,
        [name]: {
          fullName: `${schemaName}.${name}`,
          name,
          label: schemaItemDef.displayLabel,
        },
      };
    }, {}),
  };
}

export function createSchemaContext(imodel: IModelConnection | IModelDb | ECDb) {
  const schemas = new SchemaContext();
  if (imodel instanceof IModelConnection) {
    schemas.addLocater(new ECSchemaRpcLocater(imodel.getRpcProps()));
  } else {
    schemas.addLocater({
      getSchemaSync<T extends Schema>(_schemaKey: Readonly<SchemaKey>, _matchType: SchemaMatchType, _schemaContext: SchemaContext): T | undefined {
        throw new Error(`getSchemaSync not implemented`);
      },
      async getSchemaInfo(schemaKey: Readonly<SchemaKey>, matchType: SchemaMatchType, schemaContext: SchemaContext): Promise<SchemaInfo | undefined> {
        const schemaJson = imodel.getSchemaProps(schemaKey.name);
        const schemaInfo = await Schema.startLoadingFromJson(schemaJson, schemaContext);
        if (schemaInfo !== undefined && schemaInfo.schemaKey.matches(schemaKey, matchType)) {
          return schemaInfo;
        }
        return undefined;
      },
      async getSchema<T extends Schema>(schemaKey: Readonly<SchemaKey>, matchType: SchemaMatchType, schemaContext: SchemaContext): Promise<T | undefined> {
        await this.getSchemaInfo(schemaKey, matchType, schemaContext);
        // eslint-disable-next-line @itwin/no-internal
        const schema = await schemaContext.getCachedSchema(schemaKey, matchType);
        return schema as T;
      },
    });
  }
  return schemas;
}<|MERGE_RESOLUTION|>--- conflicted
+++ resolved
@@ -14,11 +14,7 @@
 import { ECSchemaRpcLocater } from "@itwin/ecschema-rpcinterface-common";
 import { ECSqlBinding, parseFullClassName, PrimitiveValue } from "@itwin/presentation-shared";
 import { buildTestIModel, createFileNameFromString, limitFilePathLength, setupOutputFileLocation, TestIModelBuilder } from "@itwin/presentation-testing";
-<<<<<<< HEAD
-import { toDisposable } from "./Utils.js";
-=======
 import { safeDispose } from "./Utils.js";
->>>>>>> fb49f100
 
 function isBinding(value: ECSqlBinding | PrimitiveValue): value is ECSqlBinding {
   return typeof value === "object" && (value as ECSqlBinding).type !== undefined && (value as ECSqlBinding).value !== undefined;
@@ -165,10 +161,6 @@
   const name = createFileNameFromString(mochaContext.test!.fullTitle());
   const outputFile = setupOutputFileLocation(name);
   const db = new ECDb();
-<<<<<<< HEAD
-  using _ = toDisposable(db);
-=======
->>>>>>> fb49f100
 
   db.createDb(outputFile);
   const res = await setup(new ECDbBuilder(db, outputFile), mochaContext);
