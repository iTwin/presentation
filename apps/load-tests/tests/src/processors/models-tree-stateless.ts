--- conflicted
+++ resolved
@@ -9,13 +9,9 @@
 import { Guid, StopWatch } from "@itwin/core-bentley";
 import { DbQueryRequest, DbQueryResponse, DbRequestExecutor, ECSqlReader } from "@itwin/core-common";
 import { ISchemaLocater, Schema, SchemaContext, SchemaInfo, SchemaKey, SchemaMatchType, SchemaProps } from "@itwin/ecschema-metadata";
-<<<<<<< HEAD
-import { HierarchyNode, HierarchyProvider, ModelsTreeQueryBuilder } from "@itwin/presentation-hierarchy-builder";
-=======
 import { createECSqlQueryExecutor, createMetadataProvider } from "@itwin/presentation-core-interop";
 import { HierarchyNode, HierarchyProvider } from "@itwin/presentation-hierarchy-builder";
 import { ModelsTreeDefinition } from "@itwin/presentation-models-tree";
->>>>>>> 2cc53866
 import { doRequest, getCurrentIModelName, getCurrentIModelPath, loadNodes, nodeRequestsTracker } from "./common";
 
 console.log(`Frontend PID: ${process.pid}`);
@@ -131,15 +127,9 @@
   const metadataProvider = createMetadataProvider(schemas);
 
   const provider = new HierarchyProvider({
-<<<<<<< HEAD
-    schemas,
-    queryBuilder: new ModelsTreeQueryBuilder({ schemas }),
-    queryExecutor: {
-=======
     metadataProvider,
     hierarchyDefinition: new ModelsTreeDefinition({ metadataProvider }),
     queryExecutor: createECSqlQueryExecutor({
->>>>>>> 2cc53866
       createQueryReader(ecsql, bindings, config) {
         // eslint-disable-next-line @itwin/no-internal
         return new ECSqlReader(schedulingQueryExecutor, ecsql, bindings, config);
