--- conflicted
+++ resolved
@@ -17,7 +17,6 @@
     "start:full-models-tree-stateless": "artillery run ./scenarios/full-models-tree-stateless.yml"
   },
   "dependencies": {
-<<<<<<< HEAD
     "@itwin/build-tools": "^4.5.1",
     "@itwin/core-bentley": "^4.5.1",
     "@itwin/core-common": "^4.5.1",
@@ -25,19 +24,8 @@
     "@itwin/core-quantity": "^4.5.1",
     "@itwin/ecschema-metadata": "^4.5.1",
     "@itwin/ecschema-rpcinterface-common": "^4.5.1",
-    "@itwin/eslint-plugin": "4.0.0-dev.48",
+    "@itwin/eslint-plugin": "^4.0.0",
     "@itwin/presentation-common": "^4.5.1",
-=======
-    "@itwin/build-tools": "^4.4.0",
-    "@itwin/core-bentley": "^4.4.0",
-    "@itwin/core-common": "^4.4.0",
-    "@itwin/core-geometry": "^4.4.0",
-    "@itwin/core-quantity": "^4.4.0",
-    "@itwin/ecschema-metadata": "^4.4.0",
-    "@itwin/ecschema-rpcinterface-common": "^4.4.0",
-    "@itwin/eslint-plugin": "^4.0.0",
-    "@itwin/presentation-common": "^4.4.0",
->>>>>>> 194d8744
     "@itwin/presentation-hierarchies": "workspace:*",
     "@itwin/presentation-core-interop": "workspace:*",
     "@itwin/presentation-models-tree": "workspace:*",
