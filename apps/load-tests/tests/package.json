{
  "name": "@load-tests/frontend",
  "version": "0.0.0",
  "license": "MIT",
  "private": true,
  "author": {
    "name": "Bentley Systems, Inc.",
    "url": "https://www.bentley.com"
  },
  "scripts": {
    "build": "tsc",
    "clean": "rimraf lib",
    "lint": "eslint ./src/**/*.ts",
    "start:initial-models-tree": "artillery run ./scenarios/initial-models-tree.yml",
    "start:full-models-tree": "artillery run ./scenarios/full-models-tree.yml",
    "start:initial-models-tree-stateless": "artillery run ./scenarios/initial-models-tree-stateless.yml",
    "start:full-models-tree-stateless": "artillery run ./scenarios/full-models-tree-stateless.yml"
  },
  "dependencies": {
<<<<<<< HEAD
    "@itwin/build-tools": "^4.1.0",
    "@itwin/core-bentley": "^4.1.0",
    "@itwin/core-common": "^4.1.0",
    "@itwin/core-geometry": "^4.1.0",
    "@itwin/core-quantity": "^4.1.0",
    "@itwin/ecschema-metadata": "^4.1.0",
    "@itwin/ecschema-rpcinterface-common": "^4.1.0",
    "@itwin/eslint-plugin": "^4.0.0-dev.48",
    "@itwin/presentation-common": "^4.1.0",
=======
    "@itwin/build-tools": "^4.1.1",
    "@itwin/core-bentley": "^4.1.1",
    "@itwin/core-common": "^4.1.1",
    "@itwin/core-geometry": "^4.1.1",
    "@itwin/core-quantity": "^4.1.1",
    "@itwin/ecschema-metadata": "^4.1.1",
    "@itwin/ecschema-rpcinterface-common": "^4.1.1",
    "@itwin/eslint-plugin": "4.0.0-dev.48",
    "@itwin/presentation-common": "^4.1.1",
>>>>>>> 326dd33a
    "@itwin/presentation-hierarchy-builder": "workspace:*",
    "@types/artillery": "^1.7.0",
    "@types/node": "^18.17.7",
    "artillery": "2.0.0-35",
    "eslint": "^8.47.0",
    "rimraf": "^5.0.1",
    "typescript": "~5.0.4"
  }
}<|MERGE_RESOLUTION|>--- conflicted
+++ resolved
@@ -17,17 +17,6 @@
     "start:full-models-tree-stateless": "artillery run ./scenarios/full-models-tree-stateless.yml"
   },
   "dependencies": {
-<<<<<<< HEAD
-    "@itwin/build-tools": "^4.1.0",
-    "@itwin/core-bentley": "^4.1.0",
-    "@itwin/core-common": "^4.1.0",
-    "@itwin/core-geometry": "^4.1.0",
-    "@itwin/core-quantity": "^4.1.0",
-    "@itwin/ecschema-metadata": "^4.1.0",
-    "@itwin/ecschema-rpcinterface-common": "^4.1.0",
-    "@itwin/eslint-plugin": "^4.0.0-dev.48",
-    "@itwin/presentation-common": "^4.1.0",
-=======
     "@itwin/build-tools": "^4.1.1",
     "@itwin/core-bentley": "^4.1.1",
     "@itwin/core-common": "^4.1.1",
@@ -37,7 +26,6 @@
     "@itwin/ecschema-rpcinterface-common": "^4.1.1",
     "@itwin/eslint-plugin": "4.0.0-dev.48",
     "@itwin/presentation-common": "^4.1.1",
->>>>>>> 326dd33a
     "@itwin/presentation-hierarchy-builder": "workspace:*",
     "@types/artillery": "^1.7.0",
     "@types/node": "^18.17.7",
