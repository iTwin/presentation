packages:
  - apps/**
  - packages/*

autoInstallPeers: true
<<<<<<< HEAD
strictPeerDependencies: true
resolutionMode: lowest-direct
hoistPattern:
  - '!*'
  - '@types/react'
  - '@typescript-eslint/types'
  - '*babel*'
  - ignore-styles
  - global-jsdom
  - '@smithy/node-config-provider'
  - '@smithy/config-resolver'
=======
>>>>>>> 7028e75b

catalogs:
  appui:
    '@itwin/appui-react': ^5.21.1
    '@itwin/components-react': ^5.21.1
    '@itwin/core-react': ^5.21.1
    '@itwin/imodel-components-react': ^5.21.1
  build-tools:
    '@itwin/build-tools': ^5.4.1
    '@itwin/eslint-plugin': 5.1.0
    '@types/node': ^22.19.2
    cpx2: ^7.0.2
    cross-env: ^7.0.3
    eslint: ^9.39.1
    eslint-plugin-react: ^7.37.5
    rimraf: ^6.1.2
    typescript: ~5.7.3
  itwinjs-core:
    '@itwin/core-bentley': ^5.4.1
    '@itwin/core-common': ^5.4.1
    '@itwin/core-geometry': ^5.4.1
  itwinjs-core-dev:
    '@itwin/appui-abstract': ^5.4.1
    '@itwin/core-backend': ^5.4.1
    '@itwin/core-bentley': ^5.4.1
    '@itwin/core-common': ^5.4.1
    '@itwin/core-electron': ^5.4.1
    '@itwin/core-frontend': ^5.4.1
    '@itwin/core-geometry': ^5.4.1
    '@itwin/core-i18n': ^5.4.1
    '@itwin/core-orbitgt': ^5.4.1
    '@itwin/core-quantity': ^5.4.1
    '@itwin/ecschema-metadata': ^5.4.1
    '@itwin/ecschema-rpcinterface-common': ^5.4.1
    '@itwin/ecschema-rpcinterface-impl': ^5.4.1
    '@itwin/express-server': ^5.4.1
    '@itwin/presentation-backend': ^5.4.1
    '@itwin/presentation-common': ^5.4.1
    '@itwin/presentation-frontend': ^5.4.1
    '@itwin/webgl-compatibility': ^5.4.1
    inversify: ~6.0.2
    reflect-metadata: ^0.1.14
  itwinui:
    '@itwin/itwinui-icons-react': ^2.11.0
    '@itwin/itwinui-illustrations-react': ^2.1.0
    '@itwin/itwinui-react': ^3.19.7
  react:
    '@types/react': ^18.3.27
    '@types/react-dom': ^18.3.7
    classnames: ^2.5.1
    react: ^18.3.1
    react-dom: ^18.3.1
    react-error-boundary: ^4.1.2
  rxjs:
    rxjs: ^7.8.2
    rxjs-for-await: ^1.0.0
  stratakit:
    '@stratakit/bricks': ^0.5.1
    '@stratakit/foundations': ^0.4.1
    '@stratakit/icons': ^0.2.1
    '@stratakit/structures': ^0.5.1
  test-tools:
    '@testing-library/dom': ^10.4.1
    '@testing-library/react': ^16.3.0
    '@testing-library/user-event': ^14.6.1
    '@types/chai': ^5.2.3
    '@types/chai-as-promised': ^8.0.2
    '@types/chai-jest-snapshot': ^1.3.8
    '@types/deep-equal-in-any-order': ^1.0.4
    '@types/jsdom': ^21.1.7
    '@types/mocha': ^10.0.10
    '@types/sinon': ^17.0.4
    '@types/sinon-chai': ^4.0.0
    c8: ^10.1.3
    chai: ^5.3.3
    chai-as-promised: ^8.0.2
    chai-jest-snapshot: ^2.0.0
    deep-equal-in-any-order: ^2.1.0
    global-jsdom: ^26.0.0
    ignore-styles: ^5.0.1
    jsdom: ^26.1.0
    mocha: ^11.7.5
    sinon: ^19.0.5
    sinon-chai: ^4.0.1

<<<<<<< HEAD
=======
hoistPattern:
  - '!*'
  - '@types/react'
  - '@typescript-eslint/types'
  - '*babel*'
  - ignore-styles
  - global-jsdom

>>>>>>> 7028e75b
onlyBuiltDependencies:
  - '@bentley/imodeljs-native'
  - electron
  - esbuild

resolutionMode: lowest-direct

strictPeerDependencies: true<|MERGE_RESOLUTION|>--- conflicted
+++ resolved
@@ -3,20 +3,6 @@
   - packages/*
 
 autoInstallPeers: true
-<<<<<<< HEAD
-strictPeerDependencies: true
-resolutionMode: lowest-direct
-hoistPattern:
-  - '!*'
-  - '@types/react'
-  - '@typescript-eslint/types'
-  - '*babel*'
-  - ignore-styles
-  - global-jsdom
-  - '@smithy/node-config-provider'
-  - '@smithy/config-resolver'
-=======
->>>>>>> 7028e75b
 
 catalogs:
   appui:
@@ -102,8 +88,6 @@
     sinon: ^19.0.5
     sinon-chai: ^4.0.1
 
-<<<<<<< HEAD
-=======
 hoistPattern:
   - '!*'
   - '@types/react'
@@ -112,7 +96,6 @@
   - ignore-styles
   - global-jsdom
 
->>>>>>> 7028e75b
 onlyBuiltDependencies:
   - '@bentley/imodeljs-native'
   - electron
