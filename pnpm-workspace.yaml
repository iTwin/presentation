packages:
  - apps/**
  - packages/*

autoInstallPeers: true
strictPeerDependencies: true
resolutionMode: lowest-direct
hoistPattern:
  - '!*'
  - '@types/react'
  - '@typescript-eslint/types'
  - '*babel*'
  - ignore-styles
  - global-jsdom
<<<<<<< HEAD
  - '@smithy/node-config-provider'
  - '@smithy/config-resolver'

catalogs:
  appui:
    '@itwin/appui-react': ^5.18.0
    '@itwin/components-react': ^5.18.0
    '@itwin/core-react': ^5.18.0
    '@itwin/imodel-components-react': ^5.18.0
  build-tools:
    '@itwin/build-tools': ^5.3.2
=======

catalogs:
  appui:
    '@itwin/appui-react': ^5.19.0
    '@itwin/components-react': ^5.19.0
    '@itwin/core-react': ^5.19.0
    '@itwin/imodel-components-react': ^5.19.0
  build-tools:
    '@itwin/build-tools': ^5.3.3
>>>>>>> 54ccb6dc
    '@itwin/eslint-plugin': 5.1.0
    '@types/node': ^22.19.1
    cpx2: ^7.0.2
    cross-env: ^7.0.3
    eslint: ^9.39.1
    eslint-plugin-react: ^7.37.5
<<<<<<< HEAD
    rimraf: ^6.1.0
    typescript: ~5.7.3
  itwinjs-core:
    '@itwin/core-bentley': ^5.3.2
    '@itwin/core-common': ^5.3.2
    '@itwin/core-geometry': ^5.3.2
  itwinjs-core-dev:
    '@itwin/appui-abstract': ^5.3.2
    '@itwin/core-backend': ^5.3.2
    '@itwin/core-bentley': ^5.3.2
    '@itwin/core-common': ^5.3.2
    '@itwin/core-electron': ^5.3.2
    '@itwin/core-frontend': ^5.3.2
    '@itwin/core-geometry': ^5.3.2
    '@itwin/core-i18n': ^5.3.2
    '@itwin/core-orbitgt': ^5.3.2
    '@itwin/core-quantity': ^5.3.2
    '@itwin/ecschema-metadata': ^5.3.2
    '@itwin/ecschema-rpcinterface-common': ^5.3.2
    '@itwin/ecschema-rpcinterface-impl': ^5.3.2
    '@itwin/express-server': ^5.3.2
    '@itwin/presentation-backend': ^5.3.2
    '@itwin/presentation-common': ^5.3.2
    '@itwin/presentation-frontend': ^5.3.2
    '@itwin/webgl-compatibility': ^5.3.2
=======
    rimraf: ^6.1.2
    typescript: ~5.7.3
  itwinjs-core:
    '@itwin/core-bentley': ^5.3.3
    '@itwin/core-common': ^5.3.3
    '@itwin/core-geometry': ^5.3.3
  itwinjs-core-dev:
    '@itwin/appui-abstract': ^5.3.3
    '@itwin/core-backend': ^5.3.3
    '@itwin/core-bentley': ^5.3.3
    '@itwin/core-common': ^5.3.3
    '@itwin/core-electron': ^5.3.3
    '@itwin/core-frontend': ^5.3.3
    '@itwin/core-geometry': ^5.3.3
    '@itwin/core-i18n': ^5.3.3
    '@itwin/core-orbitgt': ^5.3.3
    '@itwin/core-quantity': ^5.3.3
    '@itwin/ecschema-metadata': ^5.3.3
    '@itwin/ecschema-rpcinterface-common': ^5.3.3
    '@itwin/ecschema-rpcinterface-impl': ^5.3.3
    '@itwin/express-server': ^5.3.3
    '@itwin/presentation-backend': ^5.3.3
    '@itwin/presentation-common': ^5.3.3
    '@itwin/presentation-frontend': ^5.3.3
    '@itwin/webgl-compatibility': ^5.3.3
>>>>>>> 54ccb6dc
    inversify: ~6.0.2
    reflect-metadata: ^0.1.14
  itwinui:
    '@itwin/itwinui-icons-react': ^2.11.0
    '@itwin/itwinui-illustrations-react': ^2.1.0
    '@itwin/itwinui-react': ^3.19.6
  react:
    '@types/react': ^18.3.27
    '@types/react-dom': ^18.3.7
    classnames: ^2.5.1
    react: ^18.3.1
    react-dom: ^18.3.1
    react-error-boundary: ^4.1.2
  rxjs:
    rxjs: ^7.8.2
    rxjs-for-await: ^1.0.0
<<<<<<< HEAD
  stratakit:
    '@stratakit/bricks': ^0.5.1
    '@stratakit/foundations': ^0.4.1
    '@stratakit/icons': ^0.2.1
    '@stratakit/structures': ^0.5.1
=======
>>>>>>> 54ccb6dc
  test-tools:
    '@testing-library/dom': ^10.4.1
    '@testing-library/react': ^16.3.0
    '@testing-library/user-event': ^14.6.1
    '@types/chai': ^5.2.3
    '@types/chai-as-promised': ^8.0.2
    '@types/chai-jest-snapshot': ^1.3.8
    '@types/jsdom': ^21.1.7
    '@types/mocha': ^10.0.10
    '@types/sinon': ^17.0.4
    '@types/sinon-chai': ^4.0.0
    c8: ^10.1.3
    chai: ^5.3.3
    chai-as-promised: ^8.0.2
    chai-jest-snapshot: ^2.0.0
    global-jsdom: ^26.0.0
    ignore-styles: ^5.0.1
    jsdom: ^26.1.0
    mocha: ^11.7.5
    sinon: ^19.0.5
    sinon-chai: ^4.0.1
<<<<<<< HEAD
=======

>>>>>>> 54ccb6dc

onlyBuiltDependencies:
  - '@bentley/imodeljs-native'
  - electron
  - esbuild<|MERGE_RESOLUTION|>--- conflicted
+++ resolved
@@ -12,19 +12,8 @@
   - '*babel*'
   - ignore-styles
   - global-jsdom
-<<<<<<< HEAD
   - '@smithy/node-config-provider'
   - '@smithy/config-resolver'
-
-catalogs:
-  appui:
-    '@itwin/appui-react': ^5.18.0
-    '@itwin/components-react': ^5.18.0
-    '@itwin/core-react': ^5.18.0
-    '@itwin/imodel-components-react': ^5.18.0
-  build-tools:
-    '@itwin/build-tools': ^5.3.2
-=======
 
 catalogs:
   appui:
@@ -34,40 +23,12 @@
     '@itwin/imodel-components-react': ^5.19.0
   build-tools:
     '@itwin/build-tools': ^5.3.3
->>>>>>> 54ccb6dc
     '@itwin/eslint-plugin': 5.1.0
     '@types/node': ^22.19.1
     cpx2: ^7.0.2
     cross-env: ^7.0.3
     eslint: ^9.39.1
     eslint-plugin-react: ^7.37.5
-<<<<<<< HEAD
-    rimraf: ^6.1.0
-    typescript: ~5.7.3
-  itwinjs-core:
-    '@itwin/core-bentley': ^5.3.2
-    '@itwin/core-common': ^5.3.2
-    '@itwin/core-geometry': ^5.3.2
-  itwinjs-core-dev:
-    '@itwin/appui-abstract': ^5.3.2
-    '@itwin/core-backend': ^5.3.2
-    '@itwin/core-bentley': ^5.3.2
-    '@itwin/core-common': ^5.3.2
-    '@itwin/core-electron': ^5.3.2
-    '@itwin/core-frontend': ^5.3.2
-    '@itwin/core-geometry': ^5.3.2
-    '@itwin/core-i18n': ^5.3.2
-    '@itwin/core-orbitgt': ^5.3.2
-    '@itwin/core-quantity': ^5.3.2
-    '@itwin/ecschema-metadata': ^5.3.2
-    '@itwin/ecschema-rpcinterface-common': ^5.3.2
-    '@itwin/ecschema-rpcinterface-impl': ^5.3.2
-    '@itwin/express-server': ^5.3.2
-    '@itwin/presentation-backend': ^5.3.2
-    '@itwin/presentation-common': ^5.3.2
-    '@itwin/presentation-frontend': ^5.3.2
-    '@itwin/webgl-compatibility': ^5.3.2
-=======
     rimraf: ^6.1.2
     typescript: ~5.7.3
   itwinjs-core:
@@ -93,7 +54,6 @@
     '@itwin/presentation-common': ^5.3.3
     '@itwin/presentation-frontend': ^5.3.3
     '@itwin/webgl-compatibility': ^5.3.3
->>>>>>> 54ccb6dc
     inversify: ~6.0.2
     reflect-metadata: ^0.1.14
   itwinui:
@@ -110,14 +70,11 @@
   rxjs:
     rxjs: ^7.8.2
     rxjs-for-await: ^1.0.0
-<<<<<<< HEAD
   stratakit:
     '@stratakit/bricks': ^0.5.1
     '@stratakit/foundations': ^0.4.1
     '@stratakit/icons': ^0.2.1
     '@stratakit/structures': ^0.5.1
-=======
->>>>>>> 54ccb6dc
   test-tools:
     '@testing-library/dom': ^10.4.1
     '@testing-library/react': ^16.3.0
@@ -139,10 +96,6 @@
     mocha: ^11.7.5
     sinon: ^19.0.5
     sinon-chai: ^4.0.1
-<<<<<<< HEAD
-=======
-
->>>>>>> 54ccb6dc
 
 onlyBuiltDependencies:
   - '@bentley/imodeljs-native'
