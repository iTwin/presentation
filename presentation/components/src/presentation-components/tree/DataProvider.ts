/*---------------------------------------------------------------------------------------------
* Copyright (c) Bentley Systems, Incorporated. All rights reserved.
* See LICENSE.md in the project root for license terms and full copyright notice.
*--------------------------------------------------------------------------------------------*/
/** @packageDocumentation
 * @module Tree
 */

import memoize from "micro-memoize";
import { IDisposable, Logger } from "@bentley/bentleyjs-core";
import { IModelConnection } from "@bentley/imodeljs-frontend";
import { HierarchyRequestOptions, NodeKey, NodePathElement, Ruleset } from "@bentley/presentation-common";
import { Presentation } from "@bentley/presentation-frontend";
import { DelayLoadedTreeNodeItem, PageOptions, TreeNodeItem } from "@bentley/ui-components";
import { RulesetRegistrationHelper } from "../common/RulesetRegistrationHelper";
import { IPresentationTreeDataProvider } from "./IPresentationTreeDataProvider";
import { CreateTreeNodeItemProps, createTreeNodeItems, pageOptionsUiToPresentation, PRESENTATION_TREE_NODE_KEY } from "./Utils";

/**
 * Properties for creating a `PresentationTreeDataProvider` instance.
 * @public
 */
export interface PresentationTreeDataProviderProps {
  /** IModel to pull data from. */
  imodel: IModelConnection;

  /** Id of the ruleset to use when requesting content or a ruleset itself. */
  ruleset: string | Ruleset;

  /**
   * Paging size for obtaining nodes.
   *
   * Presentation data providers, when used with paging, have ability to save one backend request for size / count. That
   * can only be achieved when `pagingSize` property is set on the data provider and it's value matches size which is used when
   * requesting nodes. To help developers notice this problem, data provider emits a warning similar to this:
   * ```
   * PresentationTreeDataProvider.pagingSize doesn't match pageOptions in PresentationTreeDataProvider.getNodes call. Make sure you set PresentationTreeDataProvider.pagingSize to avoid excessive backend requests.
   * ```
   * To fix the issue, developers should make sure the page size used for requesting data is also set for the data provider:
   * ```TS
   * const pagingSize = 10;
   * const provider = new TreeDataProvider({imodel, ruleset, pagingSize});
   * // only one backend request is made for the two following requests:
   * provider.getNodesCount();
   * provider.getNodes({ start: 0, size: pagingSize });
   * ```
   */
  pagingSize?: number;

  /**
   *
   * @beta
   */
  appendChildrenCountForGroupingNodes?: boolean;
}

/**
 * Presentation Rules-driven tree data provider.
 * @public
 */
export class PresentationTreeDataProvider implements IPresentationTreeDataProvider, IDisposable {
  private _imodel: IModelConnection;
  private _rulesetRegistration: RulesetRegistrationHelper;
  private _pagingSize?: number;
<<<<<<< HEAD
=======
  private _appendChildrenCountForGroupingNodes?: boolean;
>>>>>>> 3f22ea7a
  private _disposeVariablesChangeListener: () => void;

  /** Constructor. */
  public constructor(props: PresentationTreeDataProviderProps) {
    this._rulesetRegistration = new RulesetRegistrationHelper(props.ruleset);
    this._imodel = props.imodel;
    this._pagingSize = props.pagingSize;
<<<<<<< HEAD

=======
    this._appendChildrenCountForGroupingNodes = props.appendChildrenCountForGroupingNodes;
>>>>>>> 3f22ea7a
    this._disposeVariablesChangeListener = Presentation.presentation.vars(this._rulesetRegistration.rulesetId).onVariableChanged.addListener(() => {
      this._getNodesAndCount.cache.values.length = 0;
      this._getNodesAndCount.cache.keys.length = 0;
    });
  }

  /** Destructor. Must be called to clean up.  */
  public dispose() {
    this._rulesetRegistration.dispose();
    this._disposeVariablesChangeListener && this._disposeVariablesChangeListener();
  }

  /** Id of the ruleset used by this data provider */
  public get rulesetId(): string { return this._rulesetRegistration.rulesetId; }

  /** [[IModelConnection]] used by this data provider */
  public get imodel(): IModelConnection { return this._imodel; }

  /**
   * Paging options for obtaining nodes.
   * @see `PresentationTreeDataProviderProps.pagingSize`
   */
  public get pagingSize(): number | undefined { return this._pagingSize; }
  public set pagingSize(value: number | undefined) { this._pagingSize = value; }

  /** Called to get extended options for node requests */
  private createRequestOptions(): HierarchyRequestOptions<IModelConnection> {
    return {
      imodel: this._imodel,
      rulesetOrId: this._rulesetRegistration.rulesetId,
    };
  }

  /**
   * Returns a [[NodeKey]] from given [[TreeNodeItem]].
   * **Warning:** the `node` must be created by this data provider.
   */
  public getNodeKey(node: TreeNodeItem): NodeKey {
    return (node as any)[PRESENTATION_TREE_NODE_KEY];
  }

  /**
   * Returns nodes
   * @param parentNode The parent node to return children for.
   * @param pageOptions Information about the requested page of data.
   */
  public async getNodes(parentNode?: TreeNodeItem, pageOptions?: PageOptions): Promise<DelayLoadedTreeNodeItem[]> {
    if (undefined !== pageOptions && pageOptions.size !== this.pagingSize) {
      const msg = `PresentationTreeDataProvider.pagingSize doesn't match pageOptions in PresentationTreeDataProvider.getNodes call.
        Make sure you set PresentationTreeDataProvider.pagingSize to avoid excessive backend requests.`;
      Logger.logWarning("Presentation.Components", msg);
    }

    return (await this._getNodesAndCount(parentNode, pageOptions)).nodes;
  }

  /**
   * Returns the total number of nodes
   * @param parentNode The parent node to return children count for.
   */
  public async getNodesCount(parentNode?: TreeNodeItem): Promise<number> {
    const pageOptions = undefined !== this.pagingSize ? { start: 0, size: this.pagingSize } : undefined;
    return (await this._getNodesAndCount(parentNode, pageOptions)).count;
  }

  private _getNodesAndCount = memoize(async (parentNode?: TreeNodeItem, pageOptions?: PageOptions): Promise<{ nodes: TreeNodeItem[], count: number }> => {
    const requestCount = undefined !== pageOptions && 0 === pageOptions.start && undefined !== pageOptions.size;
    const parentKey = parentNode ? this.getNodeKey(parentNode) : undefined;
    const nodesCreateProps: CreateTreeNodeItemProps = {
      appendChildrenCountForGroupingNodes: this._appendChildrenCountForGroupingNodes,
    };

    if (!requestCount) {
      const allNodes = await Presentation.presentation.getNodes({ ...this.createRequestOptions(), paging: pageOptionsUiToPresentation(pageOptions) }, parentKey);
      return { nodes: createTreeNodeItems(allNodes, parentNode?.id, nodesCreateProps), count: allNodes.length };
    }

    const nodesResponse = await Presentation.presentation.getNodesAndCount({ ...this.createRequestOptions(), paging: pageOptionsUiToPresentation(pageOptions) }, parentKey);
    return { nodes: createTreeNodeItems(nodesResponse.nodes, parentNode?.id, nodesCreateProps), count: nodesResponse.count };
  }, { isMatchingKey: MemoizationHelpers.areNodesRequestsEqual as any });

  /**
   * Returns filtered node paths.
   * @param filter Filter.
   */
  public getFilteredNodePaths = async (filter: string): Promise<NodePathElement[]> => {
    return Presentation.presentation.getFilteredNodePaths(this.createRequestOptions(), filter);
  }

  /**
   * Loads the hierarchy so on-demand requests and filtering works quicker
   * @alpha Hierarchy loading performance needs to be improved before this becomes publicly available.
   */
  public async loadHierarchy() {
    return Presentation.presentation.loadHierarchy(this.createRequestOptions());
  }

}

class MemoizationHelpers {
  public static areNodesRequestsEqual(lhsArgs: [TreeNodeItem?, PageOptions?], rhsArgs: [TreeNodeItem?, PageOptions?]): boolean {
    if (lhsArgs[0]?.id !== rhsArgs[0]?.id)
      return false;
    if ((lhsArgs[1]?.start ?? 0) !== (rhsArgs[1]?.start ?? 0))
      return false;
    if ((lhsArgs[1]?.size ?? 0) !== (rhsArgs[1]?.size ?? 0))
      return false;
    return true;
  }
}<|MERGE_RESOLUTION|>--- conflicted
+++ resolved
@@ -62,10 +62,7 @@
   private _imodel: IModelConnection;
   private _rulesetRegistration: RulesetRegistrationHelper;
   private _pagingSize?: number;
-<<<<<<< HEAD
-=======
   private _appendChildrenCountForGroupingNodes?: boolean;
->>>>>>> 3f22ea7a
   private _disposeVariablesChangeListener: () => void;
 
   /** Constructor. */
@@ -73,11 +70,7 @@
     this._rulesetRegistration = new RulesetRegistrationHelper(props.ruleset);
     this._imodel = props.imodel;
     this._pagingSize = props.pagingSize;
-<<<<<<< HEAD
-
-=======
     this._appendChildrenCountForGroupingNodes = props.appendChildrenCountForGroupingNodes;
->>>>>>> 3f22ea7a
     this._disposeVariablesChangeListener = Presentation.presentation.vars(this._rulesetRegistration.rulesetId).onVariableChanged.addListener(() => {
       this._getNodesAndCount.cache.values.length = 0;
       this._getNodesAndCount.cache.keys.length = 0;
