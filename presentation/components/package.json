--- conflicted
+++ resolved
@@ -42,12 +42,8 @@
     "test:watch": "npm test -- --reporter min --watch-extensions ts,tsx --watch"
   },
   "dependencies": {
-<<<<<<< HEAD
+    "fast-sort": "^3.0.2",
     "fast-deep-equal": "^3.1.3",
-=======
-    "fast-sort": "^3.0.2",
-    "lodash": "^4.17.10",
->>>>>>> e5999195
     "micro-memoize": "^4.0.9",
     "rxjs": "^6.6.2"
   },
